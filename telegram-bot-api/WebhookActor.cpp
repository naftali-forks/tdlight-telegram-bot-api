//
// Copyright Aliaksei Levin (levlam@telegram.org), Arseny Smirnov (arseny30@gmail.com) 2014-2021
//
// Distributed under the Boost Software License, Version 1.0. (See accompanying
// file LICENSE_1_0.txt or copy at http://www.boost.org/LICENSE_1_0.txt)
//
#include "telegram-bot-api/WebhookActor.h"

#include "telegram-bot-api/ClientParameters.h"

#include "td/net/GetHostByNameActor.h"
#include "td/net/HttpHeaderCreator.h"
#include "td/net/HttpProxy.h"
#include "td/net/SslStream.h"
#include "td/net/TransparentProxy.h"

#include "td/actor/actor.h"

#include "td/utils/base64.h"
#include "td/utils/buffer.h"
#include "td/utils/common.h"
#include "td/utils/format.h"
#include "td/utils/JsonBuilder.h"
#include "td/utils/logging.h"
#include "td/utils/misc.h"
#include "td/utils/port/IPAddress.h"
#include "td/utils/port/SocketFd.h"
#include "td/utils/Promise.h"
#include "td/utils/Random.h"
#include "td/utils/ScopeGuard.h"
#include "td/utils/SliceBuilder.h"
#include "td/utils/Span.h"
#include "td/utils/Time.h"

#include <limits>

namespace telegram_bot_api {

static int VERBOSITY_NAME(webhook) = VERBOSITY_NAME(DEBUG);

std::atomic<td::uint64> WebhookActor::total_connections_count_{0};

WebhookActor::WebhookActor(td::ActorShared<Callback> callback, td::int64 tqueue_id, td::HttpUrl url,
                           td::string cert_path, td::int32 max_connections, bool from_db_flag,
                           td::string cached_ip_address, bool fix_ip_address, td::string secret_token,
                           std::shared_ptr<const ClientParameters> parameters)
    : callback_(std::move(callback))
    , tqueue_id_(tqueue_id)
    , url_(std::move(url))
    , cert_path_(std::move(cert_path))
    , parameters_(std::move(parameters))
    , fix_ip_address_(fix_ip_address)
    , from_db_flag_(from_db_flag)
    , max_connections_(max_connections)
    , secret_token_(std::move(secret_token)) {
  CHECK(max_connections_ > 0);

  if (!cached_ip_address.empty()) {
    auto r_ip_address = td::IPAddress::get_ip_address(cached_ip_address);
    if (r_ip_address.is_ok()) {
      ip_address_ = r_ip_address.move_as_ok();
      ip_address_.set_port(url_.port_);
    }
  }

  auto r_ascii_host = td::idn_to_ascii(url_.host_);
  if (r_ascii_host.is_ok()) {
    url_.host_ = r_ascii_host.move_as_ok();
  }

  LOG(INFO) << "Set webhook for " << tqueue_id << " with certificate = \"" << cert_path_
            << "\", protocol = " << (url_.protocol_ == td::HttpUrl::Protocol::Http ? "http" : "https")
            << ", host = " << url_.host_ << ", port = " << url_.port_ << ", query = " << url_.query_
            << ", max_connections = " << max_connections_;
}

void WebhookActor::relax_wakeup_at(double wakeup_at, const char *source) {
  if (wakeup_at_ == 0 || wakeup_at < wakeup_at_) {
    VLOG(webhook) << "Wake up in " << wakeup_at - td::Time::now() << " from " << source;
    wakeup_at_ = wakeup_at;
  }
}

void WebhookActor::resolve_ip_address() {
  if (fix_ip_address_ || is_ip_address_being_resolved_) {
    return;
  }
  if (td::Time::now() < next_ip_address_resolve_time_) {
    relax_wakeup_at(next_ip_address_resolve_time_, "resolve_ip_address");
    return;
  }

  is_ip_address_being_resolved_ = true;
  auto promise = td::PromiseCreator::lambda([actor_id = actor_id(this)](td::Result<td::IPAddress> r_ip_address) {
    send_closure(actor_id, &WebhookActor::on_resolved_ip_address, std::move(r_ip_address));
  });
  send_closure(parameters_->get_host_by_name_actor_id_, &td::GetHostByNameActor::run, url_.host_, url_.port_, false,
               std::move(promise));
}

void WebhookActor::on_resolved_ip_address(td::Result<td::IPAddress> r_ip_address) {
  CHECK(is_ip_address_being_resolved_);
  is_ip_address_being_resolved_ = false;

  next_ip_address_resolve_time_ =
      td::Time::now() + IP_ADDRESS_CACHE_TIME + td::Random::fast(0, IP_ADDRESS_CACHE_TIME / 10);
  relax_wakeup_at(next_ip_address_resolve_time_, "on_resolved_ip_address");

  SCOPE_EXIT {
    loop();
  };

  if (r_ip_address.is_error()) {
    return on_error(r_ip_address.move_as_error());
  }
  auto new_ip_address = r_ip_address.move_as_ok();
  if (!check_ip_address(new_ip_address)) {
    return on_error(td::Status::Error(PSLICE() << "IP address " << new_ip_address.get_ip_str() << " is reserved"));
  }
  if (!(ip_address_ == new_ip_address)) {
    VLOG(webhook) << "IP address has changed: " << ip_address_ << " --> " << new_ip_address;
    ip_address_ = new_ip_address;
    ip_generation_++;
    if (was_checked_) {
      on_webhook_verified();
    }
  }
  VLOG(webhook) << "IP address was verified";
}

td::Status WebhookActor::create_connection() {
  if (!ip_address_.is_valid()) {
    VLOG(webhook) << "Can't create connection: IP address is not ready";
    return td::Status::Error("IP address is not ready");
  }
  if (parameters_->webhook_proxy_ip_address_.is_valid()) {
    auto r_proxy_socket_fd = td::SocketFd::open(parameters_->webhook_proxy_ip_address_);
    if (r_proxy_socket_fd.is_error()) {
      td::Slice error_message = "Can't connect to the webhook proxy";
      auto error = td::Status::Error(PSLICE() << error_message << ": " << r_proxy_socket_fd.error());
      VLOG(webhook) << error;
      on_webhook_error(error_message);
      on_error(td::Status::Error(error_message));
      return error;
    }
    if (!was_checked_) {
      TRY_STATUS(create_ssl_stream());  // check certificate

      // verify webhook even we can't establish connection to the webhook
      was_checked_ = true;
      on_webhook_verified();
    }

    VLOG(webhook) << "Create connection through proxy " << parameters_->webhook_proxy_ip_address_;
    class Callback final : public td::TransparentProxy::Callback {
     public:
      Callback(td::ActorId<WebhookActor> actor, td::int64 id) : actor_(actor), id_(id) {
      }
      void set_result(td::Result<td::BufferedFd<td::SocketFd>> result) final {
        send_closure(std::move(actor_), &WebhookActor::on_socket_ready_async, std::move(result), id_);
        CHECK(actor_.empty());
      }
      Callback(const Callback &) = delete;
      Callback &operator=(const Callback &) = delete;
      Callback(Callback &&) = delete;
      Callback &operator=(Callback &&) = delete;
      ~Callback() {
        if (!actor_.empty()) {
          send_closure(std::move(actor_), &WebhookActor::on_socket_ready_async, td::Status::Error("Canceled"), id_);
        }
      }
      void on_connected() final {
        // nothing to do
      }

     private:
      td::ActorId<WebhookActor> actor_;
      td::int64 id_;
    };

    auto id = pending_sockets_.create(td::ActorOwn<>());
    VLOG(webhook) << "Creating socket " << id;
    *pending_sockets_.get(id) = td::create_actor<td::HttpProxy>(
        "HttpProxy", r_proxy_socket_fd.move_as_ok(), ip_address_, td::string(), td::string(),
        td::make_unique<Callback>(actor_id(this), id), td::ActorShared<>());
    return td::Status::Error("Proxy connection is not ready");
  }

  auto r_fd = td::SocketFd::open(ip_address_);
  if (r_fd.is_error()) {
    td::Slice error_message = "Can't connect to the webhook";
    auto error = td::Status::Error(PSLICE() << error_message << ": " << r_fd.error());
    VLOG(webhook) << error;
    on_webhook_error(error_message);
    on_error(r_fd.move_as_error());
    return error;
  }
  return create_connection(td::BufferedFd<td::SocketFd>(r_fd.move_as_ok()));
}

td::Result<td::SslStream> WebhookActor::create_ssl_stream() {
  if (url_.protocol_ == td::HttpUrl::Protocol::Http) {
    return td::SslStream();
  }

  auto r_ssl_stream = td::SslStream::create(url_.host_, cert_path_, td::SslStream::VerifyPeer::On, !cert_path_.empty());
  if (r_ssl_stream.is_error()) {
    td::Slice error_message = "Can't create an SSL connection";
    auto error = td::Status::Error(PSLICE() << error_message << ": " << r_ssl_stream.error());
    VLOG(webhook) << error;
    on_webhook_error(PSLICE() << error_message << ": " << r_ssl_stream.error().public_message());
    on_error(r_ssl_stream.move_as_error());
    return std::move(error);
  }
  return r_ssl_stream.move_as_ok();
}

td::Status WebhookActor::create_connection(td::BufferedFd<td::SocketFd> fd) {
  TRY_RESULT(ssl_stream, create_ssl_stream());

  auto id = connections_.create(Connection());
  auto *conn = connections_.get(id);
  conn->actor_id_ = td::create_actor<td::HttpOutboundConnection>(
      PSLICE() << "Connect:" << id, std::move(fd), std::move(ssl_stream), std::numeric_limits<size_t>::max(), 20, 60,
      td::ActorShared<td::HttpOutboundConnection::Callback>(actor_id(this), id));
  conn->ip_generation_ = ip_generation_;
  conn->event_id_ = {};
  conn->id_ = id;
  ready_connections_.put(conn->to_list_node());
  total_connections_count_.fetch_add(1, std::memory_order_relaxed);

  if (!was_checked_) {
    was_checked_ = true;
    on_webhook_verified();
  }
  VLOG(webhook) << "Create connection " << id;
  return td::Status::OK();
}

void WebhookActor::on_socket_ready_async(td::Result<td::BufferedFd<td::SocketFd>> r_fd, td::int64 id) {
  pending_sockets_.erase(id);
  if (r_fd.is_ok()) {
    VLOG(webhook) << "Socket " << id << " is ready";
    ready_sockets_.push_back(r_fd.move_as_ok());
  } else {
    VLOG(webhook) << "Failed to open socket " << id;
    on_webhook_error(r_fd.error().message());
    on_error(r_fd.move_as_error());
  }
  loop();
}

void WebhookActor::create_new_connections() {
  size_t need_connections = queue_updates_.size();
  if (need_connections > static_cast<size_t>(max_connections_)) {
    need_connections = max_connections_;
  }
  if (!was_checked_) {
    need_connections = 1;
  }

  auto now = td::Time::now();
  td::FloodControlFast *flood;
  bool active;
  if (last_success_time_ + 10 < now) {
    flood = &pending_new_connection_flood_;
    if (need_connections > 1) {
      need_connections = 1;
    }
    active = false;
  } else {
    flood = &active_new_connection_flood_;
    if (need_connections == 0) {
      need_connections = 1;
    }
    active = true;
  }
  VLOG_IF(webhook, connections_.size() < need_connections)
      << "Create new connections " << td::tag("have", connections_.size()) << td::tag("need", need_connections)
      << td::tag("pending sockets", pending_sockets_.size()) << td::tag("ready sockets", ready_sockets_.size())
      << td::tag("active", active);
  while (connections_.size() + pending_sockets_.size() + ready_sockets_.size() < need_connections) {
    auto wakeup_at = flood->get_wakeup_at();
    if (now < wakeup_at) {
      relax_wakeup_at(wakeup_at, "create_new_connections");
      VLOG(webhook) << "Create new connection: flood control "
                    << td::tag("after", td::format::as_time(wakeup_at - now));
      break;
    }
    flood->add_event(static_cast<td::int32>(now));
    if (create_connection().is_error()) {
      relax_wakeup_at(now + 1.0, "create_new_connections error");
      return;
    }
  }
  SCOPE_EXIT {
    ready_sockets_.clear();
  };
  while (!ready_sockets_.empty() && connections_.size() + pending_sockets_.size() < need_connections) {
    auto socket_fd = std::move(ready_sockets_.back());
    ready_sockets_.pop_back();
    if (create_connection(std::move(socket_fd)).is_error()) {
      relax_wakeup_at(now + 1.0, "create_new_connections error 2");
      return;
    }
  }
}

void WebhookActor::loop() {
  VLOG(webhook) << "Enter loop";
  wakeup_at_ = 0;
  if (!stop_flag_) {
    load_updates();
  }
  if (!stop_flag_) {
    resolve_ip_address();
  }
  if (!stop_flag_) {
    create_new_connections();
  }
  if (!stop_flag_) {
    send_updates();
  }
  if (!stop_flag_) {
    if (wakeup_at_ != 0) {
      set_timeout_at(wakeup_at_);
    }
  }
  if (stop_flag_) {
    VLOG(webhook) << "Stop";
    stop();
  }
}

void WebhookActor::update() {
  VLOG(webhook) << "New updates in tqueue";
  tqueue_empty_ = false;
  loop();
}

void WebhookActor::load_updates() {
  if (tqueue_empty_) {
    VLOG(webhook) << "Load updates: tqueue is empty";
    return;
  }
  if (queue_updates_.size() >= max_loaded_updates_) {
    CHECK(queue_updates_.size() == max_loaded_updates_);
    VLOG(webhook) << "Load updates: maximum allowed number of updates is already loaded";
    return;
  }
  auto &tqueue = parameters_->shared_data_->tqueue_;
  if (tqueue_offset_.empty()) {
    tqueue_offset_ = tqueue->get_head(tqueue_id_);
  }
  VLOG(webhook) << "Trying to load new updates from offset " << tqueue_offset_;

  auto offset = tqueue_offset_;
  auto limit = td::min(SharedData::TQUEUE_EVENT_BUFFER_SIZE, max_loaded_updates_ - queue_updates_.size());
  td::MutableSpan<td::TQueue::Event> updates(parameters_->shared_data_->event_buffer_, limit);

  auto now = td::Time::now();
  auto unix_time_now = parameters_->shared_data_->get_unix_time(now);
  size_t total_size = 0;
  if (offset.empty()) {
    updates.truncate(0);
  } else {
    auto r_size = tqueue->get(tqueue_id_, offset, false, unix_time_now, updates);
    if (r_size.is_error()) {
      VLOG(webhook) << "Failed to get new updates: " << r_size.error();
      offset = tqueue_offset_ = tqueue->get_head(tqueue_id_);
      r_size = tqueue->get(tqueue_id_, offset, false, unix_time_now, updates);
      r_size.ensure();
    }
    total_size = r_size.ok();
  }
  if (updates.empty()) {
    tqueue_empty_ = true;
  }

  for (auto &update : updates) {
    VLOG(webhook) << "Load update " << update.id;
    CHECK(update.id.is_valid());
    auto &dest_ptr = update_map_[update.id];
    if (dest_ptr != nullptr) {
      LOG(ERROR) << "Receive duplicated event " << update.id << " from TQueue";
      continue;
    }
    dest_ptr = td::make_unique<Update>();
    auto &dest = *dest_ptr;
    dest.id_ = update.id;
    dest.json_ = update.data.str();
    dest.delay_ = 1;
    dest.wakeup_at_ = now;
    CHECK(update.expires_at >= unix_time_now);
    dest.expires_at_ = update.expires_at;
    dest.queue_id_ = update.extra;
    tqueue_offset_ = update.id.next().move_as_ok();

    if (dest.queue_id_ == 0) {
      dest.queue_id_ = unique_queue_id_++;
    }

    auto &queue_updates = queue_updates_[dest.queue_id_];
    if (queue_updates.event_ids.empty()) {
      queues_.emplace(dest.wakeup_at_, dest.queue_id_);
    }
    queue_updates.event_ids.push(dest.id_);
  }

  bool need_warning = false;
  if (total_size <= MIN_PENDING_UPDATES_WARNING / 2) {
    if (last_pending_update_count_ > MIN_PENDING_UPDATES_WARNING) {
      need_warning = true;
      last_pending_update_count_ = MIN_PENDING_UPDATES_WARNING;
    }
  } else if (total_size >= last_pending_update_count_) {
    need_warning = true;
    while (total_size >= last_pending_update_count_) {
      last_pending_update_count_ *= 2;
    }
  }
  if (need_warning) {
    LOG(WARNING) << "Loaded " << updates.size() << " updates out of " << total_size << ". Have " << update_map_.size()
                 << " updates loaded in " << queue_updates_.size() << " queues after last error \""
                 << last_error_message_ << "\" " << (last_error_time_ == 0 ? -1 : td::Time::now() - last_error_time_)
                 << " seconds ago";
  }

  if (updates.size() == total_size && last_update_was_successful_) {
    send_closure(callback_, &Callback::webhook_success);
  }

  if (!updates.empty()) {
    VLOG(webhook) << "Loaded " << updates.size() << " new updates from offset " << offset << " out of requested "
                  << limit << ". Have total of " << update_map_.size() << " updates loaded in " << queue_updates_.size()
                  << " queues";
  }
}

void WebhookActor::drop_event(td::TQueue::EventId event_id) {
  auto it = update_map_.find(event_id);
  CHECK(it != update_map_.end());
  auto queue_id = it->second->queue_id_;
  update_map_.erase(it);

  auto queue_updates_it = queue_updates_.find(queue_id);

  CHECK(!queue_updates_it->second.event_ids.empty());
  CHECK(event_id == queue_updates_it->second.event_ids.front());
  queue_updates_it->second.event_ids.pop();
  if (queue_updates_it->second.event_ids.empty()) {
    queue_updates_.erase(queue_updates_it);
  } else {
    auto update_id = queue_updates_it->second.event_ids.front();
    CHECK(update_id.is_valid());
    auto &update = update_map_[update_id];
    queues_.emplace(update->wakeup_at_, update->queue_id_);
  }

  parameters_->shared_data_->tqueue_->forget(tqueue_id_, event_id);
}

void WebhookActor::on_update_ok(td::TQueue::EventId event_id) {
  last_update_was_successful_ = true;
  last_success_time_ = td::Time::now();

  auto it = update_map_.find(event_id);
  CHECK(it != update_map_.end());

  VLOG(webhook) << "Receive ok for update " << event_id << " in " << (last_success_time_ - it->second->last_send_time_)
                << " seconds";

  drop_event(event_id);
}

void WebhookActor::on_update_error(td::TQueue::EventId event_id, td::Slice error, int retry_after) {
  last_update_was_successful_ = false;
  double now = td::Time::now();

  auto it = update_map_.find(event_id);
  CHECK(it != update_map_.end());
  CHECK(it->second != nullptr);
  auto &update = *it->second;

  const int MAX_RETRY_AFTER = 3600;
  retry_after = td::clamp(retry_after, 0, MAX_RETRY_AFTER);
  int next_delay = update.delay_;
  int next_effective_delay = retry_after;
  if (retry_after == 0 && update.fail_count_ > 0) {
    next_delay = td::min(WEBHOOK_MAX_RESEND_TIMEOUT, next_delay * 2);
    next_effective_delay = next_delay;
  }
  if (parameters_->shared_data_->get_unix_time(now) + next_effective_delay > update.expires_at_) {
    LOG(WARNING) << "Drop update " << event_id << ": " << error;
    drop_event(event_id);
    return;
  }
  update.delay_ = next_delay;
  update.wakeup_at_ = now + next_effective_delay;
  update.fail_count_++;
  queues_.emplace(update.wakeup_at_, update.queue_id_);
  VLOG(webhook) << "Delay update " << event_id << " for " << (update.wakeup_at_ - now) << " seconds because of "
                << error << " after " << update.fail_count_ << " fails received in " << (now - update.last_send_time_)
                << " seconds";
}

td::Status WebhookActor::send_update() {
  if (ready_connections_.empty()) {
    return td::Status::Error("No connection");
  }

  if (queues_.empty()) {
    return td::Status::Error("No pending updates");
  }
  auto it = queues_.begin();
  auto now = td::Time::now();
  if (it->wakeup_at > now) {
    relax_wakeup_at(it->wakeup_at, "send_update");
    return td::Status::Error("No ready updates");
  }

  auto queue_id = it->id;
  CHECK(queue_id != 0);
  queues_.erase(it);
  auto event_id = queue_updates_[queue_id].event_ids.front();
  CHECK(event_id.is_valid());

  auto update_map_it = update_map_.find(event_id);
  CHECK(update_map_it != update_map_.end());
  CHECK(update_map_it->second != nullptr);
  auto &update = *update_map_it->second;
  update.last_send_time_ = now;

  auto body = td::json_encode<td::BufferSlice>(JsonUpdate(update.id_.value(), update.json_));

  td::HttpHeaderCreator hc;
  hc.init_post(url_.query_);
  hc.add_header("Host", url_.host_);
  if (!url_.userinfo_.empty()) {
    hc.add_header("Authorization", PSLICE() << "Basic " << td::base64_encode(url_.userinfo_));
  }
  if (!secret_token_.empty()) {
    hc.add_header("X-Telegram-Bot-Api-Secret-Token", secret_token_);
  }
  hc.set_content_type("application/json");
  hc.set_content_size(body.size());
  hc.set_keep_alive();
  hc.add_header("Accept-Encoding", "gzip, deflate");
  auto r_header = hc.finish();
  if (r_header.is_error()) {
    return td::Status::Error(400, "URL is too long");
  }

  auto &connection = *Connection::from_list_node(ready_connections_.get());
  connection.event_id_ = update.id_;

  VLOG(webhook) << "Send update " << update.id_ << " from queue " << queue_id << " into connection " << connection.id_
                << ": " << update.json_;
  VLOG(webhook) << "Request headers: " << r_header.ok();

  send_closure(connection.actor_id_, &td::HttpOutboundConnection::write_next_noflush, td::BufferSlice(r_header.ok()));
  send_closure(connection.actor_id_, &td::HttpOutboundConnection::write_next_noflush, std::move(body));
  send_closure(connection.actor_id_, &td::HttpOutboundConnection::write_ok);
  return td::Status::OK();
}

void WebhookActor::send_updates() {
  VLOG(webhook) << "Have " << (queues_.size() + update_map_.size() - queue_updates_.size()) << " pending updates in "
                << queues_.size() << " queues to send";
  while (send_update().is_ok()) {
  }
}

void WebhookActor::handle(td::unique_ptr<td::HttpQuery> response) {
  auto connection_id = get_link_token();
  if (response) {
    VLOG(webhook) << "Got response from connection " << connection_id;
  } else {
    VLOG(webhook) << "Got hangup from connection " << connection_id;
  }
  auto *connection_ptr = connections_.get(connection_id);
  if (connection_ptr == nullptr) {
    return;
  }

  bool close_connection = false;
  td::string query_error;
  td::int32 retry_after = 0;
  bool need_close = false;

  if (response) {
    if (response->type_ != td::HttpQuery::Type::Response || !response->keep_alive_ ||
        ip_generation_ != connection_ptr->ip_generation_) {
      close_connection = true;
    }
    if (response->type_ == td::HttpQuery::Type::Response) {
      if (200 <= response->code_ && response->code_ <= 299) {
        auto method = response->get_arg("method");
        td::to_lower_inplace(method);
        if (!method.empty() && method != "deletewebhook" && method != "setwebhook" && method != "close" &&
            method != "logout" && !td::begins_with(method, "get")) {
          VLOG(webhook) << "Receive request " << method << " in response to webhook";
<<<<<<< HEAD
          auto query = td::make_unique<Query>(std::move(response->container_), td::MutableSlice(), false, false,
                                               td::MutableSlice(), std::move(response->args_),
                                               std::move(response->headers_), std::move(response->files_),
                                               parameters_->shared_data_, response->peer_address_, false);
          auto promised_query =
              PromisedQueryPtr(query.release(), PromiseDeleter(td::PromiseActor<td::unique_ptr<Query>>()));
=======
          auto query = td::make_unique<Query>(std::move(response->container_), td::MutableSlice(), false,
                                              td::MutableSlice(), std::move(response->args_),
                                              std::move(response->headers_), std::move(response->files_),
                                              parameters_->shared_data_, response->peer_address_, false);
          auto promised_query = PromisedQueryPtr(query.release(), PromiseDeleter(td::Promise<td::unique_ptr<Query>>()));
>>>>>>> f59097ab
          send_closure(callback_, &Callback::send, std::move(promised_query));
        }
        first_error_410_time_ = 0;
      } else {
        query_error = PSTRING() << "Wrong response from the webhook: " << response->code_ << " " << response->reason_;
        if (response->code_ == 410) {
          if (first_error_410_time_ == 0) {
            first_error_410_time_ = td::Time::now();
          } else {
            if (td::Time::now() > first_error_410_time_ + WEBHOOK_DROP_TIMEOUT) {
              LOG(WARNING) << "Close webhook because of HTTP 410 errors";
              need_close = true;
            }
          }
        } else {
          first_error_410_time_ = 0;
        }
        retry_after = response->get_retry_after();
        // LOG(WARNING) << query_error;
        on_webhook_error(query_error);
      }
    } else {
      query_error = PSTRING() << "Wrong response from the webhook: " << *response;
      on_webhook_error(query_error);
    }
    VLOG(webhook) << *response;
  } else {
    query_error = "Webhook connection closed";
    connection_ptr->actor_id_.release();
    close_connection = true;
  }

  auto event_id = connection_ptr->event_id_;
  if (!event_id.empty()) {
    if (query_error.empty()) {
      on_update_ok(event_id);
    } else {
      on_update_error(event_id, query_error, retry_after);
    }
  } else {
    CHECK(!query_error.empty());
  }

  connection_ptr->event_id_ = {};
  if (need_close || close_connection) {
    VLOG(webhook) << "Close connection " << connection_id;
    connections_.erase(connection_ptr->id_);
    total_connections_count_.fetch_sub(1, std::memory_order_relaxed);
  } else {
    ready_connections_.put(connection_ptr->to_list_node());
  }

  if (need_close) {
    send_closure_later(actor_id(this), &WebhookActor::close);
  } else {
    loop();
  }
}

void WebhookActor::start_up() {
  max_loaded_updates_ = max_connections_ * 2;

  next_ip_address_resolve_time_ = last_success_time_ = td::Time::now() - 3600;
  active_new_connection_flood_.add_limit(1, 10 * max_connections_);
  active_new_connection_flood_.add_limit(5, 20 * max_connections_);

  pending_new_connection_flood_.add_limit(1, 1);

  if (!parameters_->local_mode_) {
    if (url_.protocol_ == td::HttpUrl::Protocol::Https || (parameters_->allow_http_ && url_.protocol_ == td::HttpUrl::Protocol::Http)) {
      if (url_.port_ != 443 && url_.port_ != 88 && url_.port_ != 80 && url_.port_ != 8443) {
        VLOG(webhook) << "Can't create webhook: port " << url_.port_ << " is forbidden";
        on_error(td::Status::Error("Webhook can be set up only on ports 80, 88, 443 or 8443"));
      }
    } else {
      CHECK(url_.protocol_ == td::HttpUrl::Protocol::Http);
      VLOG(webhook) << "Can't create connection: HTTP is forbidden";
      on_error(td::Status::Error("HTTPS url must be provided for webhook"));
    }
  }

  if (fix_ip_address_ && !stop_flag_) {
    if (!ip_address_.is_valid()) {
      on_error(td::Status::Error("Invalid IP address specified"));
    } else if (!check_ip_address(ip_address_)) {
      on_error(td::Status::Error(PSLICE() << "IP address " << ip_address_.get_ip_str() << " is reserved"));
    }
  }

  if (from_db_flag_ && !stop_flag_) {
    was_checked_ = true;
    on_webhook_verified();
  }

  yield();
}

void WebhookActor::hangup_shared() {
  handle(nullptr);
  loop();
}

void WebhookActor::hangup() {
  VLOG(webhook) << "Stop";
  callback_.release();
  stop();
}

void WebhookActor::close() {
  VLOG(webhook) << "Close";
  send_closure(std::move(callback_), &Callback::webhook_closed, td::Status::OK());
  stop();
}

void WebhookActor::tear_down() {
  total_connections_count_.fetch_sub(connections_.size(), std::memory_order_relaxed);
}

void WebhookActor::on_webhook_verified() {
  td::string ip_address_str;
  if (ip_address_.is_valid()) {
    ip_address_str = ip_address_.get_ip_str().str();
  }
  send_closure(callback_, &Callback::webhook_verified, std::move(ip_address_str));
}

bool WebhookActor::check_ip_address(const td::IPAddress &addr) const {
  if (!addr.is_valid()) {
    return false;
  }
  if (parameters_->local_mode_) {
    // allow any valid IP address
    return true;
  }
  if (!addr.is_ipv4()) {
    VLOG(webhook) << "Bad IP address (not IPv4): " << addr;
    return false;
  }
  return !addr.is_reserved();
}

void WebhookActor::on_error(td::Status status) {
  VLOG(webhook) << "Receive webhook error " << status;
  if (!was_checked_) {
    CHECK(!callback_.empty());
    send_closure(std::move(callback_), &Callback::webhook_closed, std::move(status));
    stop_flag_ = true;
  }
}

void WebhookActor::on_connection_error(td::Status error) {
  CHECK(error.is_error());
  on_webhook_error(error.message());
}

void WebhookActor::on_webhook_error(td::Slice error) {
  if (was_checked_) {
    send_closure(callback_, &Callback::webhook_error, td::Status::Error(error));
    last_error_time_ = td::Time::now();
    last_error_message_ = error.str();
  }
}

}  // namespace telegram_bot_api<|MERGE_RESOLUTION|>--- conflicted
+++ resolved
@@ -600,20 +600,11 @@
         if (!method.empty() && method != "deletewebhook" && method != "setwebhook" && method != "close" &&
             method != "logout" && !td::begins_with(method, "get")) {
           VLOG(webhook) << "Receive request " << method << " in response to webhook";
-<<<<<<< HEAD
           auto query = td::make_unique<Query>(std::move(response->container_), td::MutableSlice(), false, false,
-                                               td::MutableSlice(), std::move(response->args_),
-                                               std::move(response->headers_), std::move(response->files_),
-                                               parameters_->shared_data_, response->peer_address_, false);
-          auto promised_query =
-              PromisedQueryPtr(query.release(), PromiseDeleter(td::PromiseActor<td::unique_ptr<Query>>()));
-=======
-          auto query = td::make_unique<Query>(std::move(response->container_), td::MutableSlice(), false,
                                               td::MutableSlice(), std::move(response->args_),
                                               std::move(response->headers_), std::move(response->files_),
                                               parameters_->shared_data_, response->peer_address_, false);
           auto promised_query = PromisedQueryPtr(query.release(), PromiseDeleter(td::Promise<td::unique_ptr<Query>>()));
->>>>>>> f59097ab
           send_closure(callback_, &Callback::send, std::move(promised_query));
         }
         first_error_410_time_ = 0;
