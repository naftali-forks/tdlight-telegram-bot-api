//
// Copyright Aliaksei Levin (levlam@telegram.org), Arseny Smirnov (arseny30@gmail.com) 2014-2023
//
// Distributed under the Boost Software License, Version 1.0. (See accompanying
// file LICENSE_1_0.txt or copy at http://www.boost.org/LICENSE_1_0.txt)
//
#pragma once

#include "telegram-bot-api/Query.h"
#include "telegram-bot-api/Stats.h"
#include "telegram-bot-api/WebhookActor.h"

#include "td/telegram/ClientActor.h"
#include "td/telegram/td_api.h"

#include "td/net/HttpFile.h"

#include "td/actor/actor.h"
#include "td/actor/SignalSlot.h"

#include "td/utils/common.h"
#include "td/utils/Container.h"
#include "td/utils/FlatHashMap.h"
#include "td/utils/FlatHashSet.h"
#include "td/utils/HashTableUtils.h"
#include "td/utils/JsonBuilder.h"
#include "td/utils/Promise.h"
#include "td/utils/Slice.h"
#include "td/utils/Status.h"
#include "td/utils/WaitFreeHashMap.h"

#include <limits>
#include <memory>
#include <queue>

namespace telegram_bot_api {

struct ClientParameters;

namespace td_api = td::td_api;

class Client final : public WebhookActor::Callback {
 public:
  Client(td::ActorShared<> parent, const td::string &bot_token, bool is_user, bool is_test_dc, td::int64 tqueue_id,
         std::shared_ptr<const ClientParameters> parameters, td::ActorId<BotStatActor> stat_actor);
  Client(const Client &) = delete;
  Client &operator=(const Client &) = delete;
  Client(Client &&) = delete;
  Client &operator=(Client &&) = delete;
  ~Client();

  void send(PromisedQueryPtr query) final;

  void close();

  // for stats
  ServerBotInfo get_bot_info() const;

 private:
  using int32 = td::int32;
  using int64 = td::int64;

  template <class T>
  using object_ptr = td_api::object_ptr<T>;

  static constexpr bool USE_MESSAGE_DATABASE = false;

  static constexpr int64 GENERAL_MESSAGE_THREAD_ID = 1 << 20;

  static constexpr int32 MAX_CERTIFICATE_FILE_SIZE = 3 << 20;
  static constexpr int32 MAX_DOWNLOAD_FILE_SIZE = 20 << 20;

  static constexpr int32 MAX_CONCURRENTLY_SENT_CHAT_MESSAGES = 250;  // some unreasonably big value

  static constexpr std::size_t MIN_PENDING_UPDATES_WARNING = 200;

  static constexpr int64 GREAT_MINDS_SET_ID = 1842540969984001;
  static constexpr td::Slice GREAT_MINDS_SET_NAME = "TelegramGreatMinds";

  static constexpr int32 MASK_POINTS_SIZE = 4;
  static constexpr td::Slice MASK_POINTS[MASK_POINTS_SIZE] = {"forehead", "eyes", "mouth", "chin"};

  static constexpr int32 MAX_LENGTH = 10000;  // max width or height
  static constexpr int32 MAX_DURATION = 24 * 60 * 60;

<<<<<<< HEAD
  static constexpr int LOGGING_OUT_ERROR_CODE = 401;
  static constexpr Slice LOGGING_OUT_ERROR_DESCRIPTION = "Unauthorized";
  static constexpr Slice API_ID_INVALID_ERROR_DESCRIPTION = "Unauthorized: invalid api-id/api-hash";

  static constexpr int CLOSING_ERROR_CODE = 500;
  static constexpr Slice CLOSING_ERROR_DESCRIPTION = "Internal Server Error: restart";

  static constexpr int BOT_ONLY_ERROR_CODE = 405;
  static constexpr Slice BOT_ONLY_ERROR_DESCRIPTION = "Method Not Allowed: You can only use this method as a bot";

  static constexpr int USER_ONLY_ERROR_CODE = 405;
  static constexpr Slice USER_ONLY_ERROR_DESCRIPTION = "Method Not Allowed: You can only use this method as a user";
=======
  static constexpr std::size_t MAX_STICKER_EMOJI_COUNT = 20;
>>>>>>> c5b8e34c

  class JsonEmptyObject;
  class JsonFile;
  class JsonDatedFile;
  class JsonDatedFiles;
  class JsonUser;
  class JsonUsers;
  class JsonChatPermissions;
  class JsonChatPhotoInfo;
  class JsonChatLocation;
  class JsonChatInviteLink;
  class JsonChat;
  class JsonMessageSender;
  class JsonAnimation;
  class JsonAudio;
  class JsonDocument;
  class JsonPhotoSize;
  class JsonPhoto;
  class JsonChatPhoto;
  class JsonThumbnail;
  class JsonMaskPosition;
  class JsonSticker;
  class JsonStickers;
  class JsonVideo;
  class JsonVideoNote;
  class JsonVoiceNote;
  class JsonContact;
  class JsonDice;
  class JsonGame;
  class JsonInvoice;
  class JsonLocation;
  class JsonVenue;
  class JsonPollOption;
  class JsonPoll;
  class JsonPollAnswer;
  class JsonEntity;
  class JsonVectorEntities;
  class JsonWebAppInfo;
  class JsonInlineKeyboardButton;
  class JsonInlineKeyboard;
  class JsonReplyMarkup;
  class JsonMessage;
  class JsonMessages;
  class JsonDeletedMessage;
  class JsonMessageId;
  class JsonInlineQuery;
  class JsonChosenInlineResult;
  class JsonCallbackQuery;
  class JsonInlineCallbackQuery;
  class JsonShippingQuery;
  class JsonPreCheckoutQuery;
  class JsonBotCommand;
  class JsonBotMenuButton;
  class JsonBotInfoDescription;
  class JsonBotInfoShortDescription;
  class JsonChatAdministratorRights;
  class JsonChatPhotos;
  class JsonChatMember;
  class JsonChatMembers;
  class JsonChatMemberUpdated;
  class JsonChatJoinRequest;
  class JsonForumTopicCreated;
  class JsonForumTopicEdited;
  class JsonForumTopicInfo;
  class JsonGameHighScore;
  class JsonAddress;
  class JsonOrderInfo;
  class JsonSuccessfulPaymentBot;
  class JsonEncryptedPassportElement;
  class JsonEncryptedCredentials;
  class JsonPassportData;
  class JsonWebAppData;
  class JsonProximityAlertTriggered;
  class JsonVideoChatScheduled;
  class JsonVideoChatEnded;
  class JsonInviteVideoChatParticipants;
  class JsonChatSetMessageAutoDeleteTime;
  class JsonWriteAccessAllowed;
  class JsonUserShared;
  class JsonChatShared;
  class JsonUpdateTypes;
  class JsonWebhookInfo;
  class JsonStickerSet;
  class JsonSentWebAppMessage;
  class JsonCustomJson;

  //start custom Json objects
  class JsonAuthorizationState;
  class JsonCallbackQueryAnswer;
  class JsonChats;
  class JsonChatsNearby;
  class JsonMessagesArray;
  class JsonFoundMessages;
  class JsonProxy;
  class JsonProxiesArray;
  //stop custom Json objects

  class TdOnOkCallback;
  class TdOnAuthorizationCallback;
  class TdOnAuthorizationQueryCallback;
  class TdOnInitCallback;
  class TdOnGetUserProfilePhotosCallback;
  class TdOnSendMessageCallback;
  class TdOnSendMessageAlbumCallback;
  class TdOnDeleteFailedToSendMessageCallback;
  class TdOnEditMessageCallback;
  class TdOnEditInlineMessageCallback;
  class TdOnStopPollCallback;
  class TdOnOkQueryCallback;
  class TdOnGetReplyMessageCallback;
  class TdOnGetEditedMessageCallback;
  class TdOnGetCallbackQueryMessageCallback;
  class TdOnGetStickerSetCallback;
  class TdOnGetForumTopicInfoCallback;
  class TdOnGetMenuButtonCallback;
  class TdOnGetMyCommandsCallback;
  class TdOnGetMyDefaultAdministratorRightsCallback;
  class TdOnGetMyDescriptionCallback;
  class TdOnGetMyShortDescriptionCallback;
  class TdOnGetChatFullInfoCallback;
  class TdOnGetChatStickerSetCallback;
  class TdOnGetChatPinnedMessageCallback;
  class TdOnGetChatPinnedMessageToUnpinCallback;
  class TdOnGetGroupMembersCallback;
  class TdOnGetSupergroupMembersCallback;
  class TdOnGetSupergroupMembersCountCallback;
  class TdOnCreateInvoiceLinkCallback;
  class TdOnReplacePrimaryChatInviteLinkCallback;
  class TdOnGetChatInviteLinkCallback;
  class TdOnGetGameHighScoresCallback;
  class TdOnAnswerWebAppQueryCallback;
  class TdOnReturnFileCallback;
  class TdOnReturnStickerSetCallback;
  class TdOnGetStickerSetPromiseCallback;
  class TdOnGetStickersCallback;
  class TdOnDownloadFileCallback;
  class TdOnCancelDownloadFileCallback;
  class TdOnSendCustomRequestCallback;

  //start custom callbacks
  class TdOnPingCallback;
  class TdOnGetMemoryStatisticsCallback;
  class TdOnGetChatsCallback;
  class TdOnGetChatsNearbyCallback;
  class TdOnJoinChatCallback;
  class TdOnReturnChatCallback;
  class TdOnReturnMessagesCallback;
  class TdOnFoundMessagesCallback;
  class TdOnGetCallbackQueryAnswerCallback;
  class TdOnGetProxiesQueryCallback;
  class TdOnAddProxyQueryCallback;
  //end custom callbacks

  void on_get_reply_message(int64 chat_id, object_ptr<td_api::message> reply_to_message);

  void on_get_edited_message(object_ptr<td_api::message> edited_message);

  void on_get_callback_query_message(object_ptr<td_api::message> message, int64 user_id, int state);

  void on_get_sticker_set(int64 set_id, int64 new_callback_query_user_id, int64 new_message_chat_id,
                          object_ptr<td_api::stickerSet> sticker_set);

  void on_get_sticker_set_name(int64 set_id, const td::string &name);

  class TdQueryCallback {
   public:
    virtual void on_result(object_ptr<td_api::Object> result) = 0;
    TdQueryCallback() = default;
    TdQueryCallback(const TdQueryCallback &) = delete;
    TdQueryCallback &operator=(const TdQueryCallback &) = delete;
    TdQueryCallback(TdQueryCallback &&) = delete;
    TdQueryCallback &operator=(TdQueryCallback &&) = delete;
    virtual ~TdQueryCallback() = default;
  };

  struct UserInfo;
  struct ChatInfo;
  struct BotCommandScope;

  enum class AccessRights { Read, ReadMembers, Edit, Write };

  template <class OnSuccess>
  class TdOnCheckUserCallback;
  template <class OnSuccess>
  class TdOnCheckUserNoFailCallback;
  template <class OnSuccess>
  class TdOnCheckChatCallback;
  template <class OnSuccess>
  class TdOnEnableInternetConnectionCallback;
  template <class OnSuccess>
  class TdOnOptimizeMemoryCallback;
  template <class OnSuccess>
  class TdOnDisableInternetConnectionCallback;
  template <class OnSuccess>
  class TdOnCheckChatNoFailCallback;
  template <class OnSuccess>
  class TdOnCheckMessageCallback;
  template <class OnSuccess>
  class TdOnCheckMessageThreadCallback;
  template <class OnSuccess>
  class TdOnCheckRemoteFileIdCallback;
  template <class OnSuccess>
  class TdOnGetChatMemberCallback;

  template <class OnSuccess>
  class TdOnSearchStickerSetCallback;

  class TdOnResolveBotUsernameCallback;

  template <class OnSuccess>
  void check_user(int64 user_id, PromisedQueryPtr query, OnSuccess on_success);

  template <class OnSuccess>
  void check_user_no_fail(int64 user_id, PromisedQueryPtr query, OnSuccess on_success);

  template <class OnSuccess>
  static void check_user_read_access(const UserInfo *user_info, PromisedQueryPtr query, OnSuccess on_success);

  template <class OnSuccess>
  void check_chat_access(int64 chat_id, AccessRights access_rights, const ChatInfo *chat_info, PromisedQueryPtr query,
                         OnSuccess on_success) const;

  template <class OnSuccess>
  void check_chat(td::Slice chat_id_str, AccessRights access_rights, PromisedQueryPtr query, OnSuccess on_success);

  template <class OnSuccess>
<<<<<<< HEAD
  void disable_internet_connection(PromisedQueryPtr query, OnSuccess on_success);

  template <class OnSuccess>
  void optimize_memory(PromisedQueryPtr query, OnSuccess on_success);

  void enable_internet_connection(PromisedQueryPtr query);

  template <class OnSuccess>
  void check_chat_no_fail(Slice chat_id_str, PromisedQueryPtr query, OnSuccess on_success);
=======
  void check_chat_no_fail(td::Slice chat_id_str, PromisedQueryPtr query, OnSuccess on_success);
>>>>>>> c5b8e34c

  template <class OnSuccess>
  void check_bot_command_scope(BotCommandScope &&scope, PromisedQueryPtr query, OnSuccess on_success);

  template <class OnSuccess>
  void check_remote_file_id(td::string file_id, PromisedQueryPtr query, OnSuccess on_success);

  template <class OnSuccess>
  void check_message(td::Slice chat_id_str, int64 message_id, bool allow_empty, AccessRights access_rights,
                     td::Slice message_type, PromisedQueryPtr query, OnSuccess on_success);

  template <class OnSuccess>
  void check_message_thread(int64 chat_id, int64 message_thread_id, int64 reply_to_message_id, PromisedQueryPtr query,
                            OnSuccess on_success);

  template <class OnSuccess>
  void resolve_sticker_set(const td::string &sticker_set_name, PromisedQueryPtr query, OnSuccess on_success);

  template <class OnSuccess>
  void resolve_reply_markup_bot_usernames(object_ptr<td_api::ReplyMarkup> reply_markup, PromisedQueryPtr query,
                                          OnSuccess on_success);

  template <class OnSuccess>
  void resolve_inline_query_results_bot_usernames(td::vector<object_ptr<td_api::InputInlineQueryResult>> results,
                                                  PromisedQueryPtr query, OnSuccess on_success);

  template <class OnSuccess>
  void get_chat_member(int64 chat_id, int64 user_id, PromisedQueryPtr query, OnSuccess on_success);

  void send_request(object_ptr<td_api::Function> &&f, td::unique_ptr<TdQueryCallback> handler);
  void do_send_request(object_ptr<td_api::Function> &&f, td::unique_ptr<TdQueryCallback> handler);
  static object_ptr<td_api::Object> execute(object_ptr<td_api::Function> &&f);
  void on_update(object_ptr<td_api::Object> result);
  void on_result(td::uint64 id, object_ptr<td_api::Object> result);

  void on_update_authorization_state();
  void log_out(int32 error_code, td::Slice error_message);
  void on_closed();
  void finish_closing();

  void clear_tqueue();

  bool allow_update_before_authorization(const td_api::Object *update) const;
  void update_shared_unix_time_difference();

  void on_update_file(object_ptr<td_api::file> file);

  static bool to_bool(td::MutableSlice value);

  static td::Result<object_ptr<td_api::keyboardButton>> get_keyboard_button(td::JsonValue &button);

  td::Result<object_ptr<td_api::inlineKeyboardButton>> get_inline_keyboard_button(td::JsonValue &button);

  td::Result<object_ptr<td_api::ReplyMarkup>> get_reply_markup(const Query *query);

  td::Result<object_ptr<td_api::ReplyMarkup>> get_reply_markup(td::JsonValue &&value);

  static td::Result<object_ptr<td_api::labeledPricePart>> get_labeled_price_part(td::JsonValue &value);

  static td::Result<td::vector<object_ptr<td_api::labeledPricePart>>> get_labeled_price_parts(td::JsonValue &value);

  static td::Result<td::vector<int64>> get_suggested_tip_amounts(td::JsonValue &value);

  static td::Result<object_ptr<td_api::shippingOption>> get_shipping_option(td::JsonValue &option);

  static td::Result<td::vector<object_ptr<td_api::shippingOption>>> get_shipping_options(const Query *query);

  static td::Result<td::vector<object_ptr<td_api::shippingOption>>> get_shipping_options(td::JsonValue &&value);

  static td::Result<object_ptr<td_api::InputMessageContent>> get_input_message_content(
      td::JsonValue &input_message_content, bool is_input_message_content_required);

  static object_ptr<td_api::ChatAction> get_chat_action(const Query *query);

  static td::string get_local_file_path(td::Slice file_uri);

  object_ptr<td_api::InputFile> get_input_file(const Query *query, td::Slice field_name, bool force_file = false) const;

  object_ptr<td_api::InputFile> get_input_file(const Query *query, td::Slice field_name, td::Slice file_id,
                                               bool force_file) const;

  object_ptr<td_api::inputThumbnail> get_input_thumbnail(const Query *query) const;

  static td::Result<td_api::object_ptr<td_api::inlineQueryResultsButton>> get_inline_query_results_button(
      td::JsonValue &&value);

  static td::Result<td_api::object_ptr<td_api::inlineQueryResultsButton>> get_inline_query_results_button(
      td::MutableSlice value);

  td::Result<object_ptr<td_api::InputInlineQueryResult>> get_inline_query_result(const Query *query);

  td::Result<object_ptr<td_api::InputInlineQueryResult>> get_inline_query_result(td::JsonValue &&value);

  td::Result<td::vector<object_ptr<td_api::InputInlineQueryResult>>> get_inline_query_results(const Query *query);

  td::Result<td::vector<object_ptr<td_api::InputInlineQueryResult>>> get_inline_query_results(td::JsonValue &&value);

  struct BotCommandScope {
    object_ptr<td_api::BotCommandScope> scope_;
    td::string chat_id_;
    int64 user_id_ = 0;

    explicit BotCommandScope(object_ptr<td_api::BotCommandScope> scope, td::string chat_id = td::string(),
                             int64 user_id = 0)
        : scope_(std::move(scope)), chat_id_(std::move(chat_id)), user_id_(user_id) {
    }
  };

  static td::Result<BotCommandScope> get_bot_command_scope(const Query *query);

  static td::Result<BotCommandScope> get_bot_command_scope(td::JsonValue &&value);

  static td::Result<object_ptr<td_api::botCommand>> get_bot_command(td::JsonValue &&value);

  static td::Result<td::vector<object_ptr<td_api::botCommand>>> get_bot_commands(const Query *query);

  static td::Result<object_ptr<td_api::botMenuButton>> get_bot_menu_button(const Query *query);

  static td::Result<object_ptr<td_api::botMenuButton>> get_bot_menu_button(td::JsonValue &&value);

  static td::Result<object_ptr<td_api::chatAdministratorRights>> get_chat_administrator_rights(td::JsonValue &&value);

  static td::Result<object_ptr<td_api::chatAdministratorRights>> get_chat_administrator_rights(const Query *query);

  static td::Result<object_ptr<td_api::maskPosition>> get_mask_position(const Query *query, td::Slice field_name);

  static td::Result<object_ptr<td_api::maskPosition>> get_mask_position(td::JsonValue &&value);

  static int32 mask_point_to_index(const object_ptr<td_api::MaskPoint> &mask_point);

  static object_ptr<td_api::MaskPoint> mask_index_to_point(int32 index);

  static td::Result<td::string> get_sticker_emojis(td::JsonValue &&value);

  static td::Result<td::string> get_sticker_emojis(td::MutableSlice emoji_list);

  static td::Result<object_ptr<td_api::StickerFormat>> get_sticker_format(td::Slice sticker_format);

  td::Result<object_ptr<td_api::inputSticker>> get_input_sticker(const Query *query) const;

  td::Result<object_ptr<td_api::inputSticker>> get_input_sticker(const Query *query, td::JsonValue &&value) const;

  td::Result<td::vector<object_ptr<td_api::inputSticker>>> get_input_stickers(
      const Query *query, object_ptr<td_api::StickerFormat> &sticker_format) const;

  static td::Result<object_ptr<td_api::InputFile>> get_sticker_input_file(const Query *query);

  static td::Result<td::string> get_passport_element_hash(td::Slice encoded_hash);

  static td::Result<object_ptr<td_api::InputPassportElementErrorSource>> get_passport_element_error_source(
      td::JsonObject &object);

  static td::Result<object_ptr<td_api::inputPassportElementError>> get_passport_element_error(td::JsonValue &&value);

  static td::Result<td::vector<object_ptr<td_api::inputPassportElementError>>> get_passport_element_errors(
      const Query *query);

  static td::JsonValue get_input_entities(const Query *query, td::Slice field_name);

  static td::Result<object_ptr<td_api::formattedText>> get_caption(const Query *query);

  static td::Result<object_ptr<td_api::TextEntityType>> get_text_entity_type(td::JsonObject &object);

  static td::Result<object_ptr<td_api::textEntity>> get_text_entity(td::JsonValue &&value);

  static td::Result<object_ptr<td_api::formattedText>> get_formatted_text(td::string text, td::string parse_mode,
                                                                          td::JsonValue &&input_entities);

  static td::Result<object_ptr<td_api::inputMessageText>> get_input_message_text(const Query *query);

  static td::Result<object_ptr<td_api::inputMessageText>> get_input_message_text(td::string text,
                                                                                 bool disable_web_page_preview,
                                                                                 td::string parse_mode,
                                                                                 td::JsonValue &&input_entities);

  static td::Result<object_ptr<td_api::location>> get_location(const Query *query);

  static td::Result<object_ptr<td_api::chatPermissions>> get_chat_permissions(const Query *query, bool &allow_legacy,
                                                                              bool use_independent_chat_permissions);

  td::Result<object_ptr<td_api::InputMessageContent>> get_input_media(const Query *query, td::JsonValue &&input_media,
                                                                      bool for_album) const;

  td::Result<object_ptr<td_api::InputMessageContent>> get_input_media(const Query *query, td::Slice field_name) const;

  td::Result<td::vector<object_ptr<td_api::InputMessageContent>>> get_input_message_contents(
      const Query *query, td::Slice field_name) const;

  td::Result<td::vector<object_ptr<td_api::InputMessageContent>>> get_input_message_contents(
      const Query *query, td::JsonValue &&value) const;

  td::Result<object_ptr<td_api::inputMessageInvoice>> get_input_message_invoice(const Query *query) const;

  static object_ptr<td_api::messageSendOptions> get_message_send_options(bool disable_notification,
                                                                         bool protect_content,
                                                                         object_ptr<td_api::MessageSchedulingState> &&scheduling_state);

  static td::Result<td::vector<td::string>> get_poll_options(const Query *query);

  static int32 get_integer_arg(const Query *query, td::Slice field_name, int32 default_value,
                               int32 min_value = std::numeric_limits<int32>::min(),
                               int32 max_value = std::numeric_limits<int32>::max());

  static td::Result<td::MutableSlice> get_required_string_arg(const Query *query, td::Slice field_name);

  static int64 get_message_id(const Query *query, td::Slice field_name = td::Slice("message_id"));

  static td::Result<td::Slice> get_inline_message_id(const Query *query,
                                                     td::Slice field_name = td::Slice("inline_message_id"));

  static td::Result<int64> get_user_id(const Query *query, td::Slice field_name = td::Slice("user_id"));

  void decrease_yet_unsent_message_count(int64 chat_id, int32 count);

  int64 extract_yet_unsent_message_query_id(int64 chat_id, int64 message_id, bool *is_reply_to_message_deleted);

  // start custom helper methods

  static td::Result<object_ptr<td_api::MessageSchedulingState>> get_message_scheduling_state(const Query *query);

  template <class T>
  static td::Result<td::vector<T>> get_int_array_arg(const Query *query, Slice field_name, bool optional = false);

  static int64 get_int64_arg(const Query *query, Slice field_name, int64 default_value,
                             int64 min_value = std::numeric_limits<int64>::min(),
                             int64 max_value = std::numeric_limits<int64>::max());
  static td::Result<td_api::object_ptr<td_api::ChatReportReason>> get_report_reason(const Query *query,
                                                                                    Slice field_name = Slice("reason"));

  static td::Result<td_api::object_ptr<td_api::SearchMessagesFilter>> get_search_messages_filter(
      const Query *query, Slice field_name = Slice("filter"));

  // end custom helper methods

  void on_message_send_succeeded(object_ptr<td_api::message> &&message, int64 old_message_id);
  void on_message_send_failed(int64 chat_id, int64 old_message_id, int64 new_message_id, td::Status result);

  static bool init_methods();

  static bool is_local_method(td::Slice method);

  void on_cmd(PromisedQueryPtr query);

<<<<<<< HEAD
  Status process_get_me_query(PromisedQueryPtr &query);
  Status process_get_my_commands_query(PromisedQueryPtr &query);
  Status process_set_my_commands_query(PromisedQueryPtr &query);
  Status process_delete_my_commands_query(PromisedQueryPtr &query);
  Status process_get_my_default_administrator_rights_query(PromisedQueryPtr &query);
  Status process_set_my_default_administrator_rights_query(PromisedQueryPtr &query);
  Status process_get_chat_menu_button_query(PromisedQueryPtr &query);
  Status process_set_chat_menu_button_query(PromisedQueryPtr &query);
  Status process_get_user_profile_photos_query(PromisedQueryPtr &query);
  Status process_send_message_query(PromisedQueryPtr &query);
  Status process_send_animation_query(PromisedQueryPtr &query);
  Status process_send_audio_query(PromisedQueryPtr &query);
  Status process_send_dice_query(PromisedQueryPtr &query);
  Status process_send_document_query(PromisedQueryPtr &query);
  Status process_send_photo_query(PromisedQueryPtr &query);
  Status process_send_sticker_query(PromisedQueryPtr &query);
  Status process_send_video_query(PromisedQueryPtr &query);
  Status process_send_video_note_query(PromisedQueryPtr &query);
  Status process_send_voice_query(PromisedQueryPtr &query);
  Status process_send_game_query(PromisedQueryPtr &query);
  Status process_send_invoice_query(PromisedQueryPtr &query);
  Status process_send_location_query(PromisedQueryPtr &query);
  Status process_send_venue_query(PromisedQueryPtr &query);
  Status process_send_contact_query(PromisedQueryPtr &query);
  Status process_send_poll_query(PromisedQueryPtr &query);
  Status process_stop_poll_query(PromisedQueryPtr &query);
  Status process_copy_message_query(PromisedQueryPtr &query);
  Status process_forward_message_query(PromisedQueryPtr &query);
  Status process_send_media_group_query(PromisedQueryPtr &query);
  Status process_send_chat_action_query(PromisedQueryPtr &query);
  Status process_edit_message_text_query(PromisedQueryPtr &query);
  Status process_edit_message_live_location_query(PromisedQueryPtr &query);
  Status process_edit_message_media_query(PromisedQueryPtr &query);
  Status process_edit_message_caption_query(PromisedQueryPtr &query);
  Status process_edit_message_reply_markup_query(PromisedQueryPtr &query);
  Status process_delete_message_query(PromisedQueryPtr &query);
  Status process_create_invoice_link_query(PromisedQueryPtr &query);
  Status process_set_game_score_query(PromisedQueryPtr &query);
  Status process_get_game_high_scores_query(PromisedQueryPtr &query);
  Status process_answer_web_app_query_query(PromisedQueryPtr &query);
  Status process_answer_inline_query_query(PromisedQueryPtr &query);
  Status process_answer_callback_query_query(PromisedQueryPtr &query);
  Status process_answer_shipping_query_query(PromisedQueryPtr &query);
  Status process_answer_pre_checkout_query_query(PromisedQueryPtr &query);
  Status process_export_chat_invite_link_query(PromisedQueryPtr &query);
  Status process_create_chat_invite_link_query(PromisedQueryPtr &query);
  Status process_edit_chat_invite_link_query(PromisedQueryPtr &query);
  Status process_revoke_chat_invite_link_query(PromisedQueryPtr &query);
  Status process_get_chat_query(PromisedQueryPtr &query);
  Status process_set_chat_photo_query(PromisedQueryPtr &query);
  Status process_delete_chat_photo_query(PromisedQueryPtr &query);
  Status process_set_chat_title_query(PromisedQueryPtr &query);
  Status process_set_chat_permissions_query(PromisedQueryPtr &query);
  Status process_set_chat_description_query(PromisedQueryPtr &query);
  Status process_pin_chat_message_query(PromisedQueryPtr &query);
  Status process_unpin_chat_message_query(PromisedQueryPtr &query);
  Status process_unpin_all_chat_messages_query(PromisedQueryPtr &query);
  Status process_set_chat_sticker_set_query(PromisedQueryPtr &query);
  Status process_delete_chat_sticker_set_query(PromisedQueryPtr &query);
  Status process_get_forum_topic_icon_stickers_query(PromisedQueryPtr &query);
  Status process_create_forum_topic_query(PromisedQueryPtr &query);
  Status process_edit_forum_topic_query(PromisedQueryPtr &query);
  Status process_close_forum_topic_query(PromisedQueryPtr &query);
  Status process_reopen_forum_topic_query(PromisedQueryPtr &query);
  Status process_delete_forum_topic_query(PromisedQueryPtr &query);
  Status process_unpin_all_forum_topic_messages_query(PromisedQueryPtr &query);
  Status process_edit_general_forum_topic_query(PromisedQueryPtr &query);
  Status process_close_general_forum_topic_query(PromisedQueryPtr &query);
  Status process_reopen_general_forum_topic_query(PromisedQueryPtr &query);
  Status process_hide_general_forum_topic_query(PromisedQueryPtr &query);
  Status process_unhide_general_forum_topic_query(PromisedQueryPtr &query);
  Status process_get_chat_member_query(PromisedQueryPtr &query);
  Status process_get_chat_administrators_query(PromisedQueryPtr &query);
  Status process_get_chat_member_count_query(PromisedQueryPtr &query);
  Status process_optimize_memory_query(PromisedQueryPtr &query);
  Status process_leave_chat_query(PromisedQueryPtr &query);
  Status process_promote_chat_member_query(PromisedQueryPtr &query);
  Status process_set_chat_administrator_custom_title_query(PromisedQueryPtr &query);
  Status process_ban_chat_member_query(PromisedQueryPtr &query);
  Status process_restrict_chat_member_query(PromisedQueryPtr &query);
  Status process_unban_chat_member_query(PromisedQueryPtr &query);
  Status process_ban_chat_sender_chat_query(PromisedQueryPtr &query);
  Status process_unban_chat_sender_chat_query(PromisedQueryPtr &query);
  Status process_approve_chat_join_request_query(PromisedQueryPtr &query);
  Status process_decline_chat_join_request_query(PromisedQueryPtr &query);
  Status process_get_sticker_set_query(PromisedQueryPtr &query);
  Status process_get_custom_emoji_stickers_query(PromisedQueryPtr &query);
  Status process_upload_sticker_file_query(PromisedQueryPtr &query);
  Status process_create_new_sticker_set_query(PromisedQueryPtr &query);
  Status process_add_sticker_to_set_query(PromisedQueryPtr &query);
  Status process_set_sticker_set_thumb_query(PromisedQueryPtr &query);
  Status process_set_sticker_position_in_set_query(PromisedQueryPtr &query);
  Status process_delete_sticker_from_set_query(PromisedQueryPtr &query);
  Status process_set_passport_data_errors_query(PromisedQueryPtr &query);
  Status process_send_custom_request_query(PromisedQueryPtr &query);
  Status process_answer_custom_query_query(PromisedQueryPtr &query);
  Status process_get_updates_query(PromisedQueryPtr &query);
  Status process_set_webhook_query(PromisedQueryPtr &query);
  Status process_get_webhook_info_query(PromisedQueryPtr &query);
  Status process_get_file_query(PromisedQueryPtr &query);
=======
  td::Status process_get_me_query(PromisedQueryPtr &query);
  td::Status process_get_my_commands_query(PromisedQueryPtr &query);
  td::Status process_set_my_commands_query(PromisedQueryPtr &query);
  td::Status process_delete_my_commands_query(PromisedQueryPtr &query);
  td::Status process_get_my_default_administrator_rights_query(PromisedQueryPtr &query);
  td::Status process_set_my_default_administrator_rights_query(PromisedQueryPtr &query);
  td::Status process_get_my_description_query(PromisedQueryPtr &query);
  td::Status process_set_my_description_query(PromisedQueryPtr &query);
  td::Status process_get_my_short_description_query(PromisedQueryPtr &query);
  td::Status process_set_my_short_description_query(PromisedQueryPtr &query);
  td::Status process_get_chat_menu_button_query(PromisedQueryPtr &query);
  td::Status process_set_chat_menu_button_query(PromisedQueryPtr &query);
  td::Status process_get_user_profile_photos_query(PromisedQueryPtr &query);
  td::Status process_send_message_query(PromisedQueryPtr &query);
  td::Status process_send_animation_query(PromisedQueryPtr &query);
  td::Status process_send_audio_query(PromisedQueryPtr &query);
  td::Status process_send_dice_query(PromisedQueryPtr &query);
  td::Status process_send_document_query(PromisedQueryPtr &query);
  td::Status process_send_photo_query(PromisedQueryPtr &query);
  td::Status process_send_sticker_query(PromisedQueryPtr &query);
  td::Status process_send_video_query(PromisedQueryPtr &query);
  td::Status process_send_video_note_query(PromisedQueryPtr &query);
  td::Status process_send_voice_query(PromisedQueryPtr &query);
  td::Status process_send_game_query(PromisedQueryPtr &query);
  td::Status process_send_invoice_query(PromisedQueryPtr &query);
  td::Status process_send_location_query(PromisedQueryPtr &query);
  td::Status process_send_venue_query(PromisedQueryPtr &query);
  td::Status process_send_contact_query(PromisedQueryPtr &query);
  td::Status process_send_poll_query(PromisedQueryPtr &query);
  td::Status process_stop_poll_query(PromisedQueryPtr &query);
  td::Status process_copy_message_query(PromisedQueryPtr &query);
  td::Status process_forward_message_query(PromisedQueryPtr &query);
  td::Status process_send_media_group_query(PromisedQueryPtr &query);
  td::Status process_send_chat_action_query(PromisedQueryPtr &query);
  td::Status process_edit_message_text_query(PromisedQueryPtr &query);
  td::Status process_edit_message_live_location_query(PromisedQueryPtr &query);
  td::Status process_edit_message_media_query(PromisedQueryPtr &query);
  td::Status process_edit_message_caption_query(PromisedQueryPtr &query);
  td::Status process_edit_message_reply_markup_query(PromisedQueryPtr &query);
  td::Status process_delete_message_query(PromisedQueryPtr &query);
  td::Status process_create_invoice_link_query(PromisedQueryPtr &query);
  td::Status process_set_game_score_query(PromisedQueryPtr &query);
  td::Status process_get_game_high_scores_query(PromisedQueryPtr &query);
  td::Status process_answer_web_app_query_query(PromisedQueryPtr &query);
  td::Status process_answer_inline_query_query(PromisedQueryPtr &query);
  td::Status process_answer_callback_query_query(PromisedQueryPtr &query);
  td::Status process_answer_shipping_query_query(PromisedQueryPtr &query);
  td::Status process_answer_pre_checkout_query_query(PromisedQueryPtr &query);
  td::Status process_export_chat_invite_link_query(PromisedQueryPtr &query);
  td::Status process_create_chat_invite_link_query(PromisedQueryPtr &query);
  td::Status process_edit_chat_invite_link_query(PromisedQueryPtr &query);
  td::Status process_revoke_chat_invite_link_query(PromisedQueryPtr &query);
  td::Status process_get_chat_query(PromisedQueryPtr &query);
  td::Status process_set_chat_photo_query(PromisedQueryPtr &query);
  td::Status process_delete_chat_photo_query(PromisedQueryPtr &query);
  td::Status process_set_chat_title_query(PromisedQueryPtr &query);
  td::Status process_set_chat_permissions_query(PromisedQueryPtr &query);
  td::Status process_set_chat_description_query(PromisedQueryPtr &query);
  td::Status process_pin_chat_message_query(PromisedQueryPtr &query);
  td::Status process_unpin_chat_message_query(PromisedQueryPtr &query);
  td::Status process_unpin_all_chat_messages_query(PromisedQueryPtr &query);
  td::Status process_set_chat_sticker_set_query(PromisedQueryPtr &query);
  td::Status process_delete_chat_sticker_set_query(PromisedQueryPtr &query);
  td::Status process_get_forum_topic_icon_stickers_query(PromisedQueryPtr &query);
  td::Status process_create_forum_topic_query(PromisedQueryPtr &query);
  td::Status process_edit_forum_topic_query(PromisedQueryPtr &query);
  td::Status process_close_forum_topic_query(PromisedQueryPtr &query);
  td::Status process_reopen_forum_topic_query(PromisedQueryPtr &query);
  td::Status process_delete_forum_topic_query(PromisedQueryPtr &query);
  td::Status process_unpin_all_forum_topic_messages_query(PromisedQueryPtr &query);
  td::Status process_edit_general_forum_topic_query(PromisedQueryPtr &query);
  td::Status process_close_general_forum_topic_query(PromisedQueryPtr &query);
  td::Status process_reopen_general_forum_topic_query(PromisedQueryPtr &query);
  td::Status process_hide_general_forum_topic_query(PromisedQueryPtr &query);
  td::Status process_unhide_general_forum_topic_query(PromisedQueryPtr &query);
  td::Status process_get_chat_member_query(PromisedQueryPtr &query);
  td::Status process_get_chat_administrators_query(PromisedQueryPtr &query);
  td::Status process_get_chat_member_count_query(PromisedQueryPtr &query);
  td::Status process_leave_chat_query(PromisedQueryPtr &query);
  td::Status process_promote_chat_member_query(PromisedQueryPtr &query);
  td::Status process_set_chat_administrator_custom_title_query(PromisedQueryPtr &query);
  td::Status process_ban_chat_member_query(PromisedQueryPtr &query);
  td::Status process_restrict_chat_member_query(PromisedQueryPtr &query);
  td::Status process_unban_chat_member_query(PromisedQueryPtr &query);
  td::Status process_ban_chat_sender_chat_query(PromisedQueryPtr &query);
  td::Status process_unban_chat_sender_chat_query(PromisedQueryPtr &query);
  td::Status process_approve_chat_join_request_query(PromisedQueryPtr &query);
  td::Status process_decline_chat_join_request_query(PromisedQueryPtr &query);
  td::Status process_get_sticker_set_query(PromisedQueryPtr &query);
  td::Status process_get_custom_emoji_stickers_query(PromisedQueryPtr &query);
  td::Status process_upload_sticker_file_query(PromisedQueryPtr &query);
  td::Status process_create_new_sticker_set_query(PromisedQueryPtr &query);
  td::Status process_add_sticker_to_set_query(PromisedQueryPtr &query);
  td::Status process_set_sticker_set_title_query(PromisedQueryPtr &query);
  td::Status process_set_sticker_set_thumbnail_query(PromisedQueryPtr &query);
  td::Status process_set_custom_emoji_sticker_set_thumbnail_query(PromisedQueryPtr &query);
  td::Status process_delete_sticker_set_query(PromisedQueryPtr &query);
  td::Status process_set_sticker_position_in_set_query(PromisedQueryPtr &query);
  td::Status process_delete_sticker_from_set_query(PromisedQueryPtr &query);
  td::Status process_set_sticker_emoji_list_query(PromisedQueryPtr &query);
  td::Status process_set_sticker_keywords_query(PromisedQueryPtr &query);
  td::Status process_set_sticker_mask_position_query(PromisedQueryPtr &query);
  td::Status process_set_passport_data_errors_query(PromisedQueryPtr &query);
  td::Status process_send_custom_request_query(PromisedQueryPtr &query);
  td::Status process_answer_custom_query_query(PromisedQueryPtr &query);
  td::Status process_get_updates_query(PromisedQueryPtr &query);
  td::Status process_set_webhook_query(PromisedQueryPtr &query);
  td::Status process_get_webhook_info_query(PromisedQueryPtr &query);
  td::Status process_get_file_query(PromisedQueryPtr &query);
>>>>>>> c5b8e34c

  //custom methods
  Status process_get_message_info_query(PromisedQueryPtr &query);
  Status process_get_chat_members_query(PromisedQueryPtr &query);
  Status process_delete_messages_query(PromisedQueryPtr &query);
  Status process_toggle_group_invites_query(PromisedQueryPtr &query);
  Status process_ping_query(PromisedQueryPtr &query);
  Status process_get_memory_stats_query(PromisedQueryPtr &query);
  Status process_get_proxies_query(PromisedQueryPtr &query);
  Status process_add_proxy_query(PromisedQueryPtr &query);
  Status process_delete_proxy_query(PromisedQueryPtr &query);
  Status process_enable_proxy_query(PromisedQueryPtr &query);
  Status process_disable_proxy_query(PromisedQueryPtr &query);

  //custom user methods
  Status process_get_chats_query(PromisedQueryPtr &query);
  Status process_get_common_chats_query(PromisedQueryPtr &query);
  Status process_get_inactive_chats_query(PromisedQueryPtr &query);
  Status process_get_nearby_chats_query(PromisedQueryPtr &query);
  Status process_search_public_chats_query(PromisedQueryPtr &query);
  Status process_set_poll_answer_query(PromisedQueryPtr &query);
  Status process_join_chat_query(PromisedQueryPtr &query);
  Status process_add_chat_member_query(PromisedQueryPtr &query);
  Status process_report_chat_query(PromisedQueryPtr &query);
  Status process_create_chat_query(PromisedQueryPtr &query);
  Status process_search_messages_query(PromisedQueryPtr &query);
  Status process_search_chat_messages_query(PromisedQueryPtr &query);
  Status process_get_callback_query_answer_query(PromisedQueryPtr &query);
  Status process_delete_chat_history_query(PromisedQueryPtr &query);
  Status process_get_scheduled_messages_query(PromisedQueryPtr &query);
  Status process_edit_message_scheduling_query(PromisedQueryPtr &query);

  //custom auth methods
  void process_auth_phone_number_query(PromisedQueryPtr &query);
  void process_authcode_query(PromisedQueryPtr &query);
  void process_2fapassword_query(PromisedQueryPtr &query);
  void process_register_user_query(PromisedQueryPtr &query);


  void webhook_verified(td::string cached_ip_address) final;
  void webhook_success() final;
  void webhook_error(td::Status status) final;
  void webhook_closed(td::Status status) final;
  void hangup_shared() final;
  const td::HttpFile *get_webhook_certificate(const Query *query) const;
  int32 get_webhook_max_connections(const Query *query) const;
  static bool get_webhook_fix_ip_address(const Query *query);
  void do_set_webhook(PromisedQueryPtr query, bool was_deleted);
  void on_webhook_certificate_copied(td::Status status);
  void finish_set_webhook(PromisedQueryPtr query);
  void save_webhook() const;
  td::string get_webhook_certificate_path() const;

  void on_webhook_closed(td::Status status);

  void do_send_message(object_ptr<td_api::InputMessageContent> input_message_content, PromisedQueryPtr query);

  int64 get_send_message_query_id(PromisedQueryPtr query, bool is_multisend);

  void on_sent_message(object_ptr<td_api::message> &&message, int64 query_id);

  void do_get_file(object_ptr<td_api::file> file, PromisedQueryPtr query);

  bool is_file_being_downloaded(int32 file_id) const;
  void on_file_download(int32 file_id, td::Result<object_ptr<td_api::file>> r_file);

  void return_stickers(object_ptr<td_api::stickers> stickers, PromisedQueryPtr query);

  void fix_reply_markup_bot_user_ids(object_ptr<td_api::ReplyMarkup> &reply_markup) const;
  void fix_inline_query_results_bot_user_ids(td::vector<object_ptr<td_api::InputInlineQueryResult>> &results) const;

  void resolve_bot_usernames(PromisedQueryPtr query, td::Promise<PromisedQueryPtr> on_success);
  void on_resolve_bot_username(const td::string &username, int64 user_id);

  void abort_long_poll(bool from_set_webhook);

  void fail_query_closing(PromisedQueryPtr &&query);

  void fail_query_flood_limit_exceeded(PromisedQueryPtr &&query);

  void fail_query_conflict(td::Slice message, PromisedQueryPtr &&query);

  struct ClosingError {
    int code;
    int retry_after;
    td::Slice message;
  };
  ClosingError get_closing_error();

  static int get_retry_after_time(td::Slice error_message);

  static void fail_query_with_error(PromisedQueryPtr query, int32 error_code, td::Slice error_message,
                                    td::Slice default_message = td::Slice());

  static void fail_query_with_error(PromisedQueryPtr &&query, object_ptr<td_api::error> error,
                                    td::Slice default_message = td::Slice());

  class JsonUpdates;
  void do_get_updates(int32 offset, int32 limit, int32 timeout, PromisedQueryPtr query);

  void long_poll_wakeup(bool force_flag);

  void start_up() final;

  void raw_event(const td::Event::Raw &event) final;

  void loop() final;

  void timeout_expired() final;

  struct UserInfo {
    enum class Type { Regular, Deleted, Bot, Unknown };
    Type type = Type::Unknown;

    td::string first_name;
    td::string last_name;
    td::vector<td::string> active_usernames;
    td::string editable_username;
    td::string language_code;
    int64 emoji_status_custom_emoji_id;

    object_ptr<td_api::chatPhoto> photo;
    td::string bio;

    // start custom properties
    bool is_verified = false;
    bool is_scam = false;
    object_ptr<td_api::UserStatus> status;
    // end custom properties

    bool have_access = false;
    bool can_join_groups = false;
    bool can_read_all_group_messages = false;
    bool is_inline_bot = false;
    bool has_private_forwards = false;
    bool has_restricted_voice_and_video_messages = false;
    bool is_premium = false;
    bool added_to_attachment_menu = false;
  };
  static void add_user(UserInfo *user_info, object_ptr<td_api::user> &&user);
  void set_user_photo(int64 user_id, object_ptr<td_api::chatPhoto> &&photo);
  void set_user_bio(int64 user_id, td::string &&bio);
  void set_user_has_private_forwards(int64 user_id, bool has_private_forwards);
  void set_user_has_restricted_voice_and_video_messages(int64 user_id, bool has_restricted_voice_and_video_messages);

  void set_user_status(int64 user_id, object_ptr<td_api::UserStatus> &&status);

  UserInfo *add_user_info(int64 user_id);
  const UserInfo *get_user_info(int64 user_id) const;

  struct GroupInfo {
    object_ptr<td_api::chatPhoto> photo;
    td::string description;
    td::string invite_link;
    int32 member_count = 0;
    bool left = false;
    bool kicked = false;
    bool is_active = false;
    int64 upgraded_to_supergroup_id = 0;
  };
  static void add_group(GroupInfo *group_info, object_ptr<td_api::basicGroup> &&group);
  void set_group_photo(int64 group_id, object_ptr<td_api::chatPhoto> &&photo);
  void set_group_description(int64 group_id, td::string &&descripton);
  void set_group_invite_link(int64 group_id, td::string &&invite_link);
  GroupInfo *add_group_info(int64 group_id);
  const GroupInfo *get_group_info(int64 group_id) const;

  struct SupergroupInfo {
    td::vector<td::string> active_usernames;
    td::string editable_username;
    object_ptr<td_api::chatPhoto> photo;
    td::string description;
    td::string invite_link;
    int64 sticker_set_id = 0;
    int32 date = 0;
    int32 slow_mode_delay = 0;
    int64 linked_chat_id = 0;
    object_ptr<td_api::chatLocation> location;
    object_ptr<td_api::ChatMemberStatus> status;
    bool is_supergroup = false;
    bool is_forum = false;
    bool can_set_sticker_set = false;
    bool has_location = false;
    bool join_to_send_messages = false;
    bool join_by_request = false;
    bool has_hidden_members = false;
    bool has_aggressive_anti_spam_enabled = false;

    // start custom properties
    bool is_verified = false;
    bool is_scam = false;
    // end custom properties
  };
  static void add_supergroup(SupergroupInfo *supergroup_info, object_ptr<td_api::supergroup> &&supergroup);
  void set_supergroup_photo(int64 supergroup_id, object_ptr<td_api::chatPhoto> &&photo);
  void set_supergroup_description(int64 supergroup_id, td::string &&descripton);
  void set_supergroup_invite_link(int64 supergroup_id, td::string &&invite_link);
  void set_supergroup_sticker_set_id(int64 supergroup_id, int64 sticker_set_id);
  void set_supergroup_can_set_sticker_set(int64 supergroup_id, bool can_set_sticker_set);
  void set_supergroup_slow_mode_delay(int64 supergroup_id, int32 slow_mode_delay);
  void set_supergroup_linked_chat_id(int64 supergroup_id, int64 linked_chat_id);
  void set_supergroup_location(int64 supergroup_id, object_ptr<td_api::chatLocation> location);
  void set_supergroup_has_hidden_members(int64 supergroup_id, bool has_hidden_members);
  void set_supergroup_has_aggressive_anti_spam_enabled(int64 supergroup_id, bool has_aggressive_anti_spam_enabled);
  SupergroupInfo *add_supergroup_info(int64 supergroup_id);
  const SupergroupInfo *get_supergroup_info(int64 supergroup_id) const;

  struct ChatInfo {
    enum class Type { Private, Group, Supergroup, Unknown };
    Type type = Type::Unknown;
    td::string title;
    int32 message_auto_delete_time = 0;
    bool has_protected_content = false;
    object_ptr<td_api::chatPhotoInfo> photo_info;
    object_ptr<td_api::chatPermissions> permissions;
    union {
      int64 user_id;
      int64 group_id;
      int64 supergroup_id;
    };
  };
  ChatInfo *add_chat(int64 chat_id);
  const ChatInfo *get_chat(int64 chat_id) const;

  enum class ChatType { Private, Group, Supergroup, Channel, Unknown };

  ChatType get_chat_type(int64 chat_id) const;

  td::string get_chat_description(int64 chat_id) const;

  struct MessageInfo {
    int64 id = 0;
    int64 sender_user_id = 0;
    int64 sender_chat_id = 0;
    int64 chat_id = 0;
    int64 message_thread_id = 0;
    int32 date = 0;
    int32 edit_date = 0;
    int64 initial_chat_id = 0;
    int64 initial_sender_user_id = 0;
    int64 initial_sender_chat_id = 0;
    int32 initial_send_date = 0;
    int64 initial_message_id = 0;
    td::string initial_author_signature;
    td::string initial_sender_name;
    td::string author_signature;
    int64 reply_to_message_id = 0;
    int64 media_album_id = 0;
    int64 via_bot_user_id = 0;
    object_ptr<td_api::MessageContent> content;
    object_ptr<td_api::ReplyMarkup> reply_markup;

    // start custom properties
    int32 views = 0;
    int32 forwards = 0;

    bool is_scheduled = false;
    int32 scheduled_at = 0;
    // end custom properties

    bool can_be_saved = false;
    bool is_automatic_forward = false;
    bool is_topic_message = false;
    mutable bool is_reply_to_message_deleted = false;
    mutable bool is_content_changed = false;
  };

  static int64 &get_reply_to_message_id(object_ptr<td_api::message> &message);

  void set_message_reply_to_message_id(MessageInfo *message_info, int64 reply_to_message_id);

  static td::Slice get_sticker_type(const object_ptr<td_api::StickerType> &type);

  static td::Result<object_ptr<td_api::StickerType>> get_sticker_type(td::Slice type);

  static td::CSlice get_callback_data(const object_ptr<td_api::InlineKeyboardButtonType> &type);

  static bool are_equal_inline_keyboard_buttons(const td_api::inlineKeyboardButton *lhs,
                                                const td_api::inlineKeyboardButton *rhs);

  static bool are_equal_inline_keyboards(const td_api::replyMarkupInlineKeyboard *lhs,
                                         const td_api::replyMarkupInlineKeyboard *rhs);

  void set_message_reply_markup(MessageInfo *message_info, object_ptr<td_api::ReplyMarkup> &&reply_markup);

  static int64 get_sticker_set_id(const object_ptr<td_api::MessageContent> &content);

  bool have_sticker_set_name(int64 sticker_set_id) const;

  td::string get_sticker_set_name(int64 sticker_set_id) const;

  int64 choose_added_member_id(const td_api::messageChatAddMembers *message_add_members) const;

  bool need_skip_update_message(int64 chat_id, const object_ptr<td_api::message> &message, bool is_edited) const;

  void json_store_file(td::JsonObjectScope &object, const td_api::file *file, bool with_path = false) const;

  void json_store_thumbnail(td::JsonObjectScope &object, const td_api::thumbnail *thumbnail) const;

  static void json_store_callback_query_payload(td::JsonObjectScope &object,
                                                const td_api::CallbackQueryPayload *payload);

  static void json_store_administrator_rights(td::JsonObjectScope &object,
                                              const td_api::chatAdministratorRights *rights, ChatType chat_type);

  static void json_store_permissions(td::JsonObjectScope &object, const td_api::chatPermissions *permissions);

  static void json_store_user_status(td::JsonObjectScope &object, const td_api::UserStatus *userStatus);

  void remove_replies_to_message(int64 chat_id, int64 reply_to_message_id, bool only_from_cache);

  td::unique_ptr<MessageInfo> delete_message(int64 chat_id, int64 message_id, bool only_from_cache);

  void add_new_message(object_ptr<td_api::message> &&message, bool is_edited);

  void process_new_message_queue(int64 chat_id, int state);

  struct FullMessageId {
    int64 chat_id;
    int64 message_id;

    FullMessageId() : chat_id(0), message_id(0) {
    }
    FullMessageId(int64 chat_id, int64 message_id) : chat_id(chat_id), message_id(message_id) {
    }

    bool operator==(const FullMessageId &other) const {
      return chat_id == other.chat_id && message_id == other.message_id;
    }
  };

  struct FullMessageIdHash {
    td::uint32 operator()(FullMessageId full_message_id) const {
      return td::Hash<int64>()(full_message_id.chat_id) * 2023654985u + td::Hash<int64>()(full_message_id.message_id);
    }
  };

  FullMessageId add_message(object_ptr<td_api::message> &&message, bool force_update_content = false);
  const MessageInfo *get_message(int64 chat_id, int64 message_id, bool force_cache) const;
  MessageInfo *get_message_editable(int64 chat_id, int64 message_id);

  void update_message_content(int64 chat_id, int64 message_id, object_ptr<td_api::MessageContent> &&content);

  void on_update_message_edited(int64 chat_id, int64 message_id, int32 edit_date,
                                object_ptr<td_api::ReplyMarkup> &&reply_markup);

  int32 get_unix_time() const;

  static int64 as_tdlib_message_id(int32 message_id);

  static int32 as_client_message_id(int64 message_id);

  static int32 as_scheduled_message_id(int64 message_id);

  static int64 get_supergroup_chat_id(int64 supergroup_id);

  static int64 get_basic_group_chat_id(int64 basic_group_id);

  void add_update_poll(object_ptr<td_api::updatePoll> &&update);

  void add_update_poll_answer(object_ptr<td_api::updatePollAnswer> &&update);

  void add_new_inline_query(int64 inline_query_id, int64 sender_user_id, object_ptr<td_api::location> location,
                            object_ptr<td_api::ChatType> chat_type, const td::string &query, const td::string &offset);

  void add_new_chosen_inline_result(int64 sender_user_id, object_ptr<td_api::location> location,
                                    const td::string &query, const td::string &result_id,
                                    const td::string &inline_message_id);

  void add_new_callback_query(object_ptr<td_api::updateNewCallbackQuery> &&query);

  void process_new_callback_query_queue(int64 user_id, int state);

  void add_new_inline_callback_query(object_ptr<td_api::updateNewInlineCallbackQuery> &&query);

  void add_new_shipping_query(object_ptr<td_api::updateNewShippingQuery> &&query);

  void add_new_pre_checkout_query(object_ptr<td_api::updateNewPreCheckoutQuery> &&query);

  void add_new_custom_event(object_ptr<td_api::updateNewCustomEvent> &&event);

  void add_new_custom_query(object_ptr<td_api::updateNewCustomQuery> &&query);

  void add_update_chat_member(object_ptr<td_api::updateChatMember> &&update);

  void add_update_chat_join_request(object_ptr<td_api::updateNewChatJoinRequest> &&update);

  // append only before Size
  enum class UpdateType : int32 {
    Message,
    EditedMessage,
    ChannelPost,
    EditedChannelPost,
    InlineQuery,
    ChosenInlineResult,
    CallbackQuery,
    CustomEvent,
    CustomQuery,
    ShippingQuery,
    PreCheckoutQuery,
    Poll,
    PollAnswer,
    MyChatMember,
    ChatMember,
    ChatJoinRequest,
    Size
  };

  static td::Slice get_update_type_name(UpdateType update_type);

  static td::uint32 get_allowed_update_types(td::MutableSlice allowed_updates, bool is_internal);

  bool update_allowed_update_types(const Query *query);

  template <class T>
  void add_update(UpdateType update_type, const T &update, int32 timeout, int64 webhook_queue_id);

  void add_update_impl(UpdateType update_type, const td::VirtuallyJsonable &update, int32 timeout,
                       int64 webhook_queue_id);

  std::size_t get_pending_update_count() const;

  void update_last_synchronization_error_date();

  static bool is_chat_member(const object_ptr<td_api::ChatMemberStatus> &status);

  static td::string get_chat_member_status(const object_ptr<td_api::ChatMemberStatus> &status);

  static td::string get_passport_element_type(int32 id);

  static object_ptr<td_api::PassportElementType> get_passport_element_type(td::Slice type);

  bool have_message_access(int64 chat_id) const;

  // by default ChatMember updates are disabled
  static constexpr td::uint32 DEFAULT_ALLOWED_UPDATE_TYPES =
      (1 << static_cast<int32>(UpdateType::Size)) - 1 - (1 << static_cast<int32>(UpdateType::ChatMember));

  object_ptr<td_api::AuthorizationState> authorization_state_;
  bool was_authorized_ = false;
  bool closing_ = false;
  bool logging_out_ = false;
  bool is_api_id_invalid_ = false;
  bool need_close_ = false;
  bool clear_tqueue_ = false;
  bool waiting_for_auth_input_ = false;

  td::ActorShared<> parent_;
  td::string bot_token_;
  td::string bot_token_with_dc_;
  td::string bot_token_id_;
  bool is_user_;
  bool is_test_dc_;
  int64 tqueue_id_;
  double start_time_ = 0;

  int64 my_id_ = -1;
  int32 authorization_date_ = -1;
  double next_authorization_time_ = 0;

  int32 prev_retry_after = 0;
  td::string retry_after_error_message;

  int64 group_anonymous_bot_user_id_ = 0;
  int64 channel_bot_user_id_ = 0;
  int64 service_notifications_user_id_ = 0;

  static td::FlatHashMap<td::string, td::Status (Client::*)(PromisedQueryPtr &query)> methods_;

  td::WaitFreeHashMap<FullMessageId, td::unique_ptr<MessageInfo>, FullMessageIdHash> messages_;
  td::WaitFreeHashMap<int64, td::unique_ptr<UserInfo>> users_;
  td::WaitFreeHashMap<int64, td::unique_ptr<GroupInfo>> groups_;
  td::WaitFreeHashMap<int64, td::unique_ptr<SupergroupInfo>> supergroups_;
  td::WaitFreeHashMap<int64, td::unique_ptr<ChatInfo>> chats_;

  td::FlatHashMap<FullMessageId, td::FlatHashSet<int64>, FullMessageIdHash>
      reply_message_ids_;  // message -> replies to it
  td::FlatHashMap<FullMessageId, td::FlatHashSet<int64>, FullMessageIdHash>
      yet_unsent_reply_message_ids_;  // message -> replies to it

  td::FlatHashMap<int32, td::vector<PromisedQueryPtr>> file_download_listeners_;
  td::FlatHashSet<int32> download_started_file_ids_;

  struct YetUnsentMessage {
    int64 reply_to_message_id = 0;
    bool is_reply_to_message_deleted = false;
    int64 send_message_query_id = 0;
  };
  td::FlatHashMap<FullMessageId, YetUnsentMessage, FullMessageIdHash> yet_unsent_messages_;

  td::FlatHashMap<int64, int32> yet_unsent_message_count_;  // chat_id -> count

  struct PendingSendMessageQuery {
    PromisedQueryPtr query;
    bool is_multisend = false;
    int32 total_message_count = 0;
    int32 awaited_message_count = 0;
    td::vector<td::string> messages;
    object_ptr<td_api::error> error;
  };
  td::FlatHashMap<int64, td::unique_ptr<PendingSendMessageQuery>>
      pending_send_message_queries_;  // query_id -> PendingSendMessageQuery
  int64 current_send_message_query_id_ = 1;

  struct NewMessage {
    object_ptr<td_api::message> message;
    bool is_edited = false;

    NewMessage(object_ptr<td_api::message> &&message, bool is_edited)
        : message(std::move(message)), is_edited(is_edited) {
    }
  };
  struct NewMessageQueue {
    std::queue<NewMessage> queue_;
    bool has_active_request_ = false;
  };
  td::FlatHashMap<int64, NewMessageQueue> new_message_queues_;  // chat_id -> queue

  struct NewCallbackQueryQueue {
    std::queue<object_ptr<td_api::updateNewCallbackQuery>> queue_;
    bool has_active_request_ = false;
  };
  td::FlatHashMap<int64, NewCallbackQueryQueue> new_callback_query_queues_;  // sender_user_id -> queue

  td::WaitFreeHashMap<int64, td::string> sticker_set_names_;

  int64 cur_temp_bot_user_id_ = 1;
  td::FlatHashMap<td::string, int64> bot_user_ids_;
  td::FlatHashSet<td::string> unresolved_bot_usernames_;
  td::FlatHashMap<int64, int64> temp_to_real_bot_user_id_;
  td::FlatHashMap<td::string, td::vector<int64>> awaiting_bot_resolve_queries_;

  struct PendingBotResolveQuery {
    std::size_t pending_resolve_count = 0;
    PromisedQueryPtr query;
    td::Promise<PromisedQueryPtr> on_success;
  };
  td::FlatHashMap<int64, PendingBotResolveQuery> pending_bot_resolve_queries_;
  int64 current_bot_resolve_query_id_ = 1;

  td::string dir_;
  td::ActorOwn<td::ClientActor> td_client_;
  td::ActorContext context_;
  std::queue<PromisedQueryPtr> cmd_queue_;
  td::vector<object_ptr<td_api::Object>> pending_updates_;
  td::Container<td::unique_ptr<TdQueryCallback>> handlers_;

  static constexpr int32 LONG_POLL_MAX_TIMEOUT = 50;
  static constexpr double LONG_POLL_MAX_DELAY = 0.002;
  static constexpr double LONG_POLL_WAIT_AFTER = 0.001;
  int32 long_poll_limit_ = 0;
  int32 long_poll_offset_ = 0;
  bool long_poll_was_wakeup_ = false;
  double long_poll_hard_timeout_ = 0;
  td::Slot long_poll_slot_;
  PromisedQueryPtr long_poll_query_;

  static constexpr int32 BOT_UPDATES_WARNING_DELAY = 30;
  double next_bot_updates_warning_time_ = 0;
  bool was_bot_updates_warning_ = false;

  td::uint32 allowed_update_types_ = DEFAULT_ALLOWED_UPDATE_TYPES;

  bool has_webhook_certificate_ = false;
  enum class WebhookQueryType { Cancel, Verify };
  WebhookQueryType webhook_query_type_ = WebhookQueryType::Cancel;
  td::ActorOwn<WebhookActor> webhook_id_;
  PromisedQueryPtr webhook_set_query_;
  PromisedQueryPtr active_webhook_set_query_;
  td::string webhook_url_;
  double webhook_set_time_ = 0;
  int32 webhook_max_connections_ = 0;
  td::string webhook_ip_address_;
  bool webhook_fix_ip_address_ = false;
  td::string webhook_secret_token_;
  int32 last_webhook_error_date_ = 0;
  td::Status last_webhook_error_;
  double next_allowed_set_webhook_time_ = 0;
  double next_set_webhook_logging_time_ = 0;
  double next_webhook_is_not_modified_warning_time_ = 0;
  std::size_t last_pending_update_count_ = MIN_PENDING_UPDATES_WARNING;

  double local_unix_time_difference_ = 0;  // Unix time - now()

  double disconnection_time_ = 0;         // the time when Connection state changed from "Ready", or 0 if it is "Ready"
  double last_update_creation_time_ = 0;  // the time when the last update was added
  int32 last_synchronization_error_date_ = 0;  // the date of the last connection error

  int32 previous_get_updates_offset_ = -1;
  double previous_get_updates_start_time_ = 0;
  double previous_get_updates_finish_time_ = 0;
  double next_get_updates_conflict_time_ = 0;

  int32 flood_limited_query_count_ = 0;
  double next_flood_limit_warning_time_ = 0;

  td::uint64 webhook_generation_ = 1;

  UpdateType delayed_update_type_ = UpdateType::Size;
  int64 delayed_chat_id_ = 0;
  int32 delayed_min_date_ = 0;
  int32 delayed_max_date_ = 0;
  int32 delayed_max_time_ = 0;
  size_t delayed_update_count_ = 0;

  std::shared_ptr<const ClientParameters> parameters_;

  td::ActorId<BotStatActor> stat_actor_;
};

}  // namespace telegram_bot_api<|MERGE_RESOLUTION|>--- conflicted
+++ resolved
@@ -83,22 +83,20 @@
   static constexpr int32 MAX_LENGTH = 10000;  // max width or height
   static constexpr int32 MAX_DURATION = 24 * 60 * 60;
 
-<<<<<<< HEAD
+  static constexpr std::size_t MAX_STICKER_EMOJI_COUNT = 20;
+
   static constexpr int LOGGING_OUT_ERROR_CODE = 401;
-  static constexpr Slice LOGGING_OUT_ERROR_DESCRIPTION = "Unauthorized";
-  static constexpr Slice API_ID_INVALID_ERROR_DESCRIPTION = "Unauthorized: invalid api-id/api-hash";
+  static constexpr td::Slice LOGGING_OUT_ERROR_DESCRIPTION = "Unauthorized";
+  static constexpr td::Slice API_ID_INVALID_ERROR_DESCRIPTION = "Unauthorized: invalid api-id/api-hash";
 
   static constexpr int CLOSING_ERROR_CODE = 500;
-  static constexpr Slice CLOSING_ERROR_DESCRIPTION = "Internal Server Error: restart";
+  static constexpr td::Slice CLOSING_ERROR_DESCRIPTION = "Internal Server Error: restart";
 
   static constexpr int BOT_ONLY_ERROR_CODE = 405;
-  static constexpr Slice BOT_ONLY_ERROR_DESCRIPTION = "Method Not Allowed: You can only use this method as a bot";
+  static constexpr td::Slice BOT_ONLY_ERROR_DESCRIPTION = "Method Not Allowed: You can only use this method as a bot";
 
   static constexpr int USER_ONLY_ERROR_CODE = 405;
-  static constexpr Slice USER_ONLY_ERROR_DESCRIPTION = "Method Not Allowed: You can only use this method as a user";
-=======
-  static constexpr std::size_t MAX_STICKER_EMOJI_COUNT = 20;
->>>>>>> c5b8e34c
+  static constexpr td::Slice USER_ONLY_ERROR_DESCRIPTION = "Method Not Allowed: You can only use this method as a user";
 
   class JsonEmptyObject;
   class JsonFile;
@@ -325,19 +323,7 @@
   void check_chat(td::Slice chat_id_str, AccessRights access_rights, PromisedQueryPtr query, OnSuccess on_success);
 
   template <class OnSuccess>
-<<<<<<< HEAD
-  void disable_internet_connection(PromisedQueryPtr query, OnSuccess on_success);
-
-  template <class OnSuccess>
-  void optimize_memory(PromisedQueryPtr query, OnSuccess on_success);
-
-  void enable_internet_connection(PromisedQueryPtr query);
-
-  template <class OnSuccess>
-  void check_chat_no_fail(Slice chat_id_str, PromisedQueryPtr query, OnSuccess on_success);
-=======
   void check_chat_no_fail(td::Slice chat_id_str, PromisedQueryPtr query, OnSuccess on_success);
->>>>>>> c5b8e34c
 
   template <class OnSuccess>
   void check_bot_command_scope(BotCommandScope &&scope, PromisedQueryPtr query, OnSuccess on_success);
@@ -559,16 +545,16 @@
   static td::Result<object_ptr<td_api::MessageSchedulingState>> get_message_scheduling_state(const Query *query);
 
   template <class T>
-  static td::Result<td::vector<T>> get_int_array_arg(const Query *query, Slice field_name, bool optional = false);
-
-  static int64 get_int64_arg(const Query *query, Slice field_name, int64 default_value,
+  static td::Result<td::vector<T>> get_int_array_arg(const Query *query, td::Slice field_name, bool optional = false);
+
+  static int64 get_int64_arg(const Query *query, td::Slice field_name, int64 default_value,
                              int64 min_value = std::numeric_limits<int64>::min(),
                              int64 max_value = std::numeric_limits<int64>::max());
   static td::Result<td_api::object_ptr<td_api::ChatReportReason>> get_report_reason(const Query *query,
-                                                                                    Slice field_name = Slice("reason"));
+                                                                                    td::Slice field_name = td::Slice("reason"));
 
   static td::Result<td_api::object_ptr<td_api::SearchMessagesFilter>> get_search_messages_filter(
-      const Query *query, Slice field_name = Slice("filter"));
+      const Query *query, td::Slice field_name = td::Slice("filter"));
 
   // end custom helper methods
 
@@ -581,108 +567,6 @@
 
   void on_cmd(PromisedQueryPtr query);
 
-<<<<<<< HEAD
-  Status process_get_me_query(PromisedQueryPtr &query);
-  Status process_get_my_commands_query(PromisedQueryPtr &query);
-  Status process_set_my_commands_query(PromisedQueryPtr &query);
-  Status process_delete_my_commands_query(PromisedQueryPtr &query);
-  Status process_get_my_default_administrator_rights_query(PromisedQueryPtr &query);
-  Status process_set_my_default_administrator_rights_query(PromisedQueryPtr &query);
-  Status process_get_chat_menu_button_query(PromisedQueryPtr &query);
-  Status process_set_chat_menu_button_query(PromisedQueryPtr &query);
-  Status process_get_user_profile_photos_query(PromisedQueryPtr &query);
-  Status process_send_message_query(PromisedQueryPtr &query);
-  Status process_send_animation_query(PromisedQueryPtr &query);
-  Status process_send_audio_query(PromisedQueryPtr &query);
-  Status process_send_dice_query(PromisedQueryPtr &query);
-  Status process_send_document_query(PromisedQueryPtr &query);
-  Status process_send_photo_query(PromisedQueryPtr &query);
-  Status process_send_sticker_query(PromisedQueryPtr &query);
-  Status process_send_video_query(PromisedQueryPtr &query);
-  Status process_send_video_note_query(PromisedQueryPtr &query);
-  Status process_send_voice_query(PromisedQueryPtr &query);
-  Status process_send_game_query(PromisedQueryPtr &query);
-  Status process_send_invoice_query(PromisedQueryPtr &query);
-  Status process_send_location_query(PromisedQueryPtr &query);
-  Status process_send_venue_query(PromisedQueryPtr &query);
-  Status process_send_contact_query(PromisedQueryPtr &query);
-  Status process_send_poll_query(PromisedQueryPtr &query);
-  Status process_stop_poll_query(PromisedQueryPtr &query);
-  Status process_copy_message_query(PromisedQueryPtr &query);
-  Status process_forward_message_query(PromisedQueryPtr &query);
-  Status process_send_media_group_query(PromisedQueryPtr &query);
-  Status process_send_chat_action_query(PromisedQueryPtr &query);
-  Status process_edit_message_text_query(PromisedQueryPtr &query);
-  Status process_edit_message_live_location_query(PromisedQueryPtr &query);
-  Status process_edit_message_media_query(PromisedQueryPtr &query);
-  Status process_edit_message_caption_query(PromisedQueryPtr &query);
-  Status process_edit_message_reply_markup_query(PromisedQueryPtr &query);
-  Status process_delete_message_query(PromisedQueryPtr &query);
-  Status process_create_invoice_link_query(PromisedQueryPtr &query);
-  Status process_set_game_score_query(PromisedQueryPtr &query);
-  Status process_get_game_high_scores_query(PromisedQueryPtr &query);
-  Status process_answer_web_app_query_query(PromisedQueryPtr &query);
-  Status process_answer_inline_query_query(PromisedQueryPtr &query);
-  Status process_answer_callback_query_query(PromisedQueryPtr &query);
-  Status process_answer_shipping_query_query(PromisedQueryPtr &query);
-  Status process_answer_pre_checkout_query_query(PromisedQueryPtr &query);
-  Status process_export_chat_invite_link_query(PromisedQueryPtr &query);
-  Status process_create_chat_invite_link_query(PromisedQueryPtr &query);
-  Status process_edit_chat_invite_link_query(PromisedQueryPtr &query);
-  Status process_revoke_chat_invite_link_query(PromisedQueryPtr &query);
-  Status process_get_chat_query(PromisedQueryPtr &query);
-  Status process_set_chat_photo_query(PromisedQueryPtr &query);
-  Status process_delete_chat_photo_query(PromisedQueryPtr &query);
-  Status process_set_chat_title_query(PromisedQueryPtr &query);
-  Status process_set_chat_permissions_query(PromisedQueryPtr &query);
-  Status process_set_chat_description_query(PromisedQueryPtr &query);
-  Status process_pin_chat_message_query(PromisedQueryPtr &query);
-  Status process_unpin_chat_message_query(PromisedQueryPtr &query);
-  Status process_unpin_all_chat_messages_query(PromisedQueryPtr &query);
-  Status process_set_chat_sticker_set_query(PromisedQueryPtr &query);
-  Status process_delete_chat_sticker_set_query(PromisedQueryPtr &query);
-  Status process_get_forum_topic_icon_stickers_query(PromisedQueryPtr &query);
-  Status process_create_forum_topic_query(PromisedQueryPtr &query);
-  Status process_edit_forum_topic_query(PromisedQueryPtr &query);
-  Status process_close_forum_topic_query(PromisedQueryPtr &query);
-  Status process_reopen_forum_topic_query(PromisedQueryPtr &query);
-  Status process_delete_forum_topic_query(PromisedQueryPtr &query);
-  Status process_unpin_all_forum_topic_messages_query(PromisedQueryPtr &query);
-  Status process_edit_general_forum_topic_query(PromisedQueryPtr &query);
-  Status process_close_general_forum_topic_query(PromisedQueryPtr &query);
-  Status process_reopen_general_forum_topic_query(PromisedQueryPtr &query);
-  Status process_hide_general_forum_topic_query(PromisedQueryPtr &query);
-  Status process_unhide_general_forum_topic_query(PromisedQueryPtr &query);
-  Status process_get_chat_member_query(PromisedQueryPtr &query);
-  Status process_get_chat_administrators_query(PromisedQueryPtr &query);
-  Status process_get_chat_member_count_query(PromisedQueryPtr &query);
-  Status process_optimize_memory_query(PromisedQueryPtr &query);
-  Status process_leave_chat_query(PromisedQueryPtr &query);
-  Status process_promote_chat_member_query(PromisedQueryPtr &query);
-  Status process_set_chat_administrator_custom_title_query(PromisedQueryPtr &query);
-  Status process_ban_chat_member_query(PromisedQueryPtr &query);
-  Status process_restrict_chat_member_query(PromisedQueryPtr &query);
-  Status process_unban_chat_member_query(PromisedQueryPtr &query);
-  Status process_ban_chat_sender_chat_query(PromisedQueryPtr &query);
-  Status process_unban_chat_sender_chat_query(PromisedQueryPtr &query);
-  Status process_approve_chat_join_request_query(PromisedQueryPtr &query);
-  Status process_decline_chat_join_request_query(PromisedQueryPtr &query);
-  Status process_get_sticker_set_query(PromisedQueryPtr &query);
-  Status process_get_custom_emoji_stickers_query(PromisedQueryPtr &query);
-  Status process_upload_sticker_file_query(PromisedQueryPtr &query);
-  Status process_create_new_sticker_set_query(PromisedQueryPtr &query);
-  Status process_add_sticker_to_set_query(PromisedQueryPtr &query);
-  Status process_set_sticker_set_thumb_query(PromisedQueryPtr &query);
-  Status process_set_sticker_position_in_set_query(PromisedQueryPtr &query);
-  Status process_delete_sticker_from_set_query(PromisedQueryPtr &query);
-  Status process_set_passport_data_errors_query(PromisedQueryPtr &query);
-  Status process_send_custom_request_query(PromisedQueryPtr &query);
-  Status process_answer_custom_query_query(PromisedQueryPtr &query);
-  Status process_get_updates_query(PromisedQueryPtr &query);
-  Status process_set_webhook_query(PromisedQueryPtr &query);
-  Status process_get_webhook_info_query(PromisedQueryPtr &query);
-  Status process_get_file_query(PromisedQueryPtr &query);
-=======
   td::Status process_get_me_query(PromisedQueryPtr &query);
   td::Status process_get_my_commands_query(PromisedQueryPtr &query);
   td::Status process_set_my_commands_query(PromisedQueryPtr &query);
@@ -792,38 +676,37 @@
   td::Status process_set_webhook_query(PromisedQueryPtr &query);
   td::Status process_get_webhook_info_query(PromisedQueryPtr &query);
   td::Status process_get_file_query(PromisedQueryPtr &query);
->>>>>>> c5b8e34c
 
   //custom methods
-  Status process_get_message_info_query(PromisedQueryPtr &query);
-  Status process_get_chat_members_query(PromisedQueryPtr &query);
-  Status process_delete_messages_query(PromisedQueryPtr &query);
-  Status process_toggle_group_invites_query(PromisedQueryPtr &query);
-  Status process_ping_query(PromisedQueryPtr &query);
-  Status process_get_memory_stats_query(PromisedQueryPtr &query);
-  Status process_get_proxies_query(PromisedQueryPtr &query);
-  Status process_add_proxy_query(PromisedQueryPtr &query);
-  Status process_delete_proxy_query(PromisedQueryPtr &query);
-  Status process_enable_proxy_query(PromisedQueryPtr &query);
-  Status process_disable_proxy_query(PromisedQueryPtr &query);
+  td::Status process_get_message_info_query(PromisedQueryPtr &query);
+  td::Status process_get_chat_members_query(PromisedQueryPtr &query);
+  td::Status process_delete_messages_query(PromisedQueryPtr &query);
+  td::Status process_toggle_group_invites_query(PromisedQueryPtr &query);
+  td::Status process_ping_query(PromisedQueryPtr &query);
+  td::Status process_get_memory_stats_query(PromisedQueryPtr &query);
+  td::Status process_get_proxies_query(PromisedQueryPtr &query);
+  td::Status process_add_proxy_query(PromisedQueryPtr &query);
+  td::Status process_delete_proxy_query(PromisedQueryPtr &query);
+  td::Status process_enable_proxy_query(PromisedQueryPtr &query);
+  td::Status process_disable_proxy_query(PromisedQueryPtr &query);
 
   //custom user methods
-  Status process_get_chats_query(PromisedQueryPtr &query);
-  Status process_get_common_chats_query(PromisedQueryPtr &query);
-  Status process_get_inactive_chats_query(PromisedQueryPtr &query);
-  Status process_get_nearby_chats_query(PromisedQueryPtr &query);
-  Status process_search_public_chats_query(PromisedQueryPtr &query);
-  Status process_set_poll_answer_query(PromisedQueryPtr &query);
-  Status process_join_chat_query(PromisedQueryPtr &query);
-  Status process_add_chat_member_query(PromisedQueryPtr &query);
-  Status process_report_chat_query(PromisedQueryPtr &query);
-  Status process_create_chat_query(PromisedQueryPtr &query);
-  Status process_search_messages_query(PromisedQueryPtr &query);
-  Status process_search_chat_messages_query(PromisedQueryPtr &query);
-  Status process_get_callback_query_answer_query(PromisedQueryPtr &query);
-  Status process_delete_chat_history_query(PromisedQueryPtr &query);
-  Status process_get_scheduled_messages_query(PromisedQueryPtr &query);
-  Status process_edit_message_scheduling_query(PromisedQueryPtr &query);
+  td::Status process_get_chats_query(PromisedQueryPtr &query);
+  td::Status process_get_common_chats_query(PromisedQueryPtr &query);
+  td::Status process_get_inactive_chats_query(PromisedQueryPtr &query);
+  td::Status process_get_nearby_chats_query(PromisedQueryPtr &query);
+  td::Status process_search_public_chats_query(PromisedQueryPtr &query);
+  td::Status process_set_poll_answer_query(PromisedQueryPtr &query);
+  td::Status process_join_chat_query(PromisedQueryPtr &query);
+  td::Status process_add_chat_member_query(PromisedQueryPtr &query);
+  td::Status process_report_chat_query(PromisedQueryPtr &query);
+  td::Status process_create_chat_query(PromisedQueryPtr &query);
+  td::Status process_search_messages_query(PromisedQueryPtr &query);
+  td::Status process_search_chat_messages_query(PromisedQueryPtr &query);
+  td::Status process_get_callback_query_answer_query(PromisedQueryPtr &query);
+  td::Status process_delete_chat_history_query(PromisedQueryPtr &query);
+  td::Status process_get_scheduled_messages_query(PromisedQueryPtr &query);
+  td::Status process_edit_message_scheduling_query(PromisedQueryPtr &query);
 
   //custom auth methods
   void process_auth_phone_number_query(PromisedQueryPtr &query);
