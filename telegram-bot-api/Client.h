//
// Copyright Aliaksei Levin (levlam@telegram.org), Arseny Smirnov (arseny30@gmail.com) 2014-2024
//
// Distributed under the Boost Software License, Version 1.0. (See accompanying
// file LICENSE_1_0.txt or copy at http://www.boost.org/LICENSE_1_0.txt)
//
#pragma once

#include "telegram-bot-api/Query.h"
#include "telegram-bot-api/Stats.h"
#include "telegram-bot-api/WebhookActor.h"

#include "td/telegram/ClientActor.h"
#include "td/telegram/td_api.h"

#include "td/net/HttpFile.h"

#include "td/actor/actor.h"
#include "td/actor/SignalSlot.h"

#include "td/utils/common.h"
#include "td/utils/Container.h"
#include "td/utils/FlatHashMap.h"
#include "td/utils/FlatHashSet.h"
#include "td/utils/HashTableUtils.h"
#include "td/utils/JsonBuilder.h"
#include "td/utils/Promise.h"
#include "td/utils/Slice.h"
#include "td/utils/Status.h"
#include "td/utils/WaitFreeHashMap.h"

#include <limits>
#include <memory>
#include <queue>

namespace telegram_bot_api {

struct ClientParameters;

namespace td_api = td::td_api;

class Client final : public WebhookActor::Callback {
 public:
  Client(td::ActorShared<> parent, const td::string &bot_token, bool is_user, bool is_test_dc, td::int64 tqueue_id,
         std::shared_ptr<const ClientParameters> parameters, td::ActorId<BotStatActor> stat_actor);
  Client(const Client &) = delete;
  Client &operator=(const Client &) = delete;
  Client(Client &&) = delete;
  Client &operator=(Client &&) = delete;
  ~Client();

  void send(PromisedQueryPtr query) final;

  void close();

  // for stats
  ServerBotInfo get_bot_info() const;

 private:
  using int32 = td::int32;
  using int64 = td::int64;

  template <class T>
  using object_ptr = td_api::object_ptr<T>;

  static constexpr bool USE_MESSAGE_DATABASE = false;

  static constexpr int64 GENERAL_MESSAGE_THREAD_ID = 1 << 20;

  static constexpr int32 MAX_CERTIFICATE_FILE_SIZE = 3 << 20;
  static constexpr int32 MAX_DOWNLOAD_FILE_SIZE = 20 << 20;

  static constexpr int32 MAX_CONCURRENTLY_SENT_CHAT_MESSAGES = 310;  // some unreasonably big value

  static constexpr std::size_t MIN_PENDING_UPDATES_WARNING = 200;

  static constexpr int64 GREAT_MINDS_SET_ID = 1842540969984001;
  static constexpr td::Slice GREAT_MINDS_SET_NAME = "TelegramGreatMinds";

  static constexpr int32 MASK_POINTS_SIZE = 4;
  static constexpr td::Slice MASK_POINTS[MASK_POINTS_SIZE] = {"forehead", "eyes", "mouth", "chin"};

  static constexpr int32 MAX_LENGTH = 10000;  // max width or height
  static constexpr int32 MAX_DURATION = 24 * 60 * 60;

  static constexpr std::size_t MAX_STICKER_EMOJI_COUNT = 20;

  static constexpr int LOGGING_OUT_ERROR_CODE = 401;
  static constexpr td::Slice LOGGING_OUT_ERROR_DESCRIPTION = "Unauthorized";
  static constexpr td::Slice API_ID_INVALID_ERROR_DESCRIPTION = "Unauthorized: invalid api-id/api-hash";

  static constexpr int CLOSING_ERROR_CODE = 500;
  static constexpr td::Slice CLOSING_ERROR_DESCRIPTION = "Internal Server Error: restart";

  static constexpr int BOT_ONLY_ERROR_CODE = 405;
  static constexpr td::Slice BOT_ONLY_ERROR_DESCRIPTION = "Method Not Allowed: You can only use this method as a bot";

  static constexpr int USER_ONLY_ERROR_CODE = 405;
  static constexpr td::Slice USER_ONLY_ERROR_DESCRIPTION = "Method Not Allowed: You can only use this method as a user";

  class JsonEmptyObject;
  class JsonFile;
  class JsonDatedFile;
  class JsonDatedFiles;
  class JsonUser;
  class JsonUsers;
  class JsonReactionType;
  class JsonReactionCount;
  class JsonBirthdate;
  class JsonBusinessStartPage;
  class JsonBusinessLocation;
  class JsonBusinessOpeningHoursInterval;
  class JsonBusinessOpeningHours;
  class JsonChatPermissions;
  class JsonChatPhotoInfo;
  class JsonChatLocation;
  class JsonChatInviteLink;
  class JsonChat;
  class JsonMessageSender;
  class JsonMessageOrigin;
  class JsonExternalReplyInfo;
  class JsonTextQuote;
  class JsonLinkPreviewOptions;
  class JsonAnimation;
  class JsonAudio;
  class JsonDocument;
  class JsonPhotoSize;
  class JsonPhoto;
  class JsonChatPhoto;
  class JsonThumbnail;
  class JsonMaskPosition;
  class JsonSticker;
  class JsonStickers;
  class JsonVideo;
  class JsonVideoNote;
  class JsonVoiceNote;
  class JsonPaidMedia;
  class JsonPaidMediaInfo;
  class JsonContact;
  class JsonDice;
  class JsonGame;
  class JsonInvoice;
  class JsonLocation;
  class JsonVenue;
  class JsonPollOption;
  class JsonPoll;
  class JsonPollAnswer;
  class JsonEntity;
  class JsonVectorEntities;
  class JsonWebAppInfo;
  class JsonInlineKeyboardButton;
  class JsonInlineKeyboard;
  class JsonReplyMarkup;
  class JsonMessage;
  class JsonMessages;
  class JsonInaccessibleMessage;
  class JsonMessageId;
  class JsonInlineQuery;
  class JsonChosenInlineResult;
  class JsonCallbackQuery;
  class JsonInlineCallbackQuery;
  class JsonShippingQuery;
  class JsonPreCheckoutQuery;
  class JsonBotCommand;
  class JsonBotMenuButton;
  class JsonBotName;
  class JsonBotInfoDescription;
  class JsonBotInfoShortDescription;
  class JsonChatAdministratorRights;
  class JsonChatPhotos;
  class JsonChatMember;
  class JsonChatMembers;
  class JsonChatMemberUpdated;
  class JsonChatJoinRequest;
  class JsonChatBoostSource;
  class JsonChatBoost;
  class JsonChatBoostUpdated;
  class JsonChatBoostRemoved;
  class JsonChatBoosts;
  class JsonForumTopicCreated;
  class JsonForumTopicEdited;
  class JsonForumTopicInfo;
  class JsonGameHighScore;
  class JsonMessageReactionUpdated;
  class JsonMessageReactionCountUpdated;
  class JsonBusinessConnection;
  class JsonBusinessMessagesDeleted;
  class JsonAddress;
  class JsonOrderInfo;
  class JsonStory;
  class JsonBackgroundFill;
  class JsonBackgroundType;
  class JsonChatBackground;
  class JsonSuccessfulPaymentBot;
  class JsonRefundedPayment;
  class JsonEncryptedPassportElement;
  class JsonEncryptedCredentials;
  class JsonPassportData;
  class JsonWebAppData;
  class JsonProximityAlertTriggered;
  class JsonVideoChatScheduled;
  class JsonVideoChatEnded;
  class JsonInviteVideoChatParticipants;
  class JsonChatSetMessageAutoDeleteTime;
  class JsonWriteAccessAllowed;
  class JsonUserShared;
  class JsonSharedUser;
  class JsonUsersShared;
  class JsonChatShared;
  class JsonGiveaway;
  class JsonGiveawayWinners;
  class JsonGiveawayCompleted;
  class JsonChatBoostAdded;
  class JsonRevenueWithdrawalState;
  class JsonStarTransactionPartner;
  class JsonStarTransaction;
  class JsonStarTransactions;
  class JsonUpdateTypes;
  class JsonWebhookInfo;
  class JsonStickerSet;
  class JsonSentWebAppMessage;
  class JsonCustomJson;

  //start custom Json objects
  class JsonAuthorizationState;
  class JsonCallbackQueryAnswer;
  class JsonChats;
  class JsonChatsNearby;
  class JsonMessagesArray;
  class JsonFoundMessages;
  class JsonProxy;
  class JsonProxiesArray;
  //stop custom Json objects

  class TdOnOkCallback;
  class TdOnAuthorizationCallback;
  class TdOnAuthorizationQueryCallback;
  class TdOnInitCallback;
  class TdOnGetUserProfilePhotosCallback;
  class TdOnSendMessageCallback;
  class TdOnReturnBusinessMessageCallback;
  class TdOnSendMessageAlbumCallback;
  class TdOnSendBusinessMessageAlbumCallback;
  class TdOnForwardMessagesCallback;
  class TdOnDeleteFailedToSendMessageCallback;
  class TdOnEditMessageCallback;
  class TdOnEditInlineMessageCallback;
  class TdOnStopPollCallback;
  class TdOnStopBusinessPollCallback;
  class TdOnOkQueryCallback;
  class TdOnGetReplyMessageCallback;
  class TdOnGetEditedMessageCallback;
  class TdOnGetCallbackQueryMessageCallback;
  class TdOnGetStickerSetCallback;
  class TdOnGetForumTopicInfoCallback;
  class TdOnGetMenuButtonCallback;
  class TdOnGetMyCommandsCallback;
  class TdOnGetMyDefaultAdministratorRightsCallback;
  class TdOnGetMyNameCallback;
  class TdOnGetMyDescriptionCallback;
  class TdOnGetMyShortDescriptionCallback;
  class TdOnGetChatFullInfoCallback;
  class TdOnGetChatStickerSetCallback;
  class TdOnGetChatCustomEmojiStickerSetCallback;
  class TdOnGetChatBusinessStartPageStickerSetCallback;
  class TdOnGetChatPinnedMessageCallback;
  class TdOnGetChatPinnedMessageToUnpinCallback;
  class TdOnGetGroupMembersCallback;
  class TdOnGetSupergroupMembersCallback;
  class TdOnGetSupergroupMemberCountCallback;
  class TdOnGetUserChatBoostsCallback;
  class TdOnCreateInvoiceLinkCallback;
  class TdOnGetStarTransactionsQueryCallback;
  class TdOnReplacePrimaryChatInviteLinkCallback;
  class TdOnGetChatInviteLinkCallback;
  class TdOnGetGameHighScoresCallback;
  class TdOnAnswerWebAppQueryCallback;
  class TdOnReturnFileCallback;
  class TdOnReturnStickerSetCallback;
  class TdOnGetStickerSetPromiseCallback;
  class TdOnGetStickersCallback;
  class TdOnDownloadFileCallback;
  class TdOnCancelDownloadFileCallback;
  class TdOnSendCustomRequestCallback;

  //start custom callbacks
  class TdOnPingCallback;
  class TdOnGetMemoryStatisticsCallback;
  class TdOnGetChatsCallback;
  class TdOnGetChatsNearbyCallback;
  class TdOnJoinChatCallback;
  class TdOnReturnChatCallback;
  class TdOnReturnMessagesCallback;
  class TdOnFoundMessagesCallback;
  class TdOnGetCallbackQueryAnswerCallback;
  class TdOnGetProxiesQueryCallback;
  class TdOnAddProxyQueryCallback;
  //end custom callbacks

  void on_get_reply_message(int64 chat_id, object_ptr<td_api::message> reply_to_message);

  void on_get_edited_message(object_ptr<td_api::message> edited_message);

  void on_get_callback_query_message(object_ptr<td_api::message> message, int64 user_id, int state);

  void on_get_sticker_set(int64 set_id, int64 new_callback_query_user_id, int64 new_message_chat_id,
                          const td::string &new_message_business_connection_id,
                          int64 new_business_callback_query_user_id, object_ptr<td_api::stickerSet> sticker_set);

  void on_get_sticker_set_name(int64 set_id, const td::string &name);

  class TdQueryCallback {
   public:
    virtual void on_result(object_ptr<td_api::Object> result) = 0;
    TdQueryCallback() = default;
    TdQueryCallback(const TdQueryCallback &) = delete;
    TdQueryCallback &operator=(const TdQueryCallback &) = delete;
    TdQueryCallback(TdQueryCallback &&) = delete;
    TdQueryCallback &operator=(TdQueryCallback &&) = delete;
    virtual ~TdQueryCallback() = default;
  };

  struct InputReplyParameters {
    td::string reply_in_chat_id;
    int64 reply_to_message_id = 0;
    bool allow_sending_without_reply = false;
    object_ptr<td_api::inputTextQuote> quote;
  };

  struct CheckedReplyParameters {
    int64 reply_in_chat_id = 0;
    int64 reply_to_message_id = 0;
    object_ptr<td_api::inputTextQuote> quote;
  };

  struct UserInfo;
  struct ChatInfo;
  struct BotCommandScope;
  struct BotUserIds;

  enum class AccessRights { Read, ReadMembers, Edit, Write };

  template <class OnSuccess>
  class TdOnCheckUserCallback;
  template <class OnSuccess>
  class TdOnCheckUserNoFailCallback;
  template <class OnSuccess>
  class TdOnCheckChatCallback;
  template <class OnSuccess>
  class TdOnEnableInternetConnectionCallback;
  template <class OnSuccess>
  class TdOnOptimizeMemoryCallback;
  template <class OnSuccess>
  class TdOnDisableInternetConnectionCallback;
  template <class OnSuccess>
  class TdOnCheckChatNoFailCallback;
  template <class OnSuccess>
  class TdOnCheckMessageCallback;
  template <class OnSuccess>
  class TdOnCheckMessagesCallback;
  template <class OnSuccess>
  class TdOnCheckMessageThreadCallback;
  template <class OnSuccess>
  class TdOnCheckBusinessConnectionCallback;
  template <class OnSuccess>
  class TdOnCheckRemoteFileIdCallback;
  template <class OnSuccess>
  class TdOnGetChatMemberCallback;

  template <class OnSuccess>
  class TdOnSearchStickerSetCallback;

  class TdOnResolveBotUsernameCallback;

  template <class OnSuccess>
  void check_user(int64 user_id, PromisedQueryPtr query, OnSuccess on_success);

  template <class OnSuccess>
  void check_user_no_fail(int64 user_id, PromisedQueryPtr query, OnSuccess on_success);

  template <class OnSuccess>
  static void check_user_read_access(const UserInfo *user_info, PromisedQueryPtr query, OnSuccess on_success);

  template <class OnSuccess>
  void check_chat_access(int64 chat_id, AccessRights access_rights, const ChatInfo *chat_info, PromisedQueryPtr query,
                         OnSuccess on_success) const;

  template <class OnSuccess>
  void check_chat(td::Slice chat_id_str, AccessRights access_rights, PromisedQueryPtr query, OnSuccess on_success);

  template <class OnSuccess>
  void check_chat_no_fail(td::Slice chat_id_str, PromisedQueryPtr query, OnSuccess on_success);

  static td::Result<int64> get_business_connection_chat_id(td::Slice chat_id_str);

  template <class OnSuccess>
  void check_business_connection(const td::string &business_connection_id, PromisedQueryPtr query,
                                 OnSuccess on_success);

  template <class OnSuccess>
  void check_business_connection_chat_id(const td::string &business_connection_id, const td::string &chat_id_str,
                                         PromisedQueryPtr query, OnSuccess on_success);

  template <class OnSuccess>
  void check_bot_command_scope(BotCommandScope &&scope, PromisedQueryPtr query, OnSuccess on_success);

  template <class OnSuccess>
  void check_remote_file_id(td::string file_id, PromisedQueryPtr query, OnSuccess on_success);

  template <class OnSuccess>
  void check_message(td::Slice chat_id_str, int64 message_id, bool allow_empty, AccessRights access_rights,
                     td::Slice message_type, PromisedQueryPtr query, OnSuccess on_success);

  template <class OnSuccess>
  void check_messages(td::Slice chat_id_str, td::vector<int64> message_ids, bool allow_empty,
                      AccessRights access_rights, td::Slice message_type, PromisedQueryPtr query, OnSuccess on_success);

  template <class OnSuccess>
  void check_reply_parameters(td::Slice chat_id_str, InputReplyParameters &&reply_parameters, int64 message_thread_id,
                              PromisedQueryPtr query, OnSuccess on_success);

  template <class OnSuccess>
  void resolve_sticker_set(const td::string &sticker_set_name, PromisedQueryPtr query, OnSuccess on_success);

  template <class OnSuccess>
  void resolve_reply_markup_bot_usernames(object_ptr<td_api::ReplyMarkup> reply_markup, PromisedQueryPtr query,
                                          OnSuccess on_success);

  template <class OnSuccess>
  void resolve_inline_query_results_bot_usernames(td::vector<object_ptr<td_api::InputInlineQueryResult>> results,
                                                  PromisedQueryPtr query, OnSuccess on_success);

  template <class OnSuccess>
  void get_chat_member(int64 chat_id, int64 user_id, PromisedQueryPtr query, OnSuccess on_success);

  void send_request(object_ptr<td_api::Function> &&f, td::unique_ptr<TdQueryCallback> handler);
  void do_send_request(object_ptr<td_api::Function> &&f, td::unique_ptr<TdQueryCallback> handler);
  static object_ptr<td_api::Object> execute(object_ptr<td_api::Function> &&f);
  void on_update(object_ptr<td_api::Object> result);
  void on_result(td::uint64 id, object_ptr<td_api::Object> result);

  void on_update_authorization_state();
  void log_out(int32 error_code, td::Slice error_message);
  void on_closed();
  void finish_closing();

  void clear_tqueue();

  bool allow_update_before_authorization(const td_api::Object *update) const;
  void update_shared_unix_time_difference();

  void on_update_file(object_ptr<td_api::file> file);

  static bool to_bool(td::MutableSlice value);

  static object_ptr<td_api::InputMessageReplyTo> get_input_message_reply_to(CheckedReplyParameters &&reply_parameters);

  static object_ptr<td_api::InputMessageReplyTo> get_input_message_reply_to(InputReplyParameters &&reply_parameters);

  static td::Result<InputReplyParameters> get_reply_parameters(const Query *query);

  static td::Result<InputReplyParameters> get_reply_parameters(td::JsonValue &&value);

  static td::Result<object_ptr<td_api::keyboardButton>> get_keyboard_button(td::JsonValue &button);

  static td::Result<object_ptr<td_api::inlineKeyboardButton>> get_inline_keyboard_button(td::JsonValue &button,
                                                                                         BotUserIds &bot_user_ids);

  static td::Result<object_ptr<td_api::ReplyMarkup>> get_reply_markup(const Query *query, BotUserIds &bot_user_ids);

  static td::Result<object_ptr<td_api::ReplyMarkup>> get_reply_markup(td::JsonValue &&value, BotUserIds &bot_user_ids);

  static td::Result<object_ptr<td_api::labeledPricePart>> get_labeled_price_part(td::JsonValue &value);

  static td::Result<td::vector<object_ptr<td_api::labeledPricePart>>> get_labeled_price_parts(td::JsonValue &value);

  static td::Result<td::vector<int64>> get_suggested_tip_amounts(td::JsonValue &value);

  static td::Result<object_ptr<td_api::shippingOption>> get_shipping_option(td::JsonValue &option);

  static td::Result<td::vector<object_ptr<td_api::shippingOption>>> get_shipping_options(const Query *query);

  static td::Result<td::vector<object_ptr<td_api::shippingOption>>> get_shipping_options(td::JsonValue &&value);

  static td::Result<object_ptr<td_api::InputMessageContent>> get_input_message_content(
      td::JsonValue &input_message_content, bool is_input_message_content_required);

  static object_ptr<td_api::ChatAction> get_chat_action(const Query *query);

  static td::string get_local_file_path(td::Slice file_uri);

  object_ptr<td_api::InputFile> get_input_file(const Query *query, td::Slice field_name, bool force_file = false) const;

  object_ptr<td_api::InputFile> get_input_file(const Query *query, td::Slice field_name, td::Slice file_id,
                                               bool force_file) const;

  object_ptr<td_api::inputThumbnail> get_input_thumbnail(const Query *query) const;

  static td::Result<td_api::object_ptr<td_api::inlineQueryResultsButton>> get_inline_query_results_button(
      td::JsonValue &&value);

  static td::Result<td_api::object_ptr<td_api::inlineQueryResultsButton>> get_inline_query_results_button(
      td::MutableSlice value);

  static td::Result<object_ptr<td_api::InputInlineQueryResult>> get_inline_query_result(const Query *query,
                                                                                        BotUserIds &bot_user_ids);

  static td::Result<object_ptr<td_api::InputInlineQueryResult>> get_inline_query_result(td::JsonValue &&value,
                                                                                        BotUserIds &bot_user_ids);

  static td::Result<td::vector<object_ptr<td_api::InputInlineQueryResult>>> get_inline_query_results(
      const Query *query, BotUserIds &bot_user_ids);

  static td::Result<td::vector<object_ptr<td_api::InputInlineQueryResult>>> get_inline_query_results(
      td::JsonValue &&value, BotUserIds &bot_user_ids);

  struct BotCommandScope {
    object_ptr<td_api::BotCommandScope> scope_;
    td::string chat_id_;
    int64 user_id_ = 0;

    explicit BotCommandScope(object_ptr<td_api::BotCommandScope> scope, td::string chat_id = td::string(),
                             int64 user_id = 0)
        : scope_(std::move(scope)), chat_id_(std::move(chat_id)), user_id_(user_id) {
    }
  };

  static td::Result<BotCommandScope> get_bot_command_scope(const Query *query);

  static td::Result<BotCommandScope> get_bot_command_scope(td::JsonValue &&value);

  static td::Result<object_ptr<td_api::botCommand>> get_bot_command(td::JsonValue &&value);

  static td::Result<td::vector<object_ptr<td_api::botCommand>>> get_bot_commands(const Query *query);

  static td::Result<object_ptr<td_api::botMenuButton>> get_bot_menu_button(const Query *query);

  static td::Result<object_ptr<td_api::botMenuButton>> get_bot_menu_button(td::JsonValue &&value);

  static td::Result<object_ptr<td_api::chatAdministratorRights>> get_chat_administrator_rights(td::JsonValue &&value);

  static td::Result<object_ptr<td_api::chatAdministratorRights>> get_chat_administrator_rights(const Query *query);

  static td::Result<object_ptr<td_api::maskPosition>> get_mask_position(const Query *query, td::Slice field_name);

  static td::Result<object_ptr<td_api::maskPosition>> get_mask_position(td::JsonValue &&value);

  static int32 mask_point_to_index(const object_ptr<td_api::MaskPoint> &mask_point);

  static object_ptr<td_api::MaskPoint> mask_index_to_point(int32 index);

  static td::Result<td::string> get_sticker_emojis(td::JsonValue &&value);

  static td::Result<td::string> get_sticker_emojis(td::MutableSlice emoji_list);

  static td::Result<object_ptr<td_api::StickerFormat>> get_sticker_format(td::Slice sticker_format);

  td::Result<object_ptr<td_api::inputSticker>> get_legacy_input_sticker(const Query *query) const;

  td::Result<object_ptr<td_api::inputSticker>> get_input_sticker(const Query *query) const;

  td::Result<object_ptr<td_api::inputSticker>> get_input_sticker(const Query *query, td::JsonValue &&value,
                                                                 td::Slice default_sticker_format) const;

  td::Result<td::vector<object_ptr<td_api::inputSticker>>> get_input_stickers(const Query *query) const;

  static td::Result<object_ptr<td_api::InputFile>> get_sticker_input_file(const Query *query,
                                                                          td::Slice field_name = "sticker");

  static td::Result<td::string> get_passport_element_hash(td::Slice encoded_hash);

  static td::Result<object_ptr<td_api::InputPassportElementErrorSource>> get_passport_element_error_source(
      td::JsonObject &object);

  static td::Result<object_ptr<td_api::inputPassportElementError>> get_passport_element_error(td::JsonValue &&value);

  static td::Result<td::vector<object_ptr<td_api::inputPassportElementError>>> get_passport_element_errors(
      const Query *query);

  static td::JsonValue get_input_entities(const Query *query, td::Slice field_name);

  static td::Result<object_ptr<td_api::formattedText>> get_caption(const Query *query);

  static td::Result<object_ptr<td_api::TextEntityType>> get_text_entity_type(td::JsonObject &object);

  static td::Result<object_ptr<td_api::textEntity>> get_text_entity(td::JsonValue &&value);

  static td::Result<object_ptr<td_api::formattedText>> get_formatted_text(td::string text, td::string parse_mode,
                                                                          td::JsonValue &&input_entities);

  static object_ptr<td_api::linkPreviewOptions> get_link_preview_options(bool disable_web_page_preview);

  static td::Result<object_ptr<td_api::linkPreviewOptions>> get_link_preview_options(const Query *query);

  static td::Result<object_ptr<td_api::linkPreviewOptions>> get_link_preview_options(td::JsonValue &&value);

  static td::Result<object_ptr<td_api::inputMessageText>> get_input_message_text(const Query *query);

  static td::Result<object_ptr<td_api::inputMessageText>> get_input_message_text(
      td::string text, object_ptr<td_api::linkPreviewOptions> link_preview_options, td::string parse_mode,
      td::JsonValue &&input_entities);

  static td::Result<object_ptr<td_api::location>> get_location(const Query *query);

  static td::Result<object_ptr<td_api::chatPermissions>> get_chat_permissions(const Query *query, bool &allow_legacy,
                                                                              bool use_independent_chat_permissions);

  td::Result<object_ptr<td_api::InputMessageContent>> get_input_media(const Query *query, td::JsonValue &&input_media,
                                                                      bool for_album) const;

  td::Result<object_ptr<td_api::InputMessageContent>> get_input_media(const Query *query, td::Slice field_name) const;

  td::Result<td::vector<object_ptr<td_api::InputMessageContent>>> get_input_message_contents(
      const Query *query, td::Slice field_name) const;

  td::Result<td::vector<object_ptr<td_api::InputMessageContent>>> get_input_message_contents(
      const Query *query, td::JsonValue &&value) const;

  td::Result<object_ptr<td_api::inputPaidMedia>> get_input_paid_media(const Query *query,
                                                                      td::JsonValue &&input_media) const;

  td::Result<object_ptr<td_api::inputPaidMedia>> get_input_paid_media(const Query *query, td::Slice field_name) const;

  td::Result<td::vector<object_ptr<td_api::inputPaidMedia>>> get_paid_media(const Query *query,
                                                                            td::Slice field_name) const;

  td::Result<td::vector<object_ptr<td_api::inputPaidMedia>>> get_paid_media(const Query *query,
                                                                            td::JsonValue &&value) const;

  td::Result<object_ptr<td_api::inputMessageInvoice>> get_input_message_invoice(const Query *query) const;

  static object_ptr<td_api::messageSendOptions> get_message_send_options(bool disable_notification,
<<<<<<< HEAD
                                                                         bool protect_content,
                                                                         object_ptr<td_api::MessageSchedulingState> &&scheduling_state);
=======
                                                                         bool protect_content, int64 effect_id);
>>>>>>> 9112a6b5

  static td::Result<td::vector<object_ptr<td_api::formattedText>>> get_poll_options(const Query *query);

  static td::Result<object_ptr<td_api::ReactionType>> get_reaction_type(td::JsonValue &&value);

  static td::Result<td::vector<object_ptr<td_api::ReactionType>>> get_reaction_types(const Query *query);

  static int32 get_integer_arg(const Query *query, td::Slice field_name, int32 default_value,
                               int32 min_value = std::numeric_limits<int32>::min(),
                               int32 max_value = std::numeric_limits<int32>::max());

  static td::Result<td::MutableSlice> get_required_string_arg(const Query *query, td::Slice field_name);

  static int64 get_message_id(const Query *query, td::Slice field_name = td::Slice("message_id"));

  static td::Result<td::vector<int64>> get_message_ids(const Query *query, size_t max_count,
                                                       td::Slice field_name = td::Slice("message_ids"));

  static td::Result<td::Slice> get_inline_message_id(const Query *query,
                                                     td::Slice field_name = td::Slice("inline_message_id"));

  static td::Result<int64> get_user_id(const Query *query, td::Slice field_name = td::Slice("user_id"));

  void decrease_yet_unsent_message_count(int64 chat_id, int32 count);

  int64 extract_yet_unsent_message_query_id(int64 chat_id, int64 message_id);

  // start custom helper methods

  static td::Result<object_ptr<td_api::MessageSchedulingState>> get_message_scheduling_state(const Query *query);

  template <class T>
  static td::Result<td::vector<T>> get_int_array_arg(const Query *query, td::Slice field_name, bool optional = false);

  static int64 get_int64_arg(const Query *query, td::Slice field_name, int64 default_value,
                             int64 min_value = std::numeric_limits<int64>::min(),
                             int64 max_value = std::numeric_limits<int64>::max());
  static td::Result<td_api::object_ptr<td_api::ReportReason>> get_report_reason(const Query *query,
                                                                                    td::Slice field_name = td::Slice("reason"));

  static td::Result<td_api::object_ptr<td_api::SearchMessagesFilter>> get_search_messages_filter(
      const Query *query, td::Slice field_name = td::Slice("filter"));

  // end custom helper methods

  void on_message_send_succeeded(object_ptr<td_api::message> &&message, int64 old_message_id);

  void on_message_send_failed(int64 chat_id, int64 old_message_id, int64 new_message_id,
                              object_ptr<td_api::error> &&error);

  static bool init_methods();

  static bool is_local_method(td::Slice method);

  void on_cmd(PromisedQueryPtr query, bool force = false);

  td::Status process_get_me_query(PromisedQueryPtr &query);
  td::Status process_get_my_commands_query(PromisedQueryPtr &query);
  td::Status process_set_my_commands_query(PromisedQueryPtr &query);
  td::Status process_delete_my_commands_query(PromisedQueryPtr &query);
  td::Status process_get_my_default_administrator_rights_query(PromisedQueryPtr &query);
  td::Status process_set_my_default_administrator_rights_query(PromisedQueryPtr &query);
  td::Status process_get_my_name_query(PromisedQueryPtr &query);
  td::Status process_set_my_name_query(PromisedQueryPtr &query);
  td::Status process_get_my_description_query(PromisedQueryPtr &query);
  td::Status process_set_my_description_query(PromisedQueryPtr &query);
  td::Status process_get_my_short_description_query(PromisedQueryPtr &query);
  td::Status process_set_my_short_description_query(PromisedQueryPtr &query);
  td::Status process_get_chat_menu_button_query(PromisedQueryPtr &query);
  td::Status process_set_chat_menu_button_query(PromisedQueryPtr &query);
  td::Status process_get_user_profile_photos_query(PromisedQueryPtr &query);
  td::Status process_send_message_query(PromisedQueryPtr &query);
  td::Status process_send_animation_query(PromisedQueryPtr &query);
  td::Status process_send_audio_query(PromisedQueryPtr &query);
  td::Status process_send_dice_query(PromisedQueryPtr &query);
  td::Status process_send_document_query(PromisedQueryPtr &query);
  td::Status process_send_photo_query(PromisedQueryPtr &query);
  td::Status process_send_sticker_query(PromisedQueryPtr &query);
  td::Status process_send_video_query(PromisedQueryPtr &query);
  td::Status process_send_video_note_query(PromisedQueryPtr &query);
  td::Status process_send_voice_query(PromisedQueryPtr &query);
  td::Status process_send_paid_media_query(PromisedQueryPtr &query);
  td::Status process_send_game_query(PromisedQueryPtr &query);
  td::Status process_send_invoice_query(PromisedQueryPtr &query);
  td::Status process_send_location_query(PromisedQueryPtr &query);
  td::Status process_send_venue_query(PromisedQueryPtr &query);
  td::Status process_send_contact_query(PromisedQueryPtr &query);
  td::Status process_send_poll_query(PromisedQueryPtr &query);
  td::Status process_stop_poll_query(PromisedQueryPtr &query);
  td::Status process_copy_message_query(PromisedQueryPtr &query);
  td::Status process_copy_messages_query(PromisedQueryPtr &query);
  td::Status process_forward_message_query(PromisedQueryPtr &query);
  td::Status process_forward_messages_query(PromisedQueryPtr &query);
  td::Status process_send_media_group_query(PromisedQueryPtr &query);
  td::Status process_send_chat_action_query(PromisedQueryPtr &query);
  td::Status process_set_message_reaction_query(PromisedQueryPtr &query);
  td::Status process_edit_message_text_query(PromisedQueryPtr &query);
  td::Status process_edit_message_live_location_query(PromisedQueryPtr &query);
  td::Status process_edit_message_media_query(PromisedQueryPtr &query);
  td::Status process_edit_message_caption_query(PromisedQueryPtr &query);
  td::Status process_edit_message_reply_markup_query(PromisedQueryPtr &query);
  td::Status process_delete_message_query(PromisedQueryPtr &query);
  td::Status process_delete_messages_query(PromisedQueryPtr &query);
  td::Status process_create_invoice_link_query(PromisedQueryPtr &query);
  td::Status process_get_star_transactions_query(PromisedQueryPtr &query);
  td::Status process_refund_star_payment_query(PromisedQueryPtr &query);
  td::Status process_set_game_score_query(PromisedQueryPtr &query);
  td::Status process_get_game_high_scores_query(PromisedQueryPtr &query);
  td::Status process_answer_web_app_query_query(PromisedQueryPtr &query);
  td::Status process_answer_inline_query_query(PromisedQueryPtr &query);
  td::Status process_answer_callback_query_query(PromisedQueryPtr &query);
  td::Status process_answer_shipping_query_query(PromisedQueryPtr &query);
  td::Status process_answer_pre_checkout_query_query(PromisedQueryPtr &query);
  td::Status process_export_chat_invite_link_query(PromisedQueryPtr &query);
  td::Status process_create_chat_invite_link_query(PromisedQueryPtr &query);
  td::Status process_edit_chat_invite_link_query(PromisedQueryPtr &query);
  td::Status process_revoke_chat_invite_link_query(PromisedQueryPtr &query);
  td::Status process_get_business_connection_query(PromisedQueryPtr &query);
  td::Status process_get_chat_query(PromisedQueryPtr &query);
  td::Status process_set_chat_photo_query(PromisedQueryPtr &query);
  td::Status process_delete_chat_photo_query(PromisedQueryPtr &query);
  td::Status process_set_chat_title_query(PromisedQueryPtr &query);
  td::Status process_set_chat_permissions_query(PromisedQueryPtr &query);
  td::Status process_set_chat_description_query(PromisedQueryPtr &query);
  td::Status process_pin_chat_message_query(PromisedQueryPtr &query);
  td::Status process_unpin_chat_message_query(PromisedQueryPtr &query);
  td::Status process_unpin_all_chat_messages_query(PromisedQueryPtr &query);
  td::Status process_set_chat_sticker_set_query(PromisedQueryPtr &query);
  td::Status process_delete_chat_sticker_set_query(PromisedQueryPtr &query);
  td::Status process_get_forum_topic_icon_stickers_query(PromisedQueryPtr &query);
  td::Status process_create_forum_topic_query(PromisedQueryPtr &query);
  td::Status process_edit_forum_topic_query(PromisedQueryPtr &query);
  td::Status process_close_forum_topic_query(PromisedQueryPtr &query);
  td::Status process_reopen_forum_topic_query(PromisedQueryPtr &query);
  td::Status process_delete_forum_topic_query(PromisedQueryPtr &query);
  td::Status process_unpin_all_forum_topic_messages_query(PromisedQueryPtr &query);
  td::Status process_edit_general_forum_topic_query(PromisedQueryPtr &query);
  td::Status process_close_general_forum_topic_query(PromisedQueryPtr &query);
  td::Status process_reopen_general_forum_topic_query(PromisedQueryPtr &query);
  td::Status process_hide_general_forum_topic_query(PromisedQueryPtr &query);
  td::Status process_unhide_general_forum_topic_query(PromisedQueryPtr &query);
  td::Status process_unpin_all_general_forum_topic_messages_query(PromisedQueryPtr &query);
  td::Status process_get_chat_member_query(PromisedQueryPtr &query);
  td::Status process_get_chat_administrators_query(PromisedQueryPtr &query);
  td::Status process_get_chat_member_count_query(PromisedQueryPtr &query);
  td::Status process_leave_chat_query(PromisedQueryPtr &query);
  td::Status process_promote_chat_member_query(PromisedQueryPtr &query);
  td::Status process_set_chat_administrator_custom_title_query(PromisedQueryPtr &query);
  td::Status process_ban_chat_member_query(PromisedQueryPtr &query);
  td::Status process_restrict_chat_member_query(PromisedQueryPtr &query);
  td::Status process_unban_chat_member_query(PromisedQueryPtr &query);
  td::Status process_ban_chat_sender_chat_query(PromisedQueryPtr &query);
  td::Status process_unban_chat_sender_chat_query(PromisedQueryPtr &query);
  td::Status process_approve_chat_join_request_query(PromisedQueryPtr &query);
  td::Status process_decline_chat_join_request_query(PromisedQueryPtr &query);
  td::Status process_get_user_chat_boosts_query(PromisedQueryPtr &query);
  td::Status process_get_sticker_set_query(PromisedQueryPtr &query);
  td::Status process_get_custom_emoji_stickers_query(PromisedQueryPtr &query);
  td::Status process_upload_sticker_file_query(PromisedQueryPtr &query);
  td::Status process_create_new_sticker_set_query(PromisedQueryPtr &query);
  td::Status process_add_sticker_to_set_query(PromisedQueryPtr &query);
  td::Status process_replace_sticker_in_set_query(PromisedQueryPtr &query);
  td::Status process_set_sticker_set_title_query(PromisedQueryPtr &query);
  td::Status process_set_sticker_set_thumbnail_query(PromisedQueryPtr &query);
  td::Status process_set_custom_emoji_sticker_set_thumbnail_query(PromisedQueryPtr &query);
  td::Status process_delete_sticker_set_query(PromisedQueryPtr &query);
  td::Status process_set_sticker_position_in_set_query(PromisedQueryPtr &query);
  td::Status process_delete_sticker_from_set_query(PromisedQueryPtr &query);
  td::Status process_set_sticker_emoji_list_query(PromisedQueryPtr &query);
  td::Status process_set_sticker_keywords_query(PromisedQueryPtr &query);
  td::Status process_set_sticker_mask_position_query(PromisedQueryPtr &query);
  td::Status process_set_passport_data_errors_query(PromisedQueryPtr &query);
  td::Status process_send_custom_request_query(PromisedQueryPtr &query);
  td::Status process_answer_custom_query_query(PromisedQueryPtr &query);
  td::Status process_get_updates_query(PromisedQueryPtr &query);
  td::Status process_set_webhook_query(PromisedQueryPtr &query);
  td::Status process_get_webhook_info_query(PromisedQueryPtr &query);
  td::Status process_get_file_query(PromisedQueryPtr &query);

  //custom methods
  td::Status process_get_message_info_query(PromisedQueryPtr &query);
  td::Status process_get_chat_members_query(PromisedQueryPtr &query);
  td::Status process_toggle_group_invites_query(PromisedQueryPtr &query);
  td::Status process_ping_query(PromisedQueryPtr &query);
  td::Status process_get_memory_stats_query(PromisedQueryPtr &query);
  td::Status process_get_proxies_query(PromisedQueryPtr &query);
  td::Status process_add_proxy_query(PromisedQueryPtr &query);
  td::Status process_delete_proxy_query(PromisedQueryPtr &query);
  td::Status process_enable_proxy_query(PromisedQueryPtr &query);
  td::Status process_disable_proxy_query(PromisedQueryPtr &query);
  td::Status process_delete_messages_range_query(PromisedQueryPtr &query);

  //custom user methods
  td::Status process_get_chats_query(PromisedQueryPtr &query);
  td::Status process_get_common_chats_query(PromisedQueryPtr &query);
  td::Status process_get_inactive_chats_query(PromisedQueryPtr &query);
  td::Status process_get_nearby_chats_query(PromisedQueryPtr &query);
  td::Status process_search_public_chats_query(PromisedQueryPtr &query);
  td::Status process_set_poll_answer_query(PromisedQueryPtr &query);
  td::Status process_join_chat_query(PromisedQueryPtr &query);
  td::Status process_add_chat_member_query(PromisedQueryPtr &query);
  td::Status process_report_chat_query(PromisedQueryPtr &query);
  td::Status process_create_chat_query(PromisedQueryPtr &query);
  td::Status process_search_messages_query(PromisedQueryPtr &query);
  td::Status process_search_chat_messages_query(PromisedQueryPtr &query);
  td::Status process_get_callback_query_answer_query(PromisedQueryPtr &query);
  td::Status process_delete_chat_history_query(PromisedQueryPtr &query);
  td::Status process_get_scheduled_messages_query(PromisedQueryPtr &query);
  td::Status process_edit_message_scheduling_query(PromisedQueryPtr &query);

  //custom auth methods
  void process_auth_phone_number_query(PromisedQueryPtr &query);
  void process_authcode_query(PromisedQueryPtr &query);
  void process_2fapassword_query(PromisedQueryPtr &query);
  void process_register_user_query(PromisedQueryPtr &query);


  void webhook_verified(td::string cached_ip_address) final;
  void webhook_success() final;
  void webhook_error(td::Status status) final;
  void webhook_closed(td::Status status) final;
  void hangup_shared() final;
  const td::HttpFile *get_webhook_certificate(const Query *query) const;
  int32 get_webhook_max_connections(const Query *query) const;
  static bool get_webhook_fix_ip_address(const Query *query);
  void do_set_webhook(PromisedQueryPtr query, bool was_deleted);
  void on_webhook_certificate_copied(td::Status status);
  void finish_set_webhook(PromisedQueryPtr query);
  void save_webhook() const;
  td::string get_webhook_certificate_path() const;

  void on_webhook_closed(td::Status status);

  void delete_last_send_message_time(td::int64 file_size, double max_delay);

  void do_send_message(object_ptr<td_api::InputMessageContent> input_message_content, PromisedQueryPtr query,
                       bool force = false);

  int64 get_send_message_query_id(PromisedQueryPtr query, bool is_multisend);

  void on_sent_message(object_ptr<td_api::message> &&message, int64 query_id);

  void do_get_file(object_ptr<td_api::file> file, PromisedQueryPtr query);

  bool is_file_being_downloaded(int32 file_id) const;
  void on_file_download(int32 file_id, td::Result<object_ptr<td_api::file>> r_file);

  void return_stickers(object_ptr<td_api::stickers> stickers, PromisedQueryPtr query);

  void fix_reply_markup_bot_user_ids(object_ptr<td_api::ReplyMarkup> &reply_markup) const;
  void fix_inline_query_results_bot_user_ids(td::vector<object_ptr<td_api::InputInlineQueryResult>> &results) const;

  void resolve_bot_usernames(PromisedQueryPtr query, td::Promise<PromisedQueryPtr> on_success);
  void on_resolve_bot_username(const td::string &username, int64 user_id);

  void abort_long_poll(bool from_set_webhook);

  void fail_query_closing(PromisedQueryPtr &&query);

  void fail_query_flood_limit_exceeded(PromisedQueryPtr &&query);

  void fail_query_conflict(td::Slice message, PromisedQueryPtr &&query);

  struct ClosingError {
    int code;
    int retry_after;
    td::Slice message;
  };
  ClosingError get_closing_error();

  static int get_retry_after_time(td::Slice error_message);

  static void fail_query_with_error(PromisedQueryPtr query, int32 error_code, td::Slice error_message,
                                    td::Slice default_message = td::Slice());

  static void fail_query_with_error(PromisedQueryPtr &&query, object_ptr<td_api::error> error,
                                    td::Slice default_message = td::Slice());

  class JsonUpdates;
  void do_get_updates(int32 offset, int32 limit, int32 timeout, PromisedQueryPtr query);

  void long_poll_wakeup(bool force_flag);

  void start_up() final;

  void raw_event(const td::Event::Raw &event) final;

  void loop() final;

  void timeout_expired() final;

  struct UserInfo {
    enum class Type { Regular, Deleted, Bot, Unknown };
    Type type = Type::Unknown;

    td::string first_name;
    td::string last_name;
    td::vector<td::string> active_usernames;
    td::string editable_username;
    td::string language_code;

    object_ptr<td_api::chatPhoto> photo;
    td::string bio;
    object_ptr<td_api::birthdate> birthdate;
    object_ptr<td_api::businessInfo> business_info;
    int64 personal_chat_id = 0;

    // start custom properties
    bool is_verified = false;
    bool is_scam = false;
    object_ptr<td_api::UserStatus> status;
    // end custom properties

    bool have_access = false;
    bool can_join_groups = false;
    bool can_read_all_group_messages = false;
    bool can_connect_to_business = false;
    bool is_inline_bot = false;
    bool has_private_forwards = false;
    bool has_restricted_voice_and_video_messages = false;
    bool is_premium = false;
    bool added_to_attachment_menu = false;
  };
  static void add_user(UserInfo *user_info, object_ptr<td_api::user> &&user);
  UserInfo *add_user_info(int64 user_id);
  const UserInfo *get_user_info(int64 user_id) const;

  void set_user_status(int64 user_id, object_ptr<td_api::UserStatus> &&status);

  struct GroupInfo {
    object_ptr<td_api::chatPhoto> photo;
    td::string description;
    td::string invite_link;
    int32 member_count = 0;
    bool left = false;
    bool kicked = false;
    bool is_active = false;
    int64 upgraded_to_supergroup_id = 0;
  };
  static void add_group(GroupInfo *group_info, object_ptr<td_api::basicGroup> &&group);
  GroupInfo *add_group_info(int64 group_id);
  const GroupInfo *get_group_info(int64 group_id) const;

  struct SupergroupInfo {
    td::vector<td::string> active_usernames;
    td::string editable_username;
    object_ptr<td_api::chatPhoto> photo;
    td::string description;
    td::string invite_link;
    int64 sticker_set_id = 0;
    int64 custom_emoji_sticker_set_id = 0;
    int32 date = 0;
    int32 slow_mode_delay = 0;
    int32 unrestrict_boost_count = 0;
    int64 linked_chat_id = 0;
    object_ptr<td_api::chatLocation> location;
    object_ptr<td_api::ChatMemberStatus> status;
    bool is_supergroup = false;
    bool is_forum = false;
    bool can_set_sticker_set = false;
    bool is_all_history_available = false;
    bool has_location = false;
    bool join_to_send_messages = false;
    bool join_by_request = false;
    bool has_hidden_members = false;
    bool has_aggressive_anti_spam_enabled = false;
<<<<<<< HEAD

    // start custom properties
    bool is_verified = false;
    bool is_scam = false;
    // end custom properties
=======
    bool has_paid_media_allowed = false;
>>>>>>> 9112a6b5
  };
  static void add_supergroup(SupergroupInfo *supergroup_info, object_ptr<td_api::supergroup> &&supergroup);
  SupergroupInfo *add_supergroup_info(int64 supergroup_id);
  const SupergroupInfo *get_supergroup_info(int64 supergroup_id) const;

  struct ChatInfo {
    enum class Type { Private, Group, Supergroup, Unknown };
    Type type = Type::Unknown;
    td::string title;
    int32 message_auto_delete_time = 0;
    int64 emoji_status_custom_emoji_id = 0;
    int32 emoji_status_expiration_date = 0;
    int32 accent_color_id = -1;
    int32 profile_accent_color_id = -1;
    int64 background_custom_emoji_id = 0;
    int64 profile_background_custom_emoji_id = 0;
    bool has_protected_content = false;
    int32 max_reaction_count = 0;
    object_ptr<td_api::chatAvailableReactionsSome> available_reactions;
    object_ptr<td_api::chatPhotoInfo> photo_info;
    object_ptr<td_api::chatPermissions> permissions;
    union {
      int64 user_id;
      int64 group_id;
      int64 supergroup_id;
    };
  };
  ChatInfo *add_chat(int64 chat_id);
  const ChatInfo *get_chat(int64 chat_id) const;

  void set_chat_available_reactions(ChatInfo *chat_info,
                                    object_ptr<td_api::ChatAvailableReactions> &&available_reactions);

  enum class ChatType { Private, Group, Supergroup, Channel, Unknown };

  ChatType get_chat_type(int64 chat_id) const;

  td::string get_chat_description(int64 chat_id) const;

  struct MessageInfo {
    int64 id = 0;
    int64 sender_user_id = 0;
    int64 sender_chat_id = 0;
    int64 chat_id = 0;
    int64 message_thread_id = 0;
    int32 date = 0;
    int32 edit_date = 0;
    int32 initial_send_date = 0;
    int32 sender_boost_count = 0;
    object_ptr<td_api::MessageOrigin> forward_origin;
    td::string author_signature;
    td::unique_ptr<MessageInfo> business_reply_to_message;
    object_ptr<td_api::messageReplyToMessage> reply_to_message;
    object_ptr<td_api::messageReplyToStory> reply_to_story;
    int64 media_album_id = 0;
    int64 via_bot_user_id = 0;
    object_ptr<td_api::MessageContent> content;
    object_ptr<td_api::ReplyMarkup> reply_markup;
    td::string business_connection_id;
    int64 sender_business_bot_user_id = 0;
    int64 effect_id = 0;

    // start custom properties
    int32 views = 0;
    int32 forwards = 0;

    bool is_scheduled = false;
    int32 scheduled_at = 0;
    // end custom properties

    bool can_be_saved = false;
    bool is_automatic_forward = false;
    bool is_topic_message = false;
    bool is_from_offline = false;
    mutable bool is_content_changed = false;
  };

  struct BusinessConnection {
    td::string id_;
    int64 user_id_ = 0;
    int64 user_chat_id_ = 0;
    int32 date_ = 0;
    bool can_reply_ = false;
    bool is_enabled_ = false;
  };
  const BusinessConnection *add_business_connection(object_ptr<td_api::businessConnection> &&business_connection,
                                                    bool from_update);
  const BusinessConnection *get_business_connection(const td::string &connection_id) const;

  static int64 get_same_chat_reply_to_message_id(const td_api::messageReplyToMessage *reply_to,
                                                 int64 message_thread_id);

  static int64 get_same_chat_reply_to_message_id(const object_ptr<td_api::MessageReplyTo> &reply_to,
                                                 int64 message_thread_id);

  static int64 get_same_chat_reply_to_message_id(const object_ptr<td_api::message> &message);

  static int64 get_same_chat_reply_to_message_id(const MessageInfo *message_info);

  static void drop_internal_reply_to_message_in_another_chat(object_ptr<td_api::message> &message);

  static td::Slice get_sticker_type(const object_ptr<td_api::StickerType> &type);

  static td::Result<object_ptr<td_api::StickerType>> get_sticker_type(td::Slice type);

  static td::CSlice get_callback_data(const object_ptr<td_api::InlineKeyboardButtonType> &type);

  static bool are_equal_inline_keyboard_buttons(const td_api::inlineKeyboardButton *lhs,
                                                const td_api::inlineKeyboardButton *rhs);

  static bool are_equal_inline_keyboards(const td_api::replyMarkupInlineKeyboard *lhs,
                                         const td_api::replyMarkupInlineKeyboard *rhs);

  static void set_message_reply_markup(MessageInfo *message_info, object_ptr<td_api::ReplyMarkup> &&reply_markup);

  static int64 get_sticker_set_id(const object_ptr<td_api::MessageContent> &content);

  bool have_sticker_set_name(int64 sticker_set_id) const;

  td::string get_sticker_set_name(int64 sticker_set_id) const;

  int64 choose_added_member_id(const td_api::messageChatAddMembers *message_add_members) const;

  bool need_skip_update_message(int64 chat_id, const object_ptr<td_api::message> &message, bool is_edited) const;

  void json_store_file(td::JsonObjectScope &object, const td_api::file *file, bool with_path = false) const;

  void json_store_thumbnail(td::JsonObjectScope &object, const td_api::thumbnail *thumbnail) const;

  static void json_store_callback_query_payload(td::JsonObjectScope &object,
                                                const td_api::CallbackQueryPayload *payload);

  static void json_store_administrator_rights(td::JsonObjectScope &object,
                                              const td_api::chatAdministratorRights *rights, ChatType chat_type);

  static void json_store_permissions(td::JsonObjectScope &object, const td_api::chatPermissions *permissions);

  static void json_store_user_status(td::JsonObjectScope &object, const td_api::UserStatus *userStatus);

  void remove_replies_to_message(int64 chat_id, int64 reply_to_message_id, bool only_from_cache);

  td::unique_ptr<MessageInfo> delete_message(int64 chat_id, int64 message_id, bool only_from_cache);

  void add_new_message(object_ptr<td_api::message> &&message, bool is_edited);

  void process_new_message_queue(int64 chat_id, int state);

  void add_new_business_message(object_ptr<td_api::updateNewBusinessMessage> &&update);

  void add_business_message_edited(object_ptr<td_api::updateBusinessMessageEdited> &&update);

  void process_new_business_message_queue(const td::string &connection_id);

  struct FullMessageId {
    int64 chat_id;
    int64 message_id;

    FullMessageId() : chat_id(0), message_id(0) {
    }
    FullMessageId(int64 chat_id, int64 message_id) : chat_id(chat_id), message_id(message_id) {
    }

    bool operator==(const FullMessageId &other) const {
      return chat_id == other.chat_id && message_id == other.message_id;
    }
  };

  struct FullMessageIdHash {
    td::uint32 operator()(FullMessageId full_message_id) const {
      return td::Hash<int64>()(full_message_id.chat_id) * 2023654985u + td::Hash<int64>()(full_message_id.message_id);
    }
  };

  FullMessageId add_message(object_ptr<td_api::message> &&message, bool force_update_content = false);
  void init_message(MessageInfo *message_info, object_ptr<td_api::message> &&message, bool force_update_content);
  const MessageInfo *get_message(int64 chat_id, int64 message_id, bool force_cache) const;
  MessageInfo *get_message_editable(int64 chat_id, int64 message_id);

  td::unique_ptr<MessageInfo> create_business_message(td::string business_connection_id,
                                                      object_ptr<td_api::businessMessage> &&message);

  void update_message_content(int64 chat_id, int64 message_id, object_ptr<td_api::MessageContent> &&content);

  void on_update_message_edited(int64 chat_id, int64 message_id, int32 edit_date,
                                object_ptr<td_api::ReplyMarkup> &&reply_markup);

  int32 get_unix_time() const;

  static int64 as_tdlib_message_id(int32 message_id);

  static int32 as_client_message_id(int64 message_id);

  static int32 as_scheduled_message_id(int64 message_id);

  static int32 as_client_message_id_unchecked(int64 message_id);

  static int64 get_supergroup_chat_id(int64 supergroup_id);

  static int64 get_basic_group_chat_id(int64 basic_group_id);

  void add_update_poll(object_ptr<td_api::updatePoll> &&update);

  void add_update_poll_answer(object_ptr<td_api::updatePollAnswer> &&update);

  void add_new_inline_query(int64 inline_query_id, int64 sender_user_id, object_ptr<td_api::location> location,
                            object_ptr<td_api::ChatType> chat_type, const td::string &query, const td::string &offset);

  void add_new_chosen_inline_result(int64 sender_user_id, object_ptr<td_api::location> location,
                                    const td::string &query, const td::string &result_id,
                                    const td::string &inline_message_id);

  void add_new_callback_query(object_ptr<td_api::updateNewCallbackQuery> &&query);

  void process_new_callback_query_queue(int64 user_id, int state);

  void add_new_business_callback_query(object_ptr<td_api::updateNewBusinessCallbackQuery> &&query);

  void process_new_business_callback_query_queue(int64 user_id);

  void add_new_inline_callback_query(object_ptr<td_api::updateNewInlineCallbackQuery> &&query);

  void add_new_shipping_query(object_ptr<td_api::updateNewShippingQuery> &&query);

  void add_new_pre_checkout_query(object_ptr<td_api::updateNewPreCheckoutQuery> &&query);

  void add_new_custom_event(object_ptr<td_api::updateNewCustomEvent> &&event);

  void add_new_custom_query(object_ptr<td_api::updateNewCustomQuery> &&query);

  void add_update_chat_member(object_ptr<td_api::updateChatMember> &&update);

  void add_update_chat_join_request(object_ptr<td_api::updateNewChatJoinRequest> &&update);

  void add_update_chat_boost(object_ptr<td_api::updateChatBoost> &&update);

  void add_update_message_reaction(object_ptr<td_api::updateMessageReaction> &&update);

  void add_update_message_reaction_count(object_ptr<td_api::updateMessageReactions> &&update);

  void add_update_business_connection(object_ptr<td_api::updateBusinessConnection> &&update);

  void add_update_business_messages_deleted(object_ptr<td_api::updateBusinessMessagesDeleted> &&update);

  // append only before Size
  enum class UpdateType : int32 {
    Message,
    EditedMessage,
    ChannelPost,
    EditedChannelPost,
    InlineQuery,
    ChosenInlineResult,
    CallbackQuery,
    CustomEvent,
    CustomQuery,
    ShippingQuery,
    PreCheckoutQuery,
    Poll,
    PollAnswer,
    MyChatMember,
    ChatMember,
    ChatJoinRequest,
    ChatBoostUpdated,
    ChatBoostRemoved,
    MessageReaction,
    MessageReactionCount,
    BusinessConnection,
    BusinessMessage,
    EditedBusinessMessage,
    BusinessMessagesDeleted,
    Size
  };

  static td::Slice get_update_type_name(UpdateType update_type);

  static td::uint32 get_allowed_update_types(td::MutableSlice allowed_updates, bool is_internal);

  bool update_allowed_update_types(const Query *query);

  template <class T>
  void add_update(UpdateType update_type, const T &update, int32 timeout, int64 webhook_queue_id);

  void add_update_impl(UpdateType update_type, const td::VirtuallyJsonable &update, int32 timeout,
                       int64 webhook_queue_id);

  std::size_t get_pending_update_count() const;

  void update_last_synchronization_error_date();

  static bool is_chat_member(const object_ptr<td_api::ChatMemberStatus> &status);

  static td::string get_chat_member_status(const object_ptr<td_api::ChatMemberStatus> &status);

  static td::string get_passport_element_type(int32 id);

  static object_ptr<td_api::PassportElementType> get_passport_element_type(td::Slice type);

  bool have_message_access(int64 chat_id) const;

  // by default ChatMember, MessageReaction, and MessageReactionCount updates are disabled
  static constexpr td::uint32 DEFAULT_ALLOWED_UPDATE_TYPES =
      (1 << static_cast<int32>(UpdateType::Size)) - 1 - (1 << static_cast<int32>(UpdateType::ChatMember)) -
      (1 << static_cast<int32>(UpdateType::MessageReaction)) -
      (1 << static_cast<int32>(UpdateType::MessageReactionCount));

  object_ptr<td_api::AuthorizationState> authorization_state_;
  bool was_authorized_ = false;
  bool closing_ = false;
  bool logging_out_ = false;
  bool is_api_id_invalid_ = false;
  bool need_close_ = false;
  bool clear_tqueue_ = false;
  bool waiting_for_auth_input_ = false;

  td::ActorShared<> parent_;
  td::string bot_token_;
  td::string bot_token_with_dc_;
  td::string bot_token_id_;
  bool is_user_;
  bool is_test_dc_;
  int64 tqueue_id_;
  double start_time_ = 0;

  int64 my_id_ = -1;
  int32 authorization_date_ = -1;
  double next_authorization_time_ = 0;

  int32 prev_retry_after = 0;
  td::string retry_after_error_message;

  int64 group_anonymous_bot_user_id_ = 0;
  int64 channel_bot_user_id_ = 0;
  int64 service_notifications_user_id_ = 0;

  static td::FlatHashMap<td::string, td::Status (Client::*)(PromisedQueryPtr &query)> methods_;

  td::WaitFreeHashMap<FullMessageId, td::unique_ptr<MessageInfo>, FullMessageIdHash> messages_;
  td::WaitFreeHashMap<int64, td::unique_ptr<UserInfo>> users_;
  td::WaitFreeHashMap<int64, td::unique_ptr<GroupInfo>> groups_;
  td::WaitFreeHashMap<int64, td::unique_ptr<SupergroupInfo>> supergroups_;
  td::WaitFreeHashMap<int64, td::unique_ptr<ChatInfo>> chats_;
  td::WaitFreeHashMap<td::string, td::unique_ptr<BusinessConnection>> business_connections_;

  td::FlatHashMap<int32, td::vector<PromisedQueryPtr>> file_download_listeners_;
  td::FlatHashSet<int32> download_started_file_ids_;

  struct YetUnsentMessage {
    int64 send_message_query_id = 0;
  };
  td::FlatHashMap<FullMessageId, YetUnsentMessage, FullMessageIdHash> yet_unsent_messages_;

  td::FlatHashMap<int64, int32> yet_unsent_message_count_;  // chat_id -> count

  struct PendingSendMessageQuery {
    PromisedQueryPtr query;
    bool is_multisend = false;
    int32 total_message_count = 0;
    int32 awaited_message_count = 0;
    td::vector<td::string> messages;
    object_ptr<td_api::error> error;
  };
  td::FlatHashMap<int64, td::unique_ptr<PendingSendMessageQuery>>
      pending_send_message_queries_;  // query_id -> PendingSendMessageQuery
  int64 current_send_message_query_id_ = 1;

  struct NewMessage {
    object_ptr<td_api::message> message;
    bool is_edited = false;

    NewMessage(object_ptr<td_api::message> &&message, bool is_edited)
        : message(std::move(message)), is_edited(is_edited) {
    }
  };
  struct NewMessageQueue {
    std::queue<NewMessage> queue_;
    bool has_active_request_ = false;
  };
  td::FlatHashMap<int64, NewMessageQueue> new_message_queues_;  // chat_id -> queue

  struct NewBusinessMessage {
    object_ptr<td_api::businessMessage> message_;
    bool is_edited_ = false;

    NewBusinessMessage(object_ptr<td_api::businessMessage> &&message, bool is_edited)
        : message_(std::move(message)), is_edited_(is_edited) {
    }
  };
  struct NewBusinessMessageQueue {
    std::queue<NewBusinessMessage> queue_;
    bool has_active_request_ = false;
  };
  td::FlatHashMap<td::string, NewBusinessMessageQueue> new_business_message_queues_;  // connection_id -> queue

  struct NewCallbackQueryQueue {
    std::queue<object_ptr<td_api::updateNewCallbackQuery>> queue_;
    bool has_active_request_ = false;
  };
  td::FlatHashMap<int64, NewCallbackQueryQueue> new_callback_query_queues_;  // sender_user_id -> queue

  struct NewBusinessCallbackQueryQueue {
    std::queue<object_ptr<td_api::updateNewBusinessCallbackQuery>> queue_;
    bool has_active_request_ = false;
  };
  td::FlatHashMap<int64, NewBusinessCallbackQueryQueue> new_business_callback_query_queues_;  // sender_user_id -> queue

  td::WaitFreeHashMap<int64, td::string> sticker_set_names_;

  td::WaitFreeHashMap<int64, double> last_send_message_time_;

  struct BotUserIds {
    int64 default_bot_user_id_ = 0;
    int64 cur_temp_bot_user_id_ = 1;
    td::FlatHashMap<td::string, int64> bot_user_ids_;
    td::FlatHashSet<td::string> unresolved_bot_usernames_;
  };
  BotUserIds bot_user_ids_;

  struct PendingBotResolveQuery {
    std::size_t pending_resolve_count = 0;
    PromisedQueryPtr query;
    td::Promise<PromisedQueryPtr> on_success;
  };
  td::FlatHashMap<int64, PendingBotResolveQuery> pending_bot_resolve_queries_;
  int64 current_bot_resolve_query_id_ = 1;

  td::FlatHashMap<td::string, td::vector<int64>> awaiting_bot_resolve_queries_;
  td::FlatHashMap<int64, int64> temp_to_real_bot_user_id_;

  td::string dir_;
  td::ActorOwn<td::ClientActor> td_client_;
  td::ActorContext context_;
  std::queue<PromisedQueryPtr> cmd_queue_;
  td::vector<object_ptr<td_api::Object>> pending_updates_;
  td::Container<td::unique_ptr<TdQueryCallback>> handlers_;

  static constexpr int32 LONG_POLL_MAX_TIMEOUT = 50;
  static constexpr double LONG_POLL_MAX_DELAY = 0.002;
  static constexpr double LONG_POLL_WAIT_AFTER = 0.001;
  int32 long_poll_limit_ = 0;
  int32 long_poll_offset_ = 0;
  bool long_poll_was_wakeup_ = false;
  double long_poll_hard_timeout_ = 0;
  td::Slot long_poll_slot_;
  PromisedQueryPtr long_poll_query_;

  static constexpr int32 BOT_UPDATES_WARNING_DELAY = 30;
  double next_bot_updates_warning_time_ = 0;
  bool was_bot_updates_warning_ = false;

  td::uint32 allowed_update_types_ = DEFAULT_ALLOWED_UPDATE_TYPES;

  bool has_webhook_certificate_ = false;
  enum class WebhookQueryType { Cancel, Verify };
  WebhookQueryType webhook_query_type_ = WebhookQueryType::Cancel;
  td::ActorOwn<WebhookActor> webhook_id_;
  PromisedQueryPtr webhook_set_query_;
  PromisedQueryPtr active_webhook_set_query_;
  td::string webhook_url_;
  double webhook_set_time_ = 0;
  int32 webhook_max_connections_ = 0;
  td::string webhook_ip_address_;
  bool webhook_fix_ip_address_ = false;
  td::string webhook_secret_token_;
  int32 last_webhook_error_date_ = 0;
  td::Status last_webhook_error_;
  double next_allowed_set_webhook_time_ = 0;
  double next_set_webhook_logging_time_ = 0;
  double next_webhook_is_not_modified_warning_time_ = 0;
  std::size_t last_pending_update_count_ = MIN_PENDING_UPDATES_WARNING;

  double local_unix_time_difference_ = 0;  // Unix time - now()

  double disconnection_time_ = 0;         // the time when Connection state changed from "Ready", or 0 if it is "Ready"
  double last_update_creation_time_ = 0;  // the time when the last update was added
  int32 last_synchronization_error_date_ = 0;  // the date of the last connection error

  int32 previous_get_updates_offset_ = -1;
  double previous_get_updates_start_time_ = 0;
  double previous_get_updates_finish_time_ = 0;
  double next_get_updates_conflict_time_ = 0;

  int32 log_in_date_ = 0;

  int32 flood_limited_query_count_ = 0;
  double next_flood_limit_warning_time_ = 0;

  td::uint64 webhook_generation_ = 1;

  UpdateType delayed_update_type_ = UpdateType::Size;
  int64 delayed_chat_id_ = 0;
  int32 delayed_min_date_ = 0;
  int32 delayed_max_date_ = 0;
  int32 delayed_max_time_ = 0;
  size_t delayed_update_count_ = 0;

  std::shared_ptr<const ClientParameters> parameters_;

  td::ActorId<BotStatActor> stat_actor_;
};

}  // namespace telegram_bot_api<|MERGE_RESOLUTION|>--- conflicted
+++ resolved
@@ -630,12 +630,8 @@
   td::Result<object_ptr<td_api::inputMessageInvoice>> get_input_message_invoice(const Query *query) const;
 
   static object_ptr<td_api::messageSendOptions> get_message_send_options(bool disable_notification,
-<<<<<<< HEAD
-                                                                         bool protect_content,
+                                                                         bool protect_content, int64 effect_id,
                                                                          object_ptr<td_api::MessageSchedulingState> &&scheduling_state);
-=======
-                                                                         bool protect_content, int64 effect_id);
->>>>>>> 9112a6b5
 
   static td::Result<td::vector<object_ptr<td_api::formattedText>>> get_poll_options(const Query *query);
 
@@ -1002,15 +998,12 @@
     bool join_by_request = false;
     bool has_hidden_members = false;
     bool has_aggressive_anti_spam_enabled = false;
-<<<<<<< HEAD
+    bool has_paid_media_allowed = false;
 
     // start custom properties
     bool is_verified = false;
     bool is_scam = false;
     // end custom properties
-=======
-    bool has_paid_media_allowed = false;
->>>>>>> 9112a6b5
   };
   static void add_supergroup(SupergroupInfo *supergroup_info, object_ptr<td_api::supergroup> &&supergroup);
   SupergroupInfo *add_supergroup_info(int64 supergroup_id);
