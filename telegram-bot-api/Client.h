--- conflicted
+++ resolved
@@ -196,10 +196,7 @@
   class JsonGiveaway;
   class JsonGiveawayWinners;
   class JsonGiveawayCompleted;
-<<<<<<< HEAD
-=======
   class JsonChatBoostAdded;
->>>>>>> 74f7c3a0
   class JsonUpdateTypes;
   class JsonWebhookInfo;
   class JsonStickerSet;
@@ -989,10 +986,7 @@
     int32 date = 0;
     int32 edit_date = 0;
     int32 initial_send_date = 0;
-<<<<<<< HEAD
-=======
     int32 sender_boost_count = 0;
->>>>>>> 74f7c3a0
     object_ptr<td_api::MessageOrigin> forward_origin;
     td::string author_signature;
     object_ptr<td_api::messageReplyToMessage> reply_to_message;
@@ -1109,11 +1103,8 @@
 
   static int32 as_client_message_id(int64 message_id);
 
-<<<<<<< HEAD
   static int32 as_scheduled_message_id(int64 message_id);
 
-=======
->>>>>>> 74f7c3a0
   static int32 as_client_message_id_unchecked(int64 message_id);
 
   static int64 get_supergroup_chat_id(int64 supergroup_id);
