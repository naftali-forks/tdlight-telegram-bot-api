--- conflicted
+++ resolved
@@ -282,16 +282,15 @@
   void check_chat(Slice chat_id_str, AccessRights access_rights, PromisedQueryPtr query, OnSuccess on_success);
 
   template <class OnSuccess>
-<<<<<<< HEAD
   void disable_internet_connection(PromisedQueryPtr query, OnSuccess on_success);
 
   template <class OnSuccess>
   void optimize_memory(PromisedQueryPtr query, OnSuccess on_success);
 
   void enable_internet_connection(PromisedQueryPtr query);
-=======
+
+  template <class OnSuccess>
   void check_bot_command_scope(BotCommandScope &&scope, PromisedQueryPtr query, OnSuccess on_success);
->>>>>>> 81f29836
 
   template <class OnSuccess>
   void check_remote_file_id(td::string file_id, PromisedQueryPtr query, OnSuccess on_success);
@@ -465,7 +464,7 @@
   static td::Result<int32> get_user_id(const Query *query, Slice field_name = Slice("user_id"));
 
   int64 extract_yet_unsent_message_query_id(int64 chat_id, int64 message_id, bool *is_reply_to_message_deleted);
-  
+
   // start custom helper methods
 
   static td::Result<object_ptr<td_api::MessageSchedulingState>> get_message_scheduling_state(const Query *query);
