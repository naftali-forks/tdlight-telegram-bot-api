--- conflicted
+++ resolved
@@ -58,17 +58,10 @@
     method = url_path_parser.data();
   }
 
-<<<<<<< HEAD
 
-  auto query = std::make_unique<Query>(std::move(http_query->container_), token, is_user, is_test_dc, method,
+  auto query = td::make_unique<Query>(std::move(http_query->container_), token, is_user, is_test_dc, method,
                                        std::move(http_query->args_), std::move(http_query->headers_),
                                        std::move(http_query->files_), shared_data_, http_query->peer_address_, false);
-=======
-  auto method = url_path_parser.data();
-  auto query = td::make_unique<Query>(std::move(http_query->container_), token, is_test_dc, method,
-                                      std::move(http_query->args_), std::move(http_query->headers_),
-                                      std::move(http_query->files_), shared_data_, http_query->peer_address_, false);
->>>>>>> 0dfcb615
 
   td::PromiseActor<td::unique_ptr<Query>> promise;
   td::FutureActor<td::unique_ptr<Query>> future;
