//
// Copyright Aliaksei Levin (levlam@telegram.org), Arseny Smirnov (arseny30@gmail.com) 2014-2021
//
// Distributed under the Boost Software License, Version 1.0. (See accompanying
// file LICENSE_1_0.txt or copy at http://www.boost.org/LICENSE_1_0.txt)
//
#include "telegram-bot-api/HttpConnection.h"

#include "telegram-bot-api/Query.h"

#include "td/net/HttpHeaderCreator.h"

#include "td/utils/common.h"
#include "td/utils/JsonBuilder.h"
#include "td/utils/logging.h"
#include "td/utils/Parser.h"
#include "td/utils/Promise.h"
#include "td/utils/SliceBuilder.h"

namespace telegram_bot_api {

void HttpConnection::handle(td::unique_ptr<td::HttpQuery> http_query,
                            td::ActorOwn<td::HttpInboundConnection> connection) {
  CHECK(connection_->empty());
  connection_ = std::move(connection);

  LOG(DEBUG) << "Handle " << *http_query;
  td::Parser url_path_parser(http_query->url_path_);
  if (url_path_parser.peek_char() != '/') {
    return send_http_error(404, "Not Found: absolute URI is specified in the Request-Line");
  }

  bool is_login = false;
  bool is_user = false;
  if (url_path_parser.try_skip("/bot")) {
  } else if (url_path_parser.try_skip("/userlogin") || url_path_parser.try_skip("/userLogin")) {
    is_user = true;
    is_login = true;
  } else if (url_path_parser.try_skip("/user")) {
    is_user = true;
  } else {
    return send_http_error(404, "Not Found");
  }

  td::MutableSlice token;
  bool is_test_dc = false;
  td::MutableSlice method;
  if (!is_login) {
    token = url_path_parser.read_till('/');
    is_test_dc = false;
    if (url_path_parser.try_skip("/test")) {
      is_test_dc = true;
    }
    url_path_parser.skip('/');
    if (url_path_parser.status().is_error()) {
      return send_http_error(404, "Not Found");
    }

    method = url_path_parser.data();
  }


  auto query = td::make_unique<Query>(std::move(http_query->container_), token, is_user, is_test_dc, method,
                                       std::move(http_query->args_), std::move(http_query->headers_),
                                       std::move(http_query->files_), shared_data_, http_query->peer_address_, false);

  auto promise = td::PromiseCreator::lambda([actor_id = actor_id(this)](td::Result<td::unique_ptr<Query>> r_query) {
    send_closure(actor_id, &HttpConnection::on_query_finished, std::move(r_query));
  });
  auto promised_query = PromisedQueryPtr(query.release(), PromiseDeleter(std::move(promise)));
<<<<<<< HEAD
  if (is_login) {
    send_closure(client_manager_, &ClientManager::user_login, std::move(promised_query));
  } else {
    send_closure(client_manager_, &ClientManager::send, std::move(promised_query));
  }
  result_ = std::move(future);
=======
  send_closure(client_manager_, &ClientManager::send, std::move(promised_query));
>>>>>>> f59097ab
}

void HttpConnection::on_query_finished(td::Result<td::unique_ptr<Query>> r_query) {
  LOG_CHECK(r_query.is_ok()) << r_query.error();

  auto query = r_query.move_as_ok();
  send_response(query->http_status_code(), std::move(query->answer()), query->retry_after());
}

void HttpConnection::send_response(int http_status_code, td::BufferSlice &&content, int retry_after) {
  td::HttpHeaderCreator hc;
  hc.init_status_line(http_status_code);
  hc.set_keep_alive();
  hc.set_content_type("application/json");
  if (retry_after > 0) {
    hc.add_header("Retry-After", PSLICE() << retry_after);
  }
  hc.set_content_size(content.size());

  auto r_header = hc.finish();
  LOG(DEBUG) << "Response headers: " << r_header.ok();
  if (r_header.is_error()) {
    LOG(ERROR) << "Bad response headers";
    send_closure(std::move(connection_), &td::HttpInboundConnection::write_error, r_header.move_as_error());
    return;
  }
  LOG(DEBUG) << "Send result: " << content;

  send_closure(connection_, &td::HttpInboundConnection::write_next_noflush, td::BufferSlice(r_header.ok()));
  send_closure(connection_, &td::HttpInboundConnection::write_next_noflush, std::move(content));
  send_closure(std::move(connection_), &td::HttpInboundConnection::write_ok);
}

void HttpConnection::send_http_error(int http_status_code, td::Slice description) {
  send_response(http_status_code, td::json_encode<td::BufferSlice>(JsonQueryError(http_status_code, description)), 0);
}

}  // namespace telegram_bot_api<|MERGE_RESOLUTION|>--- conflicted
+++ resolved
@@ -68,16 +68,11 @@
     send_closure(actor_id, &HttpConnection::on_query_finished, std::move(r_query));
   });
   auto promised_query = PromisedQueryPtr(query.release(), PromiseDeleter(std::move(promise)));
-<<<<<<< HEAD
   if (is_login) {
     send_closure(client_manager_, &ClientManager::user_login, std::move(promised_query));
   } else {
     send_closure(client_manager_, &ClientManager::send, std::move(promised_query));
   }
-  result_ = std::move(future);
-=======
-  send_closure(client_manager_, &ClientManager::send, std::move(promised_query));
->>>>>>> f59097ab
 }
 
 void HttpConnection::on_query_finished(td::Result<td::unique_ptr<Query>> r_query) {
