--- conflicted
+++ resolved
@@ -165,11 +165,7 @@
   auto start_time = td::Time::now();
   auto shared_data = std::make_shared<SharedData>();
   auto parameters = std::make_unique<ClientParameters>();
-<<<<<<< HEAD
-  parameters->version_ = "7.0";
-=======
   parameters->version_ = "7.1";
->>>>>>> 74f7c3a0
   parameters->shared_data_ = shared_data;
   parameters->start_time_ = start_time;
   auto net_query_stats = td::create_net_query_stats();
