//
// Copyright Aliaksei Levin (levlam@telegram.org), Arseny Smirnov (arseny30@gmail.com) 2014-2021
//
// Distributed under the Boost Software License, Version 1.0. (See accompanying
// file LICENSE_1_0.txt or copy at http://www.boost.org/LICENSE_1_0.txt)
//
#include "telegram-bot-api/Client.h"

#include "telegram-bot-api/ClientParameters.h"

#include "td/actor/PromiseFuture.h"
#include "td/actor/SleepActor.h"

#include "td/db/TQueue.h"

#include "td/utils/algorithm.h"
#include "td/utils/base64.h"
#include "td/utils/filesystem.h"
#include "td/utils/HttpUrl.h"
#include "td/utils/JsonBuilder.h"
#include "td/utils/logging.h"
#include "td/utils/misc.h"
#include "td/utils/PathView.h"
#include "td/utils/port/path.h"
#include "td/utils/port/Stat.h"
#include "td/utils/Random.h"
#include "td/utils/Slice.h"
#include "td/utils/Span.h"
#include "td/utils/StackAllocator.h"
#include "td/utils/Status.h"
#include "td/utils/StringBuilder.h"
#include "td/utils/Time.h"
#include "td/utils/utf8.h"

#include <cstdlib>
#include <climits>

#define CHECK_IS_BOT()                                                     \
  if (is_user_) {                                                          \
    return Status::Error(BOT_ONLY_ERROR_CODE, BOT_ONLY_ERROR_DESCRIPTION); \
  }

#define CHECK_IS_USER()                                                      \
  if (!is_user_) {                                                           \
    return Status::Error(USER_ONLY_ERROR_CODE, USER_ONLY_ERROR_DESCRIPTION); \
  }

#define CHECK_USER_REPLY_MARKUP()                                          \
  if (reply_markup != nullptr && is_user_) {                               \
    return Status::Error(BOT_ONLY_ERROR_CODE, BOT_ONLY_ERROR_DESCRIPTION); \
  }

namespace telegram_bot_api {

using td::Jsonable;
using td::JsonValueScope;
using td::JsonValue;

using td_api::make_object;
using td_api::move_object_as;

void Client::fail_query_with_error(PromisedQueryPtr query, int32 error_code, Slice error_message,
                                   Slice default_message) {
  if (error_code == 429) {
    Slice prefix = "Too Many Requests: retry after ";
    if (begins_with(error_message, prefix)) {
      auto r_retry_after = td::to_integer_safe<int>(error_message.substr(prefix.size()));
      if (r_retry_after.is_ok() && r_retry_after.ok() > 0) {
        return query->set_retry_after_error(r_retry_after.ok());
      }
    }
    LOG(ERROR) << "Wrong error message: " << error_message;
    return fail_query(500, error_message, std::move(query));
  }
  int32 real_error_code = error_code;
  Slice real_error_message = error_message;
  if (error_code < 300 || error_code == 404) {
    error_code = 400;
  }
  if (error_code == 400) {
    if (!default_message.empty()) {
      error_message = default_message;
    }
    if (error_message == "MESSAGE_NOT_MODIFIED") {
      error_message = Slice(
          "message is not modified: specified new message content and reply markup are exactly the same as a current "
          "content and reply markup of the message");
    } else if (error_message == "WC_CONVERT_URL_INVALID" || error_message == "EXTERNAL_URL_INVALID") {
      error_message = "Wrong HTTP URL specified";
    } else if (error_message == "WEBPAGE_CURL_FAILED") {
      error_message = "Failed to get HTTP URL content";
    } else if (error_message == "WEBPAGE_MEDIA_EMPTY") {
      error_message = "Wrong type of the web page content";
    } else if (error_message == "MEDIA_GROUPED_INVALID") {
      error_message = "Can't use the media of the specified type in the album";
    } else if (error_message == "REPLY_MARKUP_TOO_LONG") {
      error_message = Slice("reply markup is too long");
    } else if (error_message == "INPUT_USER_DEACTIVATED") {
      error_code = 403;
      error_message = Slice("Forbidden: user is deactivated");
    } else if (error_message == "USER_IS_BLOCKED") {
      error_code = 403;
      error_message = Slice("bot was blocked by the user");
    } else if (error_message == "USER_ADMIN_INVALID") {
      error_code = 400;
      error_message = Slice("user is an administrator of the chat");
    } else if (error_message == "File generation failed") {
      error_code = 400;
      error_message = Slice("can't upload file by URL");
    } else if (error_message == "CHAT_ABOUT_NOT_MODIFIED") {
      error_code = 400;
      error_message = Slice("chat description is not modified");
    } else if (error_message == "PACK_SHORT_NAME_INVALID") {
      error_code = 400;
      error_message = Slice("invalid sticker set name is specified");
    } else if (error_message == "PACK_SHORT_NAME_OCCUPIED") {
      error_code = 400;
      error_message = Slice("sticker set name is already occupied");
    } else if (error_message == "STICKER_EMOJI_INVALID") {
      error_code = 400;
      error_message = Slice("invalid sticker emojis");
    } else if (error_message == "QUERY_ID_INVALID") {
      error_code = 400;
      error_message = Slice("query is too old and response timeout expired or query ID is invalid");
    } else if (error_message == "MESSAGE_DELETE_FORBIDDEN") {
      error_code = 400;
      error_message = Slice("message can't be deleted");
    } else if (error_message == "Requested data is inaccessible") {
      LOG(ERROR) << "Receive 'Requested data is inaccessible' from " << *query;
    }
  }
  Slice prefix;
  switch (error_code) {
    case 400:
      prefix = Slice("Bad Request");
      break;
    case 401:
      prefix = Slice("Unauthorized");
      break;
    case 403:
      prefix = Slice("Forbidden");
      break;
    case 405:
      prefix = Slice("Method Not Allowed");
      break;
    case 500:
      prefix = Slice("Internal Server Error");
      if (real_error_message != Slice("Request aborted")) {
        LOG(ERROR) << "Receive Internal Server Error: " << real_error_message;
      }
      break;
    default:
      LOG(ERROR) << "Unsupported error " << real_error_code << ": " << real_error_message;
      return fail_query(400, PSLICE() << "Bad Request: " << error_message, std::move(query));
  }

  if (begins_with(error_message, prefix)) {
    return fail_query(error_code, error_message, std::move(query));
  } else {
    td::string error_str = prefix.str();
    if (error_message.empty()) {
      LOG(ERROR) << "Empty error message with code " << real_error_code;
    } else {
      error_str += ": ";
      if (error_message.size() >= 2u &&
          (error_message[1] == '_' || ('A' <= error_message[1] && error_message[1] <= 'Z'))) {
        error_str += error_message.str();
      } else {
        error_str += td::to_lower(error_message[0]);
        error_str += error_message.substr(1).str();
      }
    }
    return fail_query(error_code, error_str, std::move(query));
  }
}

void Client::fail_query_with_error(PromisedQueryPtr &&query, object_ptr<td_api::error> error, Slice default_message) {
  fail_query_with_error(std::move(query), error->code_, error->message_, default_message);
}

Client::Client(td::ActorShared<> parent, const td::string &bot_token, bool is_user, bool is_test_dc, int64 tqueue_id,
               std::shared_ptr<const ClientParameters> parameters, td::ActorId<BotStatActor> stat_actor)
    : parent_(std::move(parent))
    , bot_token_(bot_token)
    , bot_token_id_("<unknown>")
    , is_user_(is_user)
    , is_test_dc_(is_test_dc)
    , tqueue_id_(tqueue_id)
    , parameters_(std::move(parameters))
    , stat_actor_(std::move(stat_actor)) {
  messages_lru_root_.lru_next = &messages_lru_root_;
  messages_lru_root_.lru_prev = &messages_lru_root_;

  static auto is_inited = init_methods();
  CHECK(is_inited);
}

bool Client::init_methods() {
  methods_.emplace("getme", &Client::process_get_me_query);
  methods_.emplace("getmycommands", &Client::process_get_my_commands_query);
  methods_.emplace("setmycommands", &Client::process_set_my_commands_query);
  methods_.emplace("getuserprofilephotos", &Client::process_get_user_profile_photos_query);
  methods_.emplace("sendmessage", &Client::process_send_message_query);
  methods_.emplace("sendanimation", &Client::process_send_animation_query);
  methods_.emplace("sendaudio", &Client::process_send_audio_query);
  methods_.emplace("senddice", &Client::process_send_dice_query);
  methods_.emplace("senddocument", &Client::process_send_document_query);
  methods_.emplace("sendphoto", &Client::process_send_photo_query);
  methods_.emplace("sendsticker", &Client::process_send_sticker_query);
  methods_.emplace("sendvideo", &Client::process_send_video_query);
  methods_.emplace("sendvideonote", &Client::process_send_video_note_query);
  methods_.emplace("sendvoice", &Client::process_send_voice_query);
  methods_.emplace("sendgame", &Client::process_send_game_query);
  methods_.emplace("sendinvoice", &Client::process_send_invoice_query);
  methods_.emplace("sendlocation", &Client::process_send_location_query);
  methods_.emplace("sendvenue", &Client::process_send_venue_query);
  methods_.emplace("sendcontact", &Client::process_send_contact_query);
  methods_.emplace("sendpoll", &Client::process_send_poll_query);
  methods_.emplace("stoppoll", &Client::process_stop_poll_query);
  methods_.emplace("copymessage", &Client::process_copy_message_query);
  methods_.emplace("forwardmessage", &Client::process_forward_message_query);
  methods_.emplace("sendmediagroup", &Client::process_send_media_group_query);
  methods_.emplace("sendchataction", &Client::process_send_chat_action_query);
  methods_.emplace("editmessagetext", &Client::process_edit_message_text_query);
  methods_.emplace("editmessagelivelocation", &Client::process_edit_message_live_location_query);
  methods_.emplace("stopmessagelivelocation", &Client::process_edit_message_live_location_query);
  methods_.emplace("editmessagemedia", &Client::process_edit_message_media_query);
  methods_.emplace("editmessagecaption", &Client::process_edit_message_caption_query);
  methods_.emplace("editmessagereplymarkup", &Client::process_edit_message_reply_markup_query);
  methods_.emplace("deletemessage", &Client::process_delete_message_query);
  methods_.emplace("setgamescore", &Client::process_set_game_score_query);
  methods_.emplace("getgamehighscores", &Client::process_get_game_high_scores_query);
  methods_.emplace("answerinlinequery", &Client::process_answer_inline_query_query);
  methods_.emplace("answercallbackquery", &Client::process_answer_callback_query_query);
  methods_.emplace("answershippingquery", &Client::process_answer_shipping_query_query);
  methods_.emplace("answerprecheckoutquery", &Client::process_answer_pre_checkout_query_query);
  methods_.emplace("exportchatinvitelink", &Client::process_export_chat_invite_link_query);
  methods_.emplace("createchatinvitelink", &Client::process_create_chat_invite_link_query);
  methods_.emplace("editchatinvitelink", &Client::process_edit_chat_invite_link_query);
  methods_.emplace("revokechatinvitelink", &Client::process_revoke_chat_invite_link_query);
  methods_.emplace("getchat", &Client::process_get_chat_query);
  methods_.emplace("setchatphoto", &Client::process_set_chat_photo_query);
  methods_.emplace("deletechatphoto", &Client::process_delete_chat_photo_query);
  methods_.emplace("setchattitle", &Client::process_set_chat_title_query);
  methods_.emplace("setchatpermissions", &Client::process_set_chat_permissions_query);
  methods_.emplace("setchatdescription", &Client::process_set_chat_description_query);
  methods_.emplace("pinchatmessage", &Client::process_pin_chat_message_query);
  methods_.emplace("unpinchatmessage", &Client::process_unpin_chat_message_query);
  methods_.emplace("unpinallchatmessages", &Client::process_unpin_all_chat_messages_query);
  methods_.emplace("setchatstickerset", &Client::process_set_chat_sticker_set_query);
  methods_.emplace("deletechatstickerset", &Client::process_delete_chat_sticker_set_query);
  methods_.emplace("getchatmember", &Client::process_get_chat_member_query);
  methods_.emplace("getchatadministrators", &Client::process_get_chat_administrators_query);
  methods_.emplace("getchatmembercount", &Client::process_get_chat_member_count_query);
  methods_.emplace("getchatmemberscount", &Client::process_get_chat_member_count_query);
  methods_.emplace("optimizememory", &Client::process_optimize_memory_query);
  methods_.emplace("leavechat", &Client::process_leave_chat_query);
  methods_.emplace("promotechatmember", &Client::process_promote_chat_member_query);
  methods_.emplace("setchatadministratorcustomtitle", &Client::process_set_chat_administrator_custom_title_query);
  methods_.emplace("banchatmember", &Client::process_ban_chat_member_query);
  methods_.emplace("kickchatmember", &Client::process_ban_chat_member_query);
  methods_.emplace("restrictchatmember", &Client::process_restrict_chat_member_query);
  methods_.emplace("unbanchatmember", &Client::process_unban_chat_member_query);
  methods_.emplace("getstickerset", &Client::process_get_sticker_set_query);
  methods_.emplace("uploadstickerfile", &Client::process_upload_sticker_file_query);
  methods_.emplace("createnewstickerset", &Client::process_create_new_sticker_set_query);
  methods_.emplace("addstickertoset", &Client::process_add_sticker_to_set_query);
  methods_.emplace("setstickersetthumb", &Client::process_set_sticker_set_thumb_query);
  methods_.emplace("setstickerpositioninset", &Client::process_set_sticker_position_in_set_query);
  methods_.emplace("deletestickerfromset", &Client::process_delete_sticker_from_set_query);
  methods_.emplace("setpassportdataerrors", &Client::process_set_passport_data_errors_query);
  methods_.emplace("sendcustomrequest", &Client::process_send_custom_request_query);
  methods_.emplace("answercustomquery", &Client::process_answer_custom_query_query);
  methods_.emplace("getupdates", &Client::process_get_updates_query);
  methods_.emplace("setwebhook", &Client::process_set_webhook_query);
  methods_.emplace("deletewebhook", &Client::process_set_webhook_query);
  methods_.emplace("getwebhookinfo", &Client::process_get_webhook_info_query);
  methods_.emplace("getfile", &Client::process_get_file_query);

  //custom methods
  methods_.emplace("getmessageinfo", &Client::process_get_message_info_query);
  methods_.emplace("getparticipants", &Client::process_get_chat_members_query);
  methods_.emplace("getchatmembers", &Client::process_get_chat_members_query);
  methods_.emplace("deletemessages", &Client::process_delete_messages_query);
  methods_.emplace("togglegroupinvites", &Client::process_toggle_group_invites_query);
  methods_.emplace("ping", &Client::process_ping_query);
  methods_.emplace("getmemorystats", &Client::process_get_memory_stats_query);

  //custom user methods
  methods_.emplace("getchats", &Client::process_get_chats_query);
  methods_.emplace("getcommonchats", &Client::process_get_common_chats_query);
  methods_.emplace("getinactivechats", &Client::process_get_inactive_chats_query);
  methods_.emplace("getnearbychats", &Client::process_get_nearby_chats_query);
  methods_.emplace("searchpublicchats", &Client::process_search_public_chats_query);
  methods_.emplace("votepoll", &Client::process_set_poll_answer_query);
  methods_.emplace("joinchat", &Client::process_join_chat_query);
  methods_.emplace("addchatmembers", &Client::process_add_chat_member_query);
  methods_.emplace("reportchat", &Client::process_report_chat_query);
  methods_.emplace("createchat", &Client::process_create_chat_query);
  methods_.emplace("searchmessages", &Client::process_search_messages_query);
  methods_.emplace("searchchatmessages", &Client::process_search_chat_messages_query);
  methods_.emplace("getcallbackqueryanswer", &Client::process_get_callback_query_answer_query);
  methods_.emplace("deletechathistory", &Client::process_delete_chat_history_query);
  methods_.emplace("getscheduledmessages", &Client::process_get_scheduled_messages_query);
  methods_.emplace("editmessagescheduling", &Client::process_edit_message_scheduling_query);

  return true;
}

class Client::JsonFile : public Jsonable {
 public:
  JsonFile(const td_api::file *file, const Client *client) : file_(file), client_(client) {
  }
  void store(JsonValueScope *scope) const {
    auto object = scope->enter_object();
    client_->json_store_file(object, file_, true);
  }

 private:
  const td_api::file *file_;
  const Client *client_;
};

class Client::JsonDatedFile : public Jsonable {
 public:
  JsonDatedFile(const td_api::datedFile *file, const Client *client) : file_(file), client_(client) {
  }
  void store(JsonValueScope *scope) const {
    auto object = scope->enter_object();
    client_->json_store_file(object, file_->file_.get());
    object("file_date", file_->date_);
  }

 private:
  const td_api::datedFile *file_;
  const Client *client_;
};

class Client::JsonDatedFiles : public Jsonable {
 public:
  JsonDatedFiles(const td::vector<td_api::object_ptr<td_api::datedFile>> &files, const Client *client)
      : files_(files), client_(client) {
  }
  void store(JsonValueScope *scope) const {
    auto array = scope->enter_array();
    for (auto &file : files_) {
      array << JsonDatedFile(file.get(), client_);
    }
  }

 private:
  const td::vector<td_api::object_ptr<td_api::datedFile>> &files_;
  const Client *client_;
};

class Client::JsonUser : public Jsonable {
 public:
  JsonUser(int32 user_id, const Client *client, bool full_bot_info = false)
      : user_id_(user_id), client_(client), full_bot_info_(full_bot_info) {
  }
  void store(JsonValueScope *scope) const {
    auto object = scope->enter_object();
    auto user_info = client_->get_user_info(user_id_);
    object("id", user_id_);
    bool is_bot = user_info != nullptr && user_info->type == UserInfo::Type::Bot;
    object("is_bot", td::JsonBool(is_bot));
    bool is_deleted = user_info != nullptr && user_info->type == UserInfo::Type::Deleted;
    object("is_deleted", td::JsonBool(is_deleted));
    object("first_name", user_info == nullptr ? "" : user_info->first_name);
    if (user_info != nullptr && !user_info->last_name.empty()) {
      object("last_name", user_info->last_name);
    }
    if (user_info != nullptr && !user_info->username.empty()) {
      object("username", user_info->username);
    }
    if (user_info != nullptr && !user_info->language_code.empty()) {
      object("language_code", user_info->language_code);
    }

    // start custom properties impl
    if (user_info != nullptr && user_info->is_verified) {
      object("is_verified", td::JsonBool(user_info->is_verified));
    }
    if (user_info != nullptr && user_info->is_scam) {
      object("is_scam", td::JsonBool(user_info->is_scam));
    }
    //end custom properties impl

    if (is_bot && full_bot_info_) {
      object("can_join_groups", td::JsonBool(user_info->can_join_groups));
      object("can_read_all_group_messages", td::JsonBool(user_info->can_read_all_group_messages));
      object("supports_inline_queries", td::JsonBool(user_info->is_inline_bot));
    }
  }

 private:
  int32 user_id_;
  const Client *client_;
  bool full_bot_info_;
};

class Client::JsonUsers : public Jsonable {
 public:
  JsonUsers(const td::vector<int32> &user_ids, const Client *client) : user_ids_(user_ids), client_(client) {
  }
  void store(JsonValueScope *scope) const {
    auto array = scope->enter_array();
    for (auto &user_id : user_ids_) {
      array << JsonUser(user_id, client_);
    }
  }

 private:
  const td::vector<int32> &user_ids_;
  const Client *client_;
};

class Client::JsonEntity : public Jsonable {
 public:
  JsonEntity(const td_api::textEntity *entity, const Client *client) : entity_(entity), client_(client) {
  }
  void store(JsonValueScope *scope) const {
    auto object = scope->enter_object();
    object("offset", entity_->offset_);
    object("length", entity_->length_);
    switch (entity_->type_->get_id()) {
      case td_api::textEntityTypeMention::ID:
        object("type", "mention");
        break;
      case td_api::textEntityTypeHashtag::ID:
        object("type", "hashtag");
        break;
      case td_api::textEntityTypeCashtag::ID:
        object("type", "cashtag");
        break;
      case td_api::textEntityTypeBotCommand::ID:
        object("type", "bot_command");
        break;
      case td_api::textEntityTypeUrl::ID:
        object("type", "url");
        break;
      case td_api::textEntityTypeEmailAddress::ID:
        object("type", "email");
        break;
      case td_api::textEntityTypePhoneNumber::ID:
        object("type", "phone_number");
        break;
      case td_api::textEntityTypeBankCardNumber::ID:
        object("type", "bank_card_number");
        break;
      case td_api::textEntityTypeBold::ID:
        object("type", "bold");
        break;
      case td_api::textEntityTypeItalic::ID:
        object("type", "italic");
        break;
      case td_api::textEntityTypeUnderline::ID:
        object("type", "underline");
        break;
      case td_api::textEntityTypeStrikethrough::ID:
        object("type", "strikethrough");
        break;
      case td_api::textEntityTypeCode::ID:
        object("type", "code");
        break;
      case td_api::textEntityTypePre::ID:
        object("type", "pre");
        break;
      case td_api::textEntityTypePreCode::ID: {
        auto entity = static_cast<const td_api::textEntityTypePreCode *>(entity_->type_.get());
        object("type", "pre");
        object("language", entity->language_);
        break;
      }
      case td_api::textEntityTypeTextUrl::ID: {
        auto entity = static_cast<const td_api::textEntityTypeTextUrl *>(entity_->type_.get());
        object("type", "text_link");
        object("url", entity->url_);
        break;
      }
      case td_api::textEntityTypeMentionName::ID: {
        auto entity = static_cast<const td_api::textEntityTypeMentionName *>(entity_->type_.get());
        object("type", "text_mention");
        object("user", JsonUser(entity->user_id_, client_));
        break;
      }
      default:
        UNREACHABLE();
    }
  }

 private:
  const td_api::textEntity *entity_;
  const Client *client_;
};

class Client::JsonVectorEntities : public Jsonable {
 public:
  JsonVectorEntities(const td::vector<object_ptr<td_api::textEntity>> &entities, const Client *client)
      : entities_(entities), client_(client) {
  }
  void store(JsonValueScope *scope) const {
    auto array = scope->enter_array();
    for (auto &entity : entities_) {
      if (entity->type_->get_id() != td_api::textEntityTypeBankCardNumber::ID) {
        array << JsonEntity(entity.get(), client_);
      }
    }
  }

 private:
  const td::vector<object_ptr<td_api::textEntity>> &entities_;
  const Client *client_;
};

class Client::JsonLocation : public Jsonable {
 public:
  explicit JsonLocation(const td_api::location *location, double expires_in = 0.0, int32 live_period = 0,
                        int32 heading = 0, int32 proximity_alert_radius = 0)
      : location_(location)
      , expires_in_(expires_in)
      , live_period_(live_period)
      , heading_(heading)
      , proximity_alert_radius_(proximity_alert_radius) {
  }
  void store(JsonValueScope *scope) const {
    auto object = scope->enter_object();
    object("latitude", location_->latitude_);
    object("longitude", location_->longitude_);
    if (expires_in_ > 0.0) {
      object("live_period", live_period_);
      if (heading_ > 0) {
        object("heading", heading_);
      }
      if (proximity_alert_radius_ > 0) {
        object("proximity_alert_radius", proximity_alert_radius_);
      }
    }
    if (location_->horizontal_accuracy_ > 0) {
      object("horizontal_accuracy", location_->horizontal_accuracy_);
    }
  }

 private:
  const td_api::location *location_;
  double expires_in_;
  int32 live_period_;
  int32 heading_;
  int32 proximity_alert_radius_;
};

class Client::JsonChatPermissions : public Jsonable {
 public:
  explicit JsonChatPermissions(const td_api::chatPermissions *chat_permissions) : chat_permissions_(chat_permissions) {
  }
  void store(JsonValueScope *scope) const {
    auto object = scope->enter_object();
    Client::json_store_permissions(object, chat_permissions_);
  }

 private:
  const td_api::chatPermissions *chat_permissions_;
};

class Client::JsonChatPhotoInfo : public Jsonable {
 public:
  explicit JsonChatPhotoInfo(const td_api::chatPhotoInfo *chat_photo) : chat_photo_(chat_photo) {
  }
  void store(JsonValueScope *scope) const {
    auto object = scope->enter_object();
    object("small_file_id", chat_photo_->small_->remote_->id_);
    object("small_file_unique_id", chat_photo_->small_->remote_->unique_id_);
    object("big_file_id", chat_photo_->big_->remote_->id_);
    object("big_file_unique_id", chat_photo_->big_->remote_->unique_id_);
  }

 private:
  const td_api::chatPhotoInfo *chat_photo_;
};

class Client::JsonChatLocation : public Jsonable {
 public:
  explicit JsonChatLocation(const td_api::chatLocation *chat_location) : chat_location_(chat_location) {
  }
  void store(JsonValueScope *scope) const {
    auto object = scope->enter_object();
    object("location", JsonLocation(chat_location_->location_.get()));
    object("address", chat_location_->address_);
  }

 private:
  const td_api::chatLocation *chat_location_;
};

class Client::JsonChatInviteLink : public Jsonable {
 public:
  JsonChatInviteLink(const td_api::chatInviteLink *chat_invite_link, const Client *client)
      : chat_invite_link_(chat_invite_link), client_(client) {
  }
  void store(JsonValueScope *scope) const {
    auto object = scope->enter_object();
    object("invite_link", chat_invite_link_->invite_link_);
    object("creator", JsonUser(chat_invite_link_->creator_user_id_, client_));
    if (chat_invite_link_->expire_date_ != 0) {
      object("expire_date", chat_invite_link_->expire_date_);
    }
    if (chat_invite_link_->member_limit_ != 0) {
      object("member_limit", chat_invite_link_->member_limit_);
    }
    object("is_primary", td::JsonBool(chat_invite_link_->is_primary_));
    object("is_revoked", td::JsonBool(chat_invite_link_->is_revoked_));
  }

 private:
  const td_api::chatInviteLink *chat_invite_link_;
  const Client *client_;
};

class Client::JsonMessage : public Jsonable {
 public:
  JsonMessage(const MessageInfo *message, bool need_reply, const td::string &source, const Client *client)
      : message_(message), need_reply_(need_reply), source_(source), client_(client) {
  }
  void store(JsonValueScope *scope) const;

 private:
  const MessageInfo *message_;
  bool need_reply_;
  const td::string &source_;
  const Client *client_;

  void add_caption(td::JsonObjectScope &object, const object_ptr<td_api::formattedText> &caption) const {
    CHECK(caption != nullptr);
    if (!caption->text_.empty()) {
      object("caption", caption->text_);

      if (!caption->entities_.empty()) {
        object("caption_entities", JsonVectorEntities(caption->entities_, client_));
      }
    }
  }
};

class Client::JsonChat : public Jsonable {
 public:
  JsonChat(int64 chat_id, bool is_full, const Client *client, int64 pinned_message_id = -1, int32 distance = -1)
      : chat_id_(chat_id)
      , is_full_(is_full)
      , client_(client)
      , pinned_message_id_(pinned_message_id)
      , distance_(distance) {
  }
  void store(JsonValueScope *scope) const {
    auto chat_info = client_->get_chat(chat_id_);
    CHECK(chat_info != nullptr);
    auto object = scope->enter_object();
    object("id", chat_id_);
    switch (chat_info->type) {
      case ChatInfo::Type::Private: {
        auto user_info = client_->get_user_info(chat_info->user_id);
        CHECK(user_info != nullptr);
        object("first_name", user_info->first_name);
        if (!user_info->last_name.empty()) {
          object("last_name", user_info->last_name);
        }
        if (!user_info->username.empty()) {
          object("username", user_info->username);
        }
        object("type", "private");

        // start custom properties impl
        if (user_info->is_verified) {
          object("is_verified", td::JsonBool(user_info->is_verified));
        }
        if (user_info->is_scam) {
          object("is_scam", td::JsonBool(user_info->is_scam));
        }
        // end custom properties impl

        if (is_full_) {
          if (!user_info->bio.empty()) {
            object("bio", user_info->bio);
          }
        }
        break;
      }
      case ChatInfo::Type::Group: {
        object("title", chat_info->title);
        object("type", "group");

        const auto *permissions = chat_info->permissions.get();

        auto group_info = client_->get_group_info(chat_info->group_id);
        CHECK(group_info != nullptr);
        if (is_full_) {
          if (!group_info->description.empty()) {
            object("description", group_info->description);
          }
          if (!group_info->invite_link.empty()) {
            object("invite_link", group_info->invite_link);
          }
          object("permissions", JsonChatPermissions(permissions));
        }
        auto everyone_is_administrator = permissions->can_send_messages_ && permissions->can_send_media_messages_ &&
                                         permissions->can_send_polls_ && permissions->can_send_other_messages_ &&
                                         permissions->can_add_web_page_previews_ && permissions->can_change_info_ &&
                                         permissions->can_invite_users_ && permissions->can_pin_messages_;
        object("all_members_are_administrators", td::JsonBool(everyone_is_administrator));
        break;
      }
      case ChatInfo::Type::Supergroup: {
        object("title", chat_info->title);

        auto supergroup_info = client_->get_supergroup_info(chat_info->supergroup_id);
        CHECK(supergroup_info != nullptr);
        if (!supergroup_info->username.empty()) {
          object("username", supergroup_info->username);
        }

        if (supergroup_info->is_supergroup) {
          object("type", "supergroup");
        } else {
          object("type", "channel");
        }

        // start custom properties impl
        if (supergroup_info->is_verified) {
          object("is_verified", td::JsonBool(supergroup_info->is_verified));
        }
        if (supergroup_info->is_scam) {
          object("is_scam", td::JsonBool(supergroup_info->is_scam));
        }
        // end custom properties impl

        if (is_full_) {
          if (!supergroup_info->description.empty()) {
            object("description", supergroup_info->description);
          }
          if (!supergroup_info->invite_link.empty()) {
            object("invite_link", supergroup_info->invite_link);
          }
          if (supergroup_info->sticker_set_id != 0) {
            auto sticker_set_name = client_->get_sticker_set_name(supergroup_info->sticker_set_id);
            if (!sticker_set_name.empty()) {
              object("sticker_set_name", sticker_set_name);
            } else {
              LOG(ERROR) << "Not found chat sticker set " << supergroup_info->sticker_set_id;
            }
          }
          if (supergroup_info->can_set_sticker_set) {
            object("can_set_sticker_set", td::JsonTrue());
          }
          if (supergroup_info->is_supergroup) {
            object("permissions", JsonChatPermissions(chat_info->permissions.get()));
          }
          if (supergroup_info->slow_mode_delay != 0) {
            object("slow_mode_delay", supergroup_info->slow_mode_delay);
          }
          if (supergroup_info->linked_chat_id != 0) {
            object("linked_chat_id", supergroup_info->linked_chat_id);
          }
          if (supergroup_info->location != nullptr) {
            object("location", JsonChatLocation(supergroup_info->location.get()));
          }
        }
        break;
      }
      case ChatInfo::Type::Unknown:
      default:
        UNREACHABLE();
    }
    if (is_full_) {
      if (chat_info->photo != nullptr) {
        object("photo", JsonChatPhotoInfo(chat_info->photo.get()));
      }
      if (pinned_message_id_ != 0) {
        CHECK(pinned_message_id_ != -1);
        const MessageInfo *pinned_message = client_->get_message(chat_id_, pinned_message_id_);
        if (pinned_message != nullptr) {
          object("pinned_message", JsonMessage(pinned_message, false, "pin in JsonChat", client_));
        } else {
          LOG(ERROR) << "Pinned unknown, inaccessible or deleted message " << pinned_message_id_;
        }
      }
      if (chat_info->message_auto_delete_time != 0) {
        object("message_auto_delete_time", chat_info->message_auto_delete_time);
      }
    }

    // start custom properties impl
    if (distance_ >= 0) {
      object("distance", td::JsonInt(distance_));
    }
    // end custom properties impl

  }

 private:
  int64 chat_id_;
  bool is_full_;
  const Client *client_;
  int64 pinned_message_id_;
  int32 distance_;
};

class Client::JsonMessageSender : public Jsonable {
 public:
  JsonMessageSender(const td_api::MessageSender *sender, const Client *client) : sender_(sender), client_(client) {
  }
  void store(JsonValueScope *scope) const {
    CHECK(sender_ != nullptr);
    switch (sender_->get_id()) {
      case td_api::messageSenderUser::ID: {
        auto sender_user_id = static_cast<const td_api::messageSenderUser *>(sender_)->user_id_;
        JsonUser(sender_user_id, client_).store(scope);
        break;
      }
      case td_api::messageSenderChat::ID: {
        auto sender_chat_id = static_cast<const td_api::messageSenderChat *>(sender_)->chat_id_;
        JsonChat(sender_chat_id, false, client_).store(scope);
        break;
      }
      default:
        UNREACHABLE();
    }
  }

 private:
  const td_api::MessageSender *sender_;
  const Client *client_;
};

class Client::JsonMessages : public Jsonable {
 public:
  explicit JsonMessages(const td::vector<td::string> &messages) : messages_(messages) {
  }
  void store(JsonValueScope *scope) const {
    auto array = scope->enter_array();
    for (auto &message : messages_) {
      array << td::JsonRaw(message);
    }
  }

 private:
  const td::vector<td::string> &messages_;
};

class Client::JsonAnimation : public Jsonable {
 public:
  JsonAnimation(const td_api::animation *animation, bool as_document, const Client *client)
      : animation_(animation), as_document_(as_document), client_(client) {
  }
  void store(JsonValueScope *scope) const {
    auto object = scope->enter_object();
    if (!animation_->file_name_.empty()) {
      object("file_name", animation_->file_name_);
    }
    if (!animation_->mime_type_.empty()) {
      object("mime_type", animation_->mime_type_);
    }
    if (!as_document_) {
      object("duration", animation_->duration_);
      object("width", animation_->width_);
      object("height", animation_->height_);
    }
    client_->json_store_thumbnail(object, animation_->thumbnail_.get());
    client_->json_store_file(object, animation_->animation_.get());
  }

 private:
  const td_api::animation *animation_;
  bool as_document_;
  const Client *client_;
};

class Client::JsonAudio : public Jsonable {
 public:
  JsonAudio(const td_api::audio *audio, const Client *client) : audio_(audio), client_(client) {
  }
  void store(JsonValueScope *scope) const {
    auto object = scope->enter_object();
    object("duration", audio_->duration_);
    if (!audio_->file_name_.empty()) {
      object("file_name", audio_->file_name_);
    }
    if (!audio_->mime_type_.empty()) {
      object("mime_type", audio_->mime_type_);
    }
    if (!audio_->title_.empty()) {
      object("title", audio_->title_);
    }
    if (!audio_->performer_.empty()) {
      object("performer", audio_->performer_);
    }
    client_->json_store_thumbnail(object, audio_->album_cover_thumbnail_.get());
    client_->json_store_file(object, audio_->audio_.get());
  }

 private:
  const td_api::audio *audio_;
  const Client *client_;
};

class Client::JsonDocument : public Jsonable {
 public:
  JsonDocument(const td_api::document *document, const Client *client) : document_(document), client_(client) {
  }
  void store(JsonValueScope *scope) const {
    auto object = scope->enter_object();
    if (!document_->file_name_.empty()) {
      object("file_name", document_->file_name_);
    }
    if (!document_->mime_type_.empty()) {
      object("mime_type", document_->mime_type_);
    }
    client_->json_store_thumbnail(object, document_->thumbnail_.get());
    client_->json_store_file(object, document_->document_.get());
  }

 private:
  const td_api::document *document_;
  const Client *client_;
};

class Client::JsonPhotoSize : public Jsonable {
 public:
  JsonPhotoSize(const td_api::photoSize *photo_size, const Client *client) : photo_size_(photo_size), client_(client) {
  }
  void store(JsonValueScope *scope) const {
    auto object = scope->enter_object();
    client_->json_store_file(object, photo_size_->photo_.get());
    object("width", photo_size_->width_);
    object("height", photo_size_->height_);
  }

 private:
  const td_api::photoSize *photo_size_;
  const Client *client_;
};

class Client::JsonThumbnail : public Jsonable {
 public:
  JsonThumbnail(const td_api::thumbnail *thumbnail, const Client *client) : thumbnail_(thumbnail), client_(client) {
  }
  void store(JsonValueScope *scope) const {
    auto object = scope->enter_object();
    client_->json_store_file(object, thumbnail_->file_.get());
    object("width", thumbnail_->width_);
    object("height", thumbnail_->height_);
  }

 private:
  const td_api::thumbnail *thumbnail_;
  const Client *client_;
};

class Client::JsonPhoto : public Jsonable {
 public:
  JsonPhoto(const td_api::photo *photo, const Client *client) : photo_(photo), client_(client) {
  }
  void store(JsonValueScope *scope) const {
    auto array = scope->enter_array();
    for (auto &photo_size : photo_->sizes_) {
      if (photo_size->type_ != "i" && photo_size->type_ != "t" && !photo_size->photo_->remote_->id_.empty()) {
        array << JsonPhotoSize(photo_size.get(), client_);
      }
    }
  }

 private:
  const td_api::photo *photo_;
  const Client *client_;
};

class Client::JsonChatPhoto : public Jsonable {
 public:
  JsonChatPhoto(const td_api::chatPhoto *photo, const Client *client) : photo_(photo), client_(client) {
  }
  void store(JsonValueScope *scope) const {
    auto array = scope->enter_array();
    for (auto &photo_size : photo_->sizes_) {
      if (photo_size->type_ != "i" && photo_size->type_ != "t" && !photo_size->photo_->remote_->id_.empty()) {
        array << JsonPhotoSize(photo_size.get(), client_);
      }
    }
  }

 private:
  const td_api::chatPhoto *photo_;
  const Client *client_;
};

class Client::JsonMaskPosition : public Jsonable {
 public:
  explicit JsonMaskPosition(const td_api::maskPosition *mask_position) : mask_position_(mask_position) {
  }
  void store(JsonValueScope *scope) const {
    auto object = scope->enter_object();
    object("point", Client::MASK_POINTS[Client::mask_point_to_index(mask_position_->point_)]);
    object("x_shift", mask_position_->x_shift_);
    object("y_shift", mask_position_->y_shift_);
    object("scale", mask_position_->scale_);
  }

 private:
  const td_api::maskPosition *mask_position_;
};

class Client::JsonSticker : public Jsonable {
 public:
  JsonSticker(const td_api::sticker *sticker, const Client *client) : sticker_(sticker), client_(client) {
  }
  void store(JsonValueScope *scope) const {
    auto object = scope->enter_object();
    object("width", sticker_->width_);
    object("height", sticker_->height_);
    if (!sticker_->emoji_.empty()) {
      object("emoji", sticker_->emoji_);
    }
    auto set_name = client_->get_sticker_set_name(sticker_->set_id_);
    if (!set_name.empty()) {
      object("set_name", set_name);
    }
    object("is_animated", td::JsonBool(sticker_->is_animated_));
    if (sticker_->mask_position_ != nullptr) {
      object("mask_position", JsonMaskPosition(sticker_->mask_position_.get()));
    }
    client_->json_store_thumbnail(object, sticker_->thumbnail_.get());
    client_->json_store_file(object, sticker_->sticker_.get());
  }

 private:
  const td_api::sticker *sticker_;
  const Client *client_;
};

class Client::JsonStickers : public Jsonable {
 public:
  JsonStickers(const td::vector<object_ptr<td_api::sticker>> &stickers, const Client *client)
      : stickers_(stickers), client_(client) {
  }
  void store(JsonValueScope *scope) const {
    auto array = scope->enter_array();
    for (auto &sticker : stickers_) {
      array << JsonSticker(sticker.get(), client_);
    }
  }

 private:
  const td::vector<object_ptr<td_api::sticker>> &stickers_;
  const Client *client_;
};

class Client::JsonVideo : public Jsonable {
 public:
  JsonVideo(const td_api::video *video, const Client *client) : video_(video), client_(client) {
  }
  void store(JsonValueScope *scope) const {
    auto object = scope->enter_object();
    object("duration", video_->duration_);
    object("width", video_->width_);
    object("height", video_->height_);
    if (!video_->file_name_.empty()) {
      object("file_name", video_->file_name_);
    }
    if (!video_->mime_type_.empty()) {
      object("mime_type", video_->mime_type_);
    }
    client_->json_store_thumbnail(object, video_->thumbnail_.get());
    client_->json_store_file(object, video_->video_.get());
  }

 private:
  const td_api::video *video_;
  const Client *client_;
};

class Client::JsonVideoNote : public Jsonable {
 public:
  JsonVideoNote(const td_api::videoNote *video_note, const Client *client) : video_note_(video_note), client_(client) {
  }
  void store(JsonValueScope *scope) const {
    auto object = scope->enter_object();
    object("duration", video_note_->duration_);
    object("length", video_note_->length_);
    client_->json_store_thumbnail(object, video_note_->thumbnail_.get());
    client_->json_store_file(object, video_note_->video_.get());
  }

 private:
  const td_api::videoNote *video_note_;
  const Client *client_;
};

class Client::JsonVoiceNote : public Jsonable {
 public:
  JsonVoiceNote(const td_api::voiceNote *voice_note, const Client *client) : voice_note_(voice_note), client_(client) {
  }
  void store(JsonValueScope *scope) const {
    auto object = scope->enter_object();
    object("duration", voice_note_->duration_);
    if (!voice_note_->mime_type_.empty()) {
      object("mime_type", voice_note_->mime_type_);
    }
    client_->json_store_file(object, voice_note_->voice_.get());
  }

 private:
  const td_api::voiceNote *voice_note_;
  const Client *client_;
};

class Client::JsonVenue : public Jsonable {
 public:
  explicit JsonVenue(const td_api::venue *venue) : venue_(venue) {
  }
  void store(JsonValueScope *scope) const {
    auto object = scope->enter_object();
    object("location", JsonLocation(venue_->location_.get()));
    object("title", venue_->title_);
    object("address", venue_->address_);
    if (venue_->provider_ == "foursquare") {
      if (!venue_->id_.empty()) {
        object("foursquare_id", venue_->id_);
      }
      if (!venue_->type_.empty()) {
        object("foursquare_type", venue_->type_);
      }
    }
    if (venue_->provider_ == "gplaces") {
      if (!venue_->id_.empty()) {
        object("google_place_id", venue_->id_);
      }
      if (!venue_->type_.empty()) {
        object("google_place_type", venue_->type_);
      }
    }
  }

 private:
  const td_api::venue *venue_;
};

class Client::JsonContact : public Jsonable {
 public:
  explicit JsonContact(const td_api::contact *contact) : contact_(contact) {
  }
  void store(JsonValueScope *scope) const {
    auto object = scope->enter_object();
    object("phone_number", contact_->phone_number_);
    object("first_name", contact_->first_name_);
    if (!contact_->last_name_.empty()) {
      object("last_name", contact_->last_name_);
    }
    if (!contact_->vcard_.empty()) {
      object("vcard", contact_->vcard_);
    }
    if (contact_->user_id_) {
      object("user_id", contact_->user_id_);
    }
  }

 private:
  const td_api::contact *contact_;
};

class Client::JsonDice : public Jsonable {
 public:
  JsonDice(const td::string &emoji, int32 value) : emoji_(emoji), value_(value) {
  }
  void store(JsonValueScope *scope) const {
    auto object = scope->enter_object();
    object("emoji", emoji_);
    object("value", value_);
  }

 private:
  const td::string &emoji_;
  int32 value_;
};

class Client::JsonGame : public Jsonable {
 public:
  JsonGame(const td_api::game *game, const Client *client) : game_(game), client_(client) {
  }
  void store(JsonValueScope *scope) const {
    auto object = scope->enter_object();
    object("title", game_->title_);
    if (!game_->text_->text_.empty()) {
      object("text", game_->text_->text_);
    }
    if (!game_->text_->entities_.empty()) {
      object("text_entities", JsonVectorEntities(game_->text_->entities_, client_));
    }
    object("description", game_->description_);
    CHECK(game_->photo_ != nullptr);
    object("photo", JsonPhoto(game_->photo_.get(), client_));
    if (game_->animation_ != nullptr) {
      object("animation", JsonAnimation(game_->animation_.get(), false, client_));
    }
  }

 private:
  const td_api::game *game_;
  const Client *client_;
};

class Client::JsonInvoice : public Jsonable {
 public:
  explicit JsonInvoice(const td_api::messageInvoice *invoice) : invoice_(invoice) {
  }
  void store(JsonValueScope *scope) const {
    auto object = scope->enter_object();
    object("title", invoice_->title_);
    object("description", invoice_->description_);
    object("start_parameter", invoice_->start_parameter_);
    object("currency", invoice_->currency_);
    object("total_amount", invoice_->total_amount_);
    // skip photo
    // skip is_test
    // skip need_shipping_address
    // skip receipt_message_id
  }

 private:
  const td_api::messageInvoice *invoice_;
};

class Client::JsonPollOption : public Jsonable {
 public:
  explicit JsonPollOption(const td_api::pollOption *option) : option_(option) {
  }
  void store(JsonValueScope *scope) const {
    auto object = scope->enter_object();
    object("text", option_->text_);
    object("voter_count", option_->voter_count_);
    // ignore is_chosen
  }

 private:
  const td_api::pollOption *option_;
};

class Client::JsonPoll : public Jsonable {
 public:
  JsonPoll(const td_api::poll *poll, const Client *client) : poll_(poll), client_(client) {
  }
  void store(JsonValueScope *scope) const {
    auto object = scope->enter_object();
    object("id", td::to_string(poll_->id_));
    object("question", poll_->question_);
    object("options", td::json_array(poll_->options_, [](auto &option) { return JsonPollOption(option.get()); }));
    object("total_voter_count", poll_->total_voter_count_);
    if (poll_->open_period_ != 0 && poll_->close_date_ != 0) {
      object("open_period", poll_->open_period_);
      object("close_date", poll_->close_date_);
    }
    object("is_closed", td::JsonBool(poll_->is_closed_));
    object("is_anonymous", td::JsonBool(poll_->is_anonymous_));
    switch (poll_->type_->get_id()) {
      case td_api::pollTypeQuiz::ID: {
        object("type", "quiz");
        object("allows_multiple_answers", td::JsonFalse());
        auto quiz = static_cast<const td_api::pollTypeQuiz *>(poll_->type_.get());
        int32 correct_option_id = quiz->correct_option_id_;
        if (correct_option_id != -1) {
          object("correct_option_id", correct_option_id);
        }
        auto *explanation = quiz->explanation_.get();
        if (!explanation->text_.empty()) {
          object("explanation", explanation->text_);
          object("explanation_entities", JsonVectorEntities(explanation->entities_, client_));
        }
        break;
      }
      case td_api::pollTypeRegular::ID:
        object("type", "regular");
        object("allows_multiple_answers",
               td::JsonBool(static_cast<const td_api::pollTypeRegular *>(poll_->type_.get())->allow_multiple_answers_));
        break;
      default:
        UNREACHABLE();
    }
  }

 private:
  const td_api::poll *poll_;
  const Client *client_;
};

class Client::JsonPollAnswer : public Jsonable {
 public:
  JsonPollAnswer(const td_api::updatePollAnswer *poll_answer, const Client *client)
      : poll_answer_(poll_answer), client_(client) {
  }
  void store(JsonValueScope *scope) const {
    auto object = scope->enter_object();
    object("poll_id", td::to_string(poll_answer_->poll_id_));
    object("user", JsonUser(poll_answer_->user_id_, client_));
    object("option_ids", td::json_array(poll_answer_->option_ids_, [](int32 option_id) { return option_id; }));
  }

 private:
  const td_api::updatePollAnswer *poll_answer_;
  const Client *client_;
};

class Client::JsonAddress : public Jsonable {
 public:
  explicit JsonAddress(const td_api::address *address) : address_(address) {
  }
  void store(JsonValueScope *scope) const {
    auto object = scope->enter_object();
    object("country_code", address_->country_code_);
    object("state", address_->state_);
    object("city", address_->city_);
    object("street_line1", address_->street_line1_);
    object("street_line2", address_->street_line2_);
    object("post_code", address_->postal_code_);
  }

 private:
  const td_api::address *address_;
};

class Client::JsonOrderInfo : public Jsonable {
 public:
  explicit JsonOrderInfo(const td_api::orderInfo *order_info) : order_info_(order_info) {
  }
  void store(JsonValueScope *scope) const {
    auto object = scope->enter_object();
    if (!order_info_->name_.empty()) {
      object("name", order_info_->name_);
    }
    if (!order_info_->phone_number_.empty()) {
      object("phone_number", order_info_->phone_number_);
    }
    if (!order_info_->email_address_.empty()) {
      object("email", order_info_->email_address_);
    }
    if (order_info_->shipping_address_ != nullptr) {
      object("shipping_address", JsonAddress(order_info_->shipping_address_.get()));
    }
  }

 private:
  const td_api::orderInfo *order_info_;
};

class Client::JsonSuccessfulPaymentBot : public Jsonable {
 public:
  explicit JsonSuccessfulPaymentBot(const td_api::messagePaymentSuccessfulBot *successful_payment)
      : successful_payment_(successful_payment) {
  }
  void store(JsonValueScope *scope) const {
    auto object = scope->enter_object();
    object("currency", successful_payment_->currency_);
    object("total_amount", successful_payment_->total_amount_);
    if (!td::check_utf8(successful_payment_->invoice_payload_)) {
      LOG(WARNING) << "Receive non-UTF-8 invoice payload";
      object("invoice_payload", td::JsonRawString(successful_payment_->invoice_payload_));
    } else {
      object("invoice_payload", successful_payment_->invoice_payload_);
    }
    if (!successful_payment_->shipping_option_id_.empty()) {
      object("shipping_option_id", successful_payment_->shipping_option_id_);
    }
    if (successful_payment_->order_info_ != nullptr) {
      object("order_info", JsonOrderInfo(successful_payment_->order_info_.get()));
    }

    object("telegram_payment_charge_id", successful_payment_->telegram_payment_charge_id_);
    object("provider_payment_charge_id", successful_payment_->provider_payment_charge_id_);
  }

 private:
  const td_api::messagePaymentSuccessfulBot *successful_payment_;
};

class Client::JsonEncryptedPassportElement : public Jsonable {
 public:
  JsonEncryptedPassportElement(const td_api::encryptedPassportElement *element, const Client *client)
      : element_(element), client_(client) {
  }
  void store(JsonValueScope *scope) const {
    auto object = scope->enter_object();
    auto id = element_->type_->get_id();
    object("type", Client::get_passport_element_type(id));
    switch (id) {
      case td_api::passportElementTypePhoneNumber::ID:
        object("phone_number", element_->value_);
        break;
      case td_api::passportElementTypeEmailAddress::ID:
        object("email", element_->value_);
        break;
      case td_api::passportElementTypePersonalDetails::ID:
      case td_api::passportElementTypePassport::ID:
      case td_api::passportElementTypeDriverLicense::ID:
      case td_api::passportElementTypeIdentityCard::ID:
      case td_api::passportElementTypeInternalPassport::ID:
      case td_api::passportElementTypeAddress::ID:
        object("data", td::base64_encode(element_->data_));
        break;
    }
    switch (id) {
      case td_api::passportElementTypeUtilityBill::ID:
      case td_api::passportElementTypeBankStatement::ID:
      case td_api::passportElementTypeRentalAgreement::ID:
      case td_api::passportElementTypePassportRegistration::ID:
      case td_api::passportElementTypeTemporaryRegistration::ID:
        object("files", JsonDatedFiles(element_->files_, client_));
        if (!element_->translation_.empty()) {
          object("translation", JsonDatedFiles(element_->translation_, client_));
        }
        break;
    }
    switch (id) {
      case td_api::passportElementTypePassport::ID:
      case td_api::passportElementTypeDriverLicense::ID:
      case td_api::passportElementTypeIdentityCard::ID:
      case td_api::passportElementTypeInternalPassport::ID:
        CHECK(element_->front_side_ != nullptr);
        object("front_side", JsonDatedFile(element_->front_side_.get(), client_));
        if (element_->reverse_side_ != nullptr) {
          CHECK(id == td_api::passportElementTypeIdentityCard::ID ||
                id == td_api::passportElementTypeDriverLicense::ID);
          object("reverse_side", JsonDatedFile(element_->reverse_side_.get(), client_));
        } else {
          CHECK(id == td_api::passportElementTypePassport::ID || id == td_api::passportElementTypeInternalPassport::ID);
        }
        if (element_->selfie_ != nullptr) {
          object("selfie", JsonDatedFile(element_->selfie_.get(), client_));
        }
        if (!element_->translation_.empty()) {
          object("translation", JsonDatedFiles(element_->translation_, client_));
        }
        break;
    }
    object("hash", td::base64_encode(element_->hash_));
  }

 private:
  const td_api::encryptedPassportElement *element_;
  const Client *client_;
};

class Client::JsonEncryptedCredentials : public Jsonable {
 public:
  explicit JsonEncryptedCredentials(const td_api::encryptedCredentials *credentials) : credentials_(credentials) {
  }
  void store(JsonValueScope *scope) const {
    auto object = scope->enter_object();
    object("data", td::base64_encode(credentials_->data_));
    object("hash", td::base64_encode(credentials_->hash_));
    object("secret", td::base64_encode(credentials_->secret_));
  }

 private:
  const td_api::encryptedCredentials *credentials_;
};

class Client::JsonPassportData : public Jsonable {
 public:
  JsonPassportData(const td_api::messagePassportDataReceived *passport_data, const Client *client)
      : passport_data_(passport_data), client_(client) {
  }
  void store(JsonValueScope *scope) const {
    auto object = scope->enter_object();
    object("data", td::json_array(passport_data_->elements_, [client = client_](auto &element) {
             return JsonEncryptedPassportElement(element.get(), client);
           }));
    object("credentials", JsonEncryptedCredentials(passport_data_->credentials_.get()));
  }

 private:
  const td_api::messagePassportDataReceived *passport_data_;
  const Client *client_;
};

class Client::JsonProximityAlertTriggered : public Jsonable {
 public:
  JsonProximityAlertTriggered(const td_api::messageProximityAlertTriggered *proximity_alert_triggered,
                              const Client *client)
      : proximity_alert_triggered_(proximity_alert_triggered), client_(client) {
  }
  void store(JsonValueScope *scope) const {
    auto object = scope->enter_object();
    object("traveler", JsonMessageSender(proximity_alert_triggered_->traveler_.get(), client_));
    object("watcher", JsonMessageSender(proximity_alert_triggered_->watcher_.get(), client_));
    object("distance", proximity_alert_triggered_->distance_);
  }

 private:
  const td_api::messageProximityAlertTriggered *proximity_alert_triggered_;
  const Client *client_;
};

class Client::JsonVoiceChatStarted : public Jsonable {
 public:
  explicit JsonVoiceChatStarted(const td_api::messageVoiceChatStarted *voice_chat_started)
      : voice_chat_started_(voice_chat_started) {
  }
  void store(JsonValueScope *scope) const {
    auto object = scope->enter_object();
  }

 private:
  const td_api::messageVoiceChatStarted *voice_chat_started_;
};

class Client::JsonVoiceChatEnded : public Jsonable {
 public:
  explicit JsonVoiceChatEnded(const td_api::messageVoiceChatEnded *voice_chat_ended)
      : voice_chat_ended_(voice_chat_ended) {
  }
  void store(JsonValueScope *scope) const {
    auto object = scope->enter_object();
    object("duration", voice_chat_ended_->duration_);
  }

 private:
  const td_api::messageVoiceChatEnded *voice_chat_ended_;
};

class Client::JsonInviteVoiceChatParticipants : public Jsonable {
 public:
  JsonInviteVoiceChatParticipants(const td_api::messageInviteVoiceChatParticipants *invite_voice_chat_participants,
                                  const Client *client)
      : invite_voice_chat_participants_(invite_voice_chat_participants), client_(client) {
  }
  void store(JsonValueScope *scope) const {
    auto object = scope->enter_object();
    object("users", JsonUsers(invite_voice_chat_participants_->user_ids_, client_));
  }

 private:
  const td_api::messageInviteVoiceChatParticipants *invite_voice_chat_participants_;
  const Client *client_;
};

class Client::JsonChatSetTtl : public Jsonable {
 public:
  explicit JsonChatSetTtl(const td_api::messageChatSetTtl *chat_set_ttl) : chat_set_ttl_(chat_set_ttl) {
  }
  void store(JsonValueScope *scope) const {
    auto object = scope->enter_object();
    object("message_auto_delete_time", chat_set_ttl_->ttl_);
  }

 private:
  const td_api::messageChatSetTtl *chat_set_ttl_;
};

class Client::JsonCallbackGame : public Jsonable {
 public:
  void store(JsonValueScope *scope) const {
    auto object = scope->enter_object();
  }
};

class Client::JsonInlineKeyboardButton : public Jsonable {
 public:
  explicit JsonInlineKeyboardButton(const td_api::inlineKeyboardButton *button) : button_(button) {
  }
  void store(JsonValueScope *scope) const {
    auto object = scope->enter_object();
    object("text", button_->text_);
    switch (button_->type_->get_id()) {
      case td_api::inlineKeyboardButtonTypeUrl::ID: {
        auto type = static_cast<const td_api::inlineKeyboardButtonTypeUrl *>(button_->type_.get());
        object("url", type->url_);
        break;
      }
      case td_api::inlineKeyboardButtonTypeLoginUrl::ID: {
        auto type = static_cast<const td_api::inlineKeyboardButtonTypeLoginUrl *>(button_->type_.get());
        object("url", type->url_);
        break;
      }
      case td_api::inlineKeyboardButtonTypeCallback::ID:
      case td_api::inlineKeyboardButtonTypeCallbackWithPassword::ID: {
        auto data = get_callback_data(button_->type_);
        if (!td::check_utf8(data)) {
          object("callback_data", td::JsonRawString(data));
        } else {
          object("callback_data", data);
        }
        break;
      }
      case td_api::inlineKeyboardButtonTypeCallbackGame::ID:
        object("callback_game", JsonCallbackGame());
        break;
      case td_api::inlineKeyboardButtonTypeSwitchInline::ID: {
        auto type = static_cast<const td_api::inlineKeyboardButtonTypeSwitchInline *>(button_->type_.get());
        if (type->in_current_chat_) {
          object("switch_inline_query_current_chat", type->query_);
        } else {
          object("switch_inline_query", type->query_);
        }
        break;
      }
      case td_api::inlineKeyboardButtonTypeBuy::ID:
        object("pay", td::JsonTrue());
        break;
      default:
        UNREACHABLE();
        break;
    }
  }

 private:
  const td_api::inlineKeyboardButton *button_;
};

class Client::JsonInlineKeyboard : public Jsonable {
 public:
  explicit JsonInlineKeyboard(const td_api::replyMarkupInlineKeyboard *inline_keyboard)
      : inline_keyboard_(inline_keyboard) {
  }
  void store(JsonValueScope *scope) const {
    auto array = scope->enter_array();
    for (auto &row : inline_keyboard_->rows_) {
      array << td::json_array(row, [](auto &button) { return JsonInlineKeyboardButton(button.get()); });
    }
  }

 private:
  const td_api::replyMarkupInlineKeyboard *inline_keyboard_;
};

class Client::JsonReplyMarkup : public Jsonable {
 public:
  explicit JsonReplyMarkup(const td_api::ReplyMarkup *reply_markup) : reply_markup_(reply_markup) {
  }
  void store(JsonValueScope *scope) const {
    CHECK(reply_markup_->get_id() == td_api::replyMarkupInlineKeyboard::ID);
    auto object = scope->enter_object();
    object("inline_keyboard",
           JsonInlineKeyboard(static_cast<const td_api::replyMarkupInlineKeyboard *>(reply_markup_)));
  }

 private:
  const td_api::ReplyMarkup *reply_markup_;
};

void Client::JsonMessage::store(JsonValueScope *scope) const {
  CHECK(message_ != nullptr);
  auto object = scope->enter_object();
  if (message_->is_scheduled) {
    object("message_id", as_scheduled_message_id(message_->id));
  } else {
    object("message_id", as_client_message_id(message_->id));
  }
  if (message_->sender_user_id != 0) {
    object("from", JsonUser(message_->sender_user_id, client_));
  }
  if (!message_->author_signature.empty()) {
    object("author_signature", message_->author_signature);
  }
  if (message_->sender_chat_id != 0) {
    object("sender_chat", JsonChat(message_->sender_chat_id, false, client_));
  }
  object("chat", JsonChat(message_->chat_id, false, client_));
  object("date", message_->date);
  if (message_->edit_date > 0) {
    object("edit_date", message_->edit_date);
  }
  if (message_->views != 0) {
    object("views", message_->views);
  }
  if (message_->forwards != 0) {
    object("forwards", message_->forwards);
  }
  if (message_->is_scheduled) {
    object("is_scheduled", td::JsonBool(message_->is_scheduled));
  }
  if (message_->scheduled_at != 0) {
    object("scheduled_at", message_->scheduled_at);
  }
  if (message_->initial_send_date > 0) {
    if (message_->initial_sender_user_id != 0) {
      object("forward_from", JsonUser(message_->initial_sender_user_id, client_));
    }
    if (message_->initial_sender_chat_id != 0) {
      object("forward_from_chat", JsonChat(message_->initial_sender_chat_id, false, client_));
    }
    if (message_->initial_chat_id != 0) {
      object("forward_from_chat", JsonChat(message_->initial_chat_id, false, client_));
      if (message_->initial_message_id != 0) {
        object("forward_from_message_id", as_client_message_id(message_->initial_message_id));
      }
    }
    if (!message_->initial_author_signature.empty()) {
      object("forward_signature", message_->initial_author_signature);
    }
    if (!message_->initial_sender_name.empty()) {
      object("forward_sender_name", message_->initial_sender_name);
    }
    object("forward_date", message_->initial_send_date);
  }
  if (message_->reply_to_message_id > 0 && need_reply_ && !message_->is_reply_to_message_deleted) {
    const MessageInfo *reply_to_message = client_->get_message(message_->chat_id, message_->reply_to_message_id);
    if (reply_to_message != nullptr) {
      object("reply_to_message", JsonMessage(reply_to_message, false, "reply in " + source_, client_));
    } else {
      LOG(WARNING) << "Replied to unknown or deleted message " << message_->reply_to_message_id << " in chat "
                   << message_->chat_id << " while storing " << source_ << " " << message_->id;
    }
  }
  if (message_->media_album_id != 0) {
    object("media_group_id", td::to_string(message_->media_album_id));
  }
  if (message_->message_thread_id != 0) {
    object("message_thread_id", td::to_string(message_->message_thread_id));
  }
  switch (message_->content->get_id()) {
    case td_api::messageText::ID: {
      auto message_text = static_cast<const td_api::messageText *>(message_->content.get());
      object("text", message_text->text_->text_);
      if (!message_text->text_->entities_.empty()) {
        object("entities", JsonVectorEntities(message_text->text_->entities_, client_));
      }
      break;
    }
    case td_api::messageAnimation::ID: {
      auto message_animation = static_cast<const td_api::messageAnimation *>(message_->content.get());
      object("animation", JsonAnimation(message_animation->animation_.get(), false, client_));
      object("document", JsonAnimation(message_animation->animation_.get(), true, client_));
      add_caption(object, message_animation->caption_);
      break;
    }
    case td_api::messageAudio::ID: {
      auto message_audio = static_cast<const td_api::messageAudio *>(message_->content.get());
      object("audio", JsonAudio(message_audio->audio_.get(), client_));
      add_caption(object, message_audio->caption_);
      break;
    }
    case td_api::messageDocument::ID: {
      auto message_document = static_cast<const td_api::messageDocument *>(message_->content.get());
      object("document", JsonDocument(message_document->document_.get(), client_));
      add_caption(object, message_document->caption_);
      break;
    }
    case td_api::messagePhoto::ID: {
      auto message_photo = static_cast<const td_api::messagePhoto *>(message_->content.get());
      if (message_photo->photo_ == nullptr) {
        LOG(ERROR) << "Got empty messagePhoto";
        break;
      }
      object("photo", JsonPhoto(message_photo->photo_.get(), client_));
      add_caption(object, message_photo->caption_);
      break;
    }
    case td_api::messageSticker::ID: {
      auto message_sticker = static_cast<const td_api::messageSticker *>(message_->content.get());
      object("sticker", JsonSticker(message_sticker->sticker_.get(), client_));
      break;
    }
    case td_api::messageVideo::ID: {
      auto message_video = static_cast<const td_api::messageVideo *>(message_->content.get());
      object("video", JsonVideo(message_video->video_.get(), client_));
      add_caption(object, message_video->caption_);
      break;
    }
    case td_api::messageVideoNote::ID: {
      auto message_video_note = static_cast<const td_api::messageVideoNote *>(message_->content.get());
      object("video_note", JsonVideoNote(message_video_note->video_note_.get(), client_));
      break;
    }
    case td_api::messageVoiceNote::ID: {
      auto message_voice_note = static_cast<const td_api::messageVoiceNote *>(message_->content.get());
      object("voice", JsonVoiceNote(message_voice_note->voice_note_.get(), client_));
      add_caption(object, message_voice_note->caption_);
      break;
    }
    case td_api::messageContact::ID: {
      auto message_contact = static_cast<const td_api::messageContact *>(message_->content.get());
      object("contact", JsonContact(message_contact->contact_.get()));
      break;
    }
    case td_api::messageDice::ID: {
      auto message_dice = static_cast<const td_api::messageDice *>(message_->content.get());
      object("dice", JsonDice(message_dice->emoji_, message_dice->value_));
      break;
    }
    case td_api::messageGame::ID: {
      auto message_game = static_cast<const td_api::messageGame *>(message_->content.get());
      object("game", JsonGame(message_game->game_.get(), client_));
      break;
    }
    case td_api::messageInvoice::ID: {
      auto message_invoice = static_cast<const td_api::messageInvoice *>(message_->content.get());
      object("invoice", JsonInvoice(message_invoice));
      break;
    }
    case td_api::messageLocation::ID: {
      auto message_location = static_cast<const td_api::messageLocation *>(message_->content.get());
      object("location", JsonLocation(message_location->location_.get(), message_location->expires_in_,
                                      message_location->live_period_, message_location->heading_,
                                      message_location->proximity_alert_radius_));
      break;
    }
    case td_api::messageVenue::ID: {
      auto message_venue = static_cast<const td_api::messageVenue *>(message_->content.get());
      object("location", JsonLocation(message_venue->venue_->location_.get()));
      object("venue", JsonVenue(message_venue->venue_.get()));
      break;
    }
    case td_api::messagePoll::ID: {
      auto message_poll = static_cast<const td_api::messagePoll *>(message_->content.get());
      object("poll", JsonPoll(message_poll->poll_.get(), client_));
      break;
    }
    case td_api::messageChatAddMembers::ID: {
      auto message_add_members = static_cast<const td_api::messageChatAddMembers *>(message_->content.get());
      int32 user_id = client_->choose_added_member_id(message_add_members);
      if (user_id > 0) {
        object("new_chat_participant", JsonUser(user_id, client_));
        object("new_chat_member", JsonUser(user_id, client_));
        object("new_chat_members", JsonUsers(message_add_members->member_user_ids_, client_));
      } else {
        LOG(ERROR) << "Can't choose added member for new_chat_member field";
      }
      break;
    }
    case td_api::messageChatJoinByLink::ID: {
      if (message_->sender_user_id > 0) {
        object("new_chat_participant", JsonUser(message_->sender_user_id, client_));
        object("new_chat_member", JsonUser(message_->sender_user_id, client_));
        object("new_chat_members", JsonUsers({message_->sender_user_id}, client_));
      }
      break;
    }
    case td_api::messageChatDeleteMember::ID: {
      auto message_delete_member = static_cast<const td_api::messageChatDeleteMember *>(message_->content.get());
      int32 user_id = message_delete_member->user_id_;
      object("left_chat_participant", JsonUser(user_id, client_));
      object("left_chat_member", JsonUser(user_id, client_));
      break;
    }
    case td_api::messageChatChangeTitle::ID: {
      auto message_change_title = static_cast<const td_api::messageChatChangeTitle *>(message_->content.get());
      object("new_chat_title", message_change_title->title_);
      break;
    }
    case td_api::messageChatChangePhoto::ID: {
      auto message_change_photo = static_cast<const td_api::messageChatChangePhoto *>(message_->content.get());
      if (message_change_photo->photo_ == nullptr) {
        LOG(ERROR) << "Got empty messageChatChangePhoto";
        break;
      }
      object("new_chat_photo", JsonChatPhoto(message_change_photo->photo_.get(), client_));
      break;
    }
    case td_api::messageChatDeletePhoto::ID:
      object("delete_chat_photo", td::JsonTrue());
      break;
    case td_api::messageBasicGroupChatCreate::ID:
      object("group_chat_created", td::JsonTrue());
      break;
    case td_api::messageSupergroupChatCreate::ID: {
      auto chat = client_->get_chat(message_->chat_id);
      if (chat->type != ChatInfo::Type::Supergroup) {
        LOG(ERROR) << "Receive messageSupergroupChatCreate in the non-supergroup chat " << message_->chat_id;
        break;
      }
      auto supergroup_info = client_->get_supergroup_info(chat->supergroup_id);
      CHECK(supergroup_info != nullptr);
      if (supergroup_info->is_supergroup) {
        object("supergroup_chat_created", td::JsonTrue());
      } else {
        object("channel_chat_created", td::JsonTrue());
      }
      break;
    }
    case td_api::messageChatUpgradeTo::ID: {
      auto message_chat_upgrade_to = static_cast<const td_api::messageChatUpgradeTo *>(message_->content.get());
      auto chat_id = get_supergroup_chat_id(message_chat_upgrade_to->supergroup_id_);
      object("migrate_to_chat_id", td::JsonLong(chat_id));
      break;
    }
    case td_api::messageChatUpgradeFrom::ID: {
      auto message_chat_upgrade_from = static_cast<const td_api::messageChatUpgradeFrom *>(message_->content.get());
      auto chat_id = get_basic_group_chat_id(message_chat_upgrade_from->basic_group_id_);
      object("migrate_from_chat_id", td::JsonLong(chat_id));
      break;
    }
    case td_api::messagePinMessage::ID: {
      auto message_pin_message = static_cast<const td_api::messagePinMessage *>(message_->content.get());
      auto message_id = message_pin_message->message_id_;
      if (message_id > 0) {
        const MessageInfo *pinned_message = client_->get_message(message_->chat_id, message_id);
        if (pinned_message != nullptr) {
          object("pinned_message", JsonMessage(pinned_message, false, "pin in " + source_, client_));
        } else {
          LOG_IF(ERROR, need_reply_) << "Pinned unknown, inaccessible or deleted message " << message_id;
        }
      }
      break;
    }
    case td_api::messageGameScore::ID:
      break;
    case td_api::messagePaymentSuccessful::ID:
      break;
    case td_api::messagePaymentSuccessfulBot::ID: {
      auto message_payment_sent_bot = static_cast<const td_api::messagePaymentSuccessfulBot *>(message_->content.get());
      object("successful_payment", JsonSuccessfulPaymentBot(message_payment_sent_bot));
      break;
    }
    case td_api::messageCall::ID:
      break;
    case td_api::messageScreenshotTaken::ID:
      break;
    case td_api::messageChatSetTtl::ID: {
      auto content = static_cast<const td_api::messageChatSetTtl *>(message_->content.get());
      object("message_auto_delete_timer_changed", JsonChatSetTtl(content));
      break;
    }
    case td_api::messageUnsupported::ID:
      break;
    case td_api::messageContactRegistered::ID:
      break;
    case td_api::messageExpiredPhoto::ID:
      break;
    case td_api::messageExpiredVideo::ID:
      break;
    case td_api::messageCustomServiceAction::ID:
      break;
    case td_api::messageWebsiteConnected::ID: {
      auto chat = client_->get_chat(message_->chat_id);
      if (chat->type != ChatInfo::Type::Private) {
        break;
      }

      auto message_website_connected = static_cast<const td_api::messageWebsiteConnected *>(message_->content.get());
      if (!message_website_connected->domain_name_.empty()) {
        object("connected_website", message_website_connected->domain_name_);
      }
      break;
    }
    case td_api::messagePassportDataSent::ID:
      break;
    case td_api::messagePassportDataReceived::ID: {
      auto message_passport_data_received =
          static_cast<const td_api::messagePassportDataReceived *>(message_->content.get());
      object("passport_data", JsonPassportData(message_passport_data_received, client_));
      break;
    }
    case td_api::messageProximityAlertTriggered::ID: {
      auto content = static_cast<const td_api::messageProximityAlertTriggered *>(message_->content.get());
      object("proximity_alert_triggered", JsonProximityAlertTriggered(content, client_));
      break;
    }
    case td_api::messageVoiceChatStarted::ID: {
      auto content = static_cast<const td_api::messageVoiceChatStarted *>(message_->content.get());
      object("voice_chat_started", JsonVoiceChatStarted(content));
      break;
    }
    case td_api::messageVoiceChatEnded::ID: {
      auto content = static_cast<const td_api::messageVoiceChatEnded *>(message_->content.get());
      object("voice_chat_ended", JsonVoiceChatEnded(content));
      break;
    }
    case td_api::messageInviteVoiceChatParticipants::ID: {
      auto content = static_cast<const td_api::messageInviteVoiceChatParticipants *>(message_->content.get());
      object("voice_chat_participants_invited", JsonInviteVoiceChatParticipants(content, client_));
      break;
    }
    default:
      UNREACHABLE();
  }
  if (message_->reply_markup != nullptr) {
    object("reply_markup", JsonReplyMarkup(message_->reply_markup.get()));
  }
  if (message_->via_bot_user_id > 0) {
    object("via_bot", JsonUser(message_->via_bot_user_id, client_));
  }
}

class Client::JsonDeletedMessage : public Jsonable {
 public:
  JsonDeletedMessage(int64 chat_id, int64 message_id, const Client *client)
      : chat_id_(chat_id), message_id_(message_id), client_(client) {
  }
  void store(JsonValueScope *scope) const {
    auto object = scope->enter_object();
    object("message_id", as_client_message_id(message_id_));
    object("chat", JsonChat(chat_id_, false, client_));
    object("date", 0);
  }

 private:
  int64 chat_id_;
  int64 message_id_;
  const Client *client_;
};

class Client::JsonMessageId : public Jsonable {
 public:
  explicit JsonMessageId(int64 message_id) : message_id_(message_id) {
  }
  void store(JsonValueScope *scope) const {
    auto object = scope->enter_object();
    object("message_id", as_client_message_id(message_id_));
  }

 private:
  int64 message_id_;
};

class Client::JsonInlineQuery : public Jsonable {
 public:
  JsonInlineQuery(int64 inline_query_id, int32 sender_user_id, const td_api::location *user_location,
                  const td_api::ChatType *chat_type, const td::string &query, const td::string &offset,
                  const Client *client)
      : inline_query_id_(inline_query_id)
      , sender_user_id_(sender_user_id)
      , user_location_(user_location)
      , chat_type_(chat_type)
      , query_(query)
      , offset_(offset)
      , client_(client) {
  }

  void store(JsonValueScope *scope) const {
    auto object = scope->enter_object();
    object("id", td::to_string(inline_query_id_));
    object("from", JsonUser(sender_user_id_, client_));
    if (user_location_ != nullptr) {
      object("location", JsonLocation(user_location_));
    }
    if (chat_type_ != nullptr) {
      auto chat_type = [&] {
        switch (chat_type_->get_id()) {
          case td_api::chatTypePrivate::ID: {
            auto type = static_cast<const td_api::chatTypePrivate *>(chat_type_);
            if (type->user_id_ == sender_user_id_) {
              return "sender";
            }
            return "private";
          }
          case td_api::chatTypeBasicGroup::ID:
            return "group";
          case td_api::chatTypeSupergroup::ID: {
            auto type = static_cast<const td_api::chatTypeSupergroup *>(chat_type_);
            if (type->is_channel_) {
              return "channel";
            } else {
              return "supergroup";
            }
          }
          case td_api::chatTypeSecret::ID:
            return "";
          default:
            UNREACHABLE();
            return "";
        }
      }();
      object("chat_type", chat_type);
    }
    object("query", query_);
    object("offset", offset_);
  }

 private:
  int64 inline_query_id_;
  int32 sender_user_id_;
  const td_api::location *user_location_;
  const td_api::ChatType *chat_type_;
  const td::string &query_;
  const td::string &offset_;
  const Client *client_;
};

class Client::JsonChosenInlineResult : public Jsonable {
 public:
  JsonChosenInlineResult(int32 sender_user_id, const td_api::location *user_location, const td::string &query,
                         const td::string &result_id, const td::string &inline_message_id, const Client *client)
      : sender_user_id_(sender_user_id)
      , user_location_(user_location)
      , query_(query)
      , result_id_(result_id)
      , inline_message_id_(inline_message_id)
      , client_(client) {
  }

  void store(JsonValueScope *scope) const {
    auto object = scope->enter_object();
    object("from", JsonUser(sender_user_id_, client_));
    if (user_location_ != nullptr) {
      object("location", JsonLocation(user_location_));
    }
    if (!inline_message_id_.empty()) {
      object("inline_message_id", inline_message_id_);
    }
    object("query", query_);
    object("result_id", result_id_);
  }

 private:
  int32 sender_user_id_;
  const td_api::location *user_location_;
  const td::string &query_;
  const td::string &result_id_;
  const td::string &inline_message_id_;
  const Client *client_;
};

class Client::JsonCallbackQuery : public Jsonable {
 public:
  JsonCallbackQuery(int64 callback_query_id, int32 sender_user_id, int64 chat_id, int64 message_id,
                    const MessageInfo *message_info, int64 chat_instance, td_api::CallbackQueryPayload *payload,
                    const Client *client)
      : callback_query_id_(callback_query_id)
      , sender_user_id_(sender_user_id)
      , chat_id_(chat_id)
      , message_id_(message_id)
      , message_info_(message_info)
      , chat_instance_(chat_instance)
      , payload_(payload)
      , client_(client) {
  }

  void store(JsonValueScope *scope) const {
    auto object = scope->enter_object();
    object("id", td::to_string(callback_query_id_));
    object("from", JsonUser(sender_user_id_, client_));
    if (message_info_ != nullptr) {
      object("message", JsonMessage(message_info_, true, "callback query", client_));
    } else {
      object("message", JsonDeletedMessage(chat_id_, message_id_, client_));
    }
    object("chat_instance", td::to_string(chat_instance_));
    client_->json_store_callback_query_payload(object, payload_);
  }

 private:
  int64 callback_query_id_;
  int32 sender_user_id_;
  int64 chat_id_;
  int64 message_id_;
  const MessageInfo *message_info_;
  int64 chat_instance_;
  td_api::CallbackQueryPayload *payload_;
  const Client *client_;
};

class Client::JsonInlineCallbackQuery : public Jsonable {
 public:
  JsonInlineCallbackQuery(int64 callback_query_id, int32 sender_user_id, const td::string &inline_message_id,
                          int64 chat_instance, td_api::CallbackQueryPayload *payload, const Client *client)
      : callback_query_id_(callback_query_id)
      , sender_user_id_(sender_user_id)
      , inline_message_id_(inline_message_id)
      , chat_instance_(chat_instance)
      , payload_(payload)
      , client_(client) {
  }

  void store(JsonValueScope *scope) const {
    auto object = scope->enter_object();
    object("id", td::to_string(callback_query_id_));
    object("from", JsonUser(sender_user_id_, client_));
    object("inline_message_id", inline_message_id_);
    object("chat_instance", td::to_string(chat_instance_));
    client_->json_store_callback_query_payload(object, payload_);
  }

 private:
  int64 callback_query_id_;
  int32 sender_user_id_;
  const td::string &inline_message_id_;
  int64 chat_instance_;
  td_api::CallbackQueryPayload *payload_;
  const Client *client_;
};

class Client::JsonShippingQuery : public Jsonable {
 public:
  JsonShippingQuery(const td_api::updateNewShippingQuery *query, const Client *client)
      : query_(query), client_(client) {
  }

  void store(JsonValueScope *scope) const {
    auto object = scope->enter_object();
    object("id", td::to_string(query_->id_));
    object("from", JsonUser(query_->sender_user_id_, client_));
    if (!td::check_utf8(query_->invoice_payload_)) {
      LOG(WARNING) << "Receive non-UTF-8 invoice payload";
      object("invoice_payload", td::JsonRawString(query_->invoice_payload_));
    } else {
      object("invoice_payload", query_->invoice_payload_);
    }
    object("shipping_address", JsonAddress(query_->shipping_address_.get()));
  }

 private:
  const td_api::updateNewShippingQuery *query_;
  const Client *client_;
};

class Client::JsonPreCheckoutQuery : public Jsonable {
 public:
  JsonPreCheckoutQuery(const td_api::updateNewPreCheckoutQuery *query, const Client *client)
      : query_(query), client_(client) {
  }

  void store(JsonValueScope *scope) const {
    auto object = scope->enter_object();
    object("id", td::to_string(query_->id_));
    object("from", JsonUser(query_->sender_user_id_, client_));
    object("currency", query_->currency_);
    object("total_amount", query_->total_amount_);
    if (!td::check_utf8(query_->invoice_payload_)) {
      LOG(WARNING) << "Receive non-UTF-8 invoice payload";
      object("invoice_payload", td::JsonRawString(query_->invoice_payload_));
    } else {
      object("invoice_payload", query_->invoice_payload_);
    }
    if (!query_->shipping_option_id_.empty()) {
      object("shipping_option_id", query_->shipping_option_id_);
    }
    if (query_->order_info_ != nullptr) {
      object("order_info", JsonOrderInfo(query_->order_info_.get()));
    }
  }

 private:
  const td_api::updateNewPreCheckoutQuery *query_;
  const Client *client_;
};

class Client::JsonCustomJson : public Jsonable {
 public:
  explicit JsonCustomJson(const td::string &json) : json_(json) {
  }

  void store(JsonValueScope *scope) const {
    *scope << td::JsonRaw(json_);
  }

 private:
  const td::string &json_;
};

class Client::JsonBotCommand : public Jsonable {
 public:
  explicit JsonBotCommand(const td_api::botCommand *command) : command_(command) {
  }
  void store(JsonValueScope *scope) const {
    auto object = scope->enter_object();
    object("command", command_->command_);
    object("description", command_->description_);
  }

 private:
  const td_api::botCommand *command_;
};

class Client::JsonChatPhotos : public Jsonable {
 public:
  JsonChatPhotos(const td_api::chatPhotos *photos, const Client *client) : photos_(photos), client_(client) {
  }
  void store(JsonValueScope *scope) const {
    auto object = scope->enter_object();
    object("total_count", photos_->total_count_);
    object("photos", td::json_array(photos_->photos_,
                                    [client = client_](auto &photo) { return JsonChatPhoto(photo.get(), client); }));
  }

 private:
  const td_api::chatPhotos *photos_;
  const Client *client_;
};

class Client::JsonChatMember : public Jsonable {
 public:
  JsonChatMember(const td_api::chatMember *member, Client::ChatType chat_type, const Client *client)
      : member_(member), chat_type_(chat_type), client_(client) {
  }

  void store(JsonValueScope *scope) const {
    auto object = scope->enter_object();
    object("user", JsonUser(member_->user_id_, client_));
    object("status", Client::get_chat_member_status(member_->status_));

    object("joined_date", member_->joined_chat_date_);
    if (member_->inviter_user_id_ > 0) {
      object("inviter", JsonUser(member_->inviter_user_id_, client_));
    }

    if (member_->bot_info_ != nullptr) {
      //for the future
    }

    switch (member_->status_->get_id()) {
      case td_api::chatMemberStatusCreator::ID: {
        auto creator = static_cast<const td_api::chatMemberStatusCreator *>(member_->status_.get());
        if (!creator->custom_title_.empty()) {
          object("custom_title", creator->custom_title_);
        }
        object("is_anonymous", td::JsonBool(creator->is_anonymous_));
        // object("is_member", creator->is_member_); only creator itself knows that he is a left creator
        break;
      }
      case td_api::chatMemberStatusAdministrator::ID: {
        auto administrator = static_cast<const td_api::chatMemberStatusAdministrator *>(member_->status_.get());
        object("can_be_edited", td::JsonBool(administrator->can_be_edited_));
        object("can_manage_chat", td::JsonBool(administrator->can_manage_chat_));
        object("can_change_info", td::JsonBool(administrator->can_change_info_));
        if (chat_type_ == Client::ChatType::Channel) {
          object("can_post_messages", td::JsonBool(administrator->can_post_messages_));
          object("can_edit_messages", td::JsonBool(administrator->can_edit_messages_));
        }
        object("can_delete_messages", td::JsonBool(administrator->can_delete_messages_));
        object("can_invite_users", td::JsonBool(administrator->can_invite_users_));
        object("can_restrict_members", td::JsonBool(administrator->can_restrict_members_));
        if (chat_type_ == Client::ChatType::Group || chat_type_ == Client::ChatType::Supergroup) {
          object("can_pin_messages", td::JsonBool(administrator->can_pin_messages_));
        }
        object("can_promote_members", td::JsonBool(administrator->can_promote_members_));
        object("can_manage_voice_chats", td::JsonBool(administrator->can_manage_voice_chats_));
        if (!administrator->custom_title_.empty()) {
          object("custom_title", administrator->custom_title_);
        }
        object("is_anonymous", td::JsonBool(administrator->is_anonymous_));
        break;
      }
      case td_api::chatMemberStatusMember::ID:
        break;
      case td_api::chatMemberStatusRestricted::ID:
        if (chat_type_ == Client::ChatType::Supergroup) {
          auto restricted = static_cast<const td_api::chatMemberStatusRestricted *>(member_->status_.get());
          object("until_date", restricted->restricted_until_date_);
          Client::json_store_permissions(object, restricted->permissions_.get());
          object("is_member", td::JsonBool(restricted->is_member_));
        }
        break;
      case td_api::chatMemberStatusLeft::ID:
        break;
      case td_api::chatMemberStatusBanned::ID: {
        auto banned = static_cast<const td_api::chatMemberStatusBanned *>(member_->status_.get());
        object("until_date", banned->banned_until_date_);
        break;
      }
      default:
        UNREACHABLE();
    }
  }

 private:
  const td_api::chatMember *member_;
  Client::ChatType chat_type_;
  const Client *client_;
};

class Client::JsonChatMembers : public Jsonable {
 public:
  JsonChatMembers(const td::vector<object_ptr<td_api::chatMember>> &members, Client::ChatType chat_type,
                  bool administrators_only, const Client *client)
      : members_(members), chat_type_(chat_type), administrators_only_(administrators_only), client_(client) {
  }
  void store(JsonValueScope *scope) const {
    auto array = scope->enter_array();
    for (auto &member : members_) {
      CHECK(member != nullptr);
      bool is_member_bot = member->bot_info_ != nullptr;
      if (!is_member_bot) {
        // bot info may be unknown
        auto user_info = client_->get_user_info(member->user_id_);
        if (user_info != nullptr && user_info->type == UserInfo::Type::Bot) {
          is_member_bot = true;
        }
      }
      /*
      if (is_member_bot && member->user_id_ != client_->my_id_) {
        continue;
      }
      */
      if (administrators_only_) {
        auto status = Client::get_chat_member_status(member->status_);
        if (status != "creator" && status != "administrator") {
          continue;
        }
      }
      array << JsonChatMember(member.get(), chat_type_, client_);
    }
  }

 private:
  const td::vector<object_ptr<td_api::chatMember>> &members_;
  Client::ChatType chat_type_;
  bool administrators_only_;
  const Client *client_;
};

class Client::JsonChatMemberUpdated : public Jsonable {
 public:
  JsonChatMemberUpdated(const td_api::updateChatMember *update, const Client *client)
      : update_(update), client_(client) {
  }
  void store(JsonValueScope *scope) const {
    auto object = scope->enter_object();
    object("chat", JsonChat(update_->chat_id_, false, client_));
    object("from", JsonUser(update_->actor_user_id_, client_));
    object("date", update_->date_);
    auto chat_type = client_->get_chat_type(update_->chat_id_);
    object("old_chat_member", JsonChatMember(update_->old_chat_member_.get(), chat_type, client_));
    object("new_chat_member", JsonChatMember(update_->new_chat_member_.get(), chat_type, client_));
    if (update_->invite_link_ != nullptr) {
      object("invite_link", JsonChatInviteLink(update_->invite_link_.get(), client_));
    }
  }

 private:
  const td_api::updateChatMember *update_;
  const Client *client_;
};

class Client::JsonGameHighScore : public Jsonable {
 public:
  JsonGameHighScore(const td_api::gameHighScore *score, const Client *client) : score_(score), client_(client) {
  }

  void store(JsonValueScope *scope) const {
    auto object = scope->enter_object();
    object("position", score_->position_);
    object("user", JsonUser(score_->user_id_, client_));
    object("score", score_->score_);
  }

 private:
  const td_api::gameHighScore *score_;
  const Client *client_;
};

class Client::JsonUpdateTypes : public Jsonable {
 public:
  explicit JsonUpdateTypes(td::uint32 update_types) : update_types_(update_types) {
  }
  void store(JsonValueScope *scope) const {
    auto array = scope->enter_array();
    for (int32 i = 0; i < static_cast<int32>(UpdateType::Size); i++) {
      if (((update_types_ >> i) & 1) != 0) {
        auto update_type = static_cast<UpdateType>(i);
        if (update_type != UpdateType::CustomEvent && update_type != UpdateType::CustomQuery) {
          array << get_update_type_name(update_type);
        }
      }
    }
  }

 private:
  td::uint32 update_types_;
};

class Client::JsonWebhookInfo : public Jsonable {
 public:
  explicit JsonWebhookInfo(const Client *client) : client_(client) {
  }
  void store(JsonValueScope *scope) const {
    auto object = scope->enter_object();
    td::CSlice url = client_->webhook_url_;
    if (td::check_utf8(url)) {
      object("url", url);
    } else {
      object("url", td::JsonRawString(url));
    }
    object("has_custom_certificate", td::JsonBool(client_->has_webhook_certificate_));
    object("pending_update_count", td::narrow_cast<int32>(client_->get_pending_update_count()));
    if (client_->last_webhook_error_date_ > 0) {
      object("last_error_date", client_->last_webhook_error_date_);
      td::CSlice error_message = client_->last_webhook_error_.message();
      if (td::check_utf8(error_message)) {
        object("last_error_message", error_message);
      } else {
        object("last_error_message", td::JsonRawString(error_message));
      }
    }
    if (client_->webhook_max_connections_ > 0) {
      object("max_connections", client_->webhook_max_connections_);
    }
    if (!url.empty()) {
      object("ip_address", client_->webhook_ip_address_.empty() ? "<unknown>" : client_->webhook_ip_address_);
    }
    if (client_->allowed_update_types_ != DEFAULT_ALLOWED_UPDATE_TYPES) {
      object("allowed_updates", JsonUpdateTypes(client_->allowed_update_types_));
    }
  }

 private:
  const Client *client_;
};

class Client::JsonStickerSet : public Jsonable {
 public:
  JsonStickerSet(const td_api::stickerSet *sticker_set, const Client *client)
      : sticker_set_(sticker_set), client_(client) {
  }
  void store(JsonValueScope *scope) const {
    auto object = scope->enter_object();
    if (sticker_set_->id_ == Client::GREAT_MINDS_SET_ID) {
      object("name", GREAT_MINDS_SET_NAME);
    } else {
      object("name", sticker_set_->name_);
    }
    object("title", sticker_set_->title_);
    if (sticker_set_->thumbnail_ != nullptr) {
      client_->json_store_thumbnail(object, sticker_set_->thumbnail_.get());
    }
    object("is_animated", td::JsonBool(sticker_set_->is_animated_));
    object("contains_masks", td::JsonBool(sticker_set_->is_masks_));
    object("stickers", JsonStickers(sticker_set_->stickers_, client_));
  }

 private:
  const td_api::stickerSet *sticker_set_;
  const Client *client_;
};

// start custom Json objects impl

class Client::JsonAuthorizationState : public Jsonable {
 public:
  JsonAuthorizationState(const td_api::AuthorizationState *state, td::string token = "")
      : state_(state), token_(token) {
  }

  void store(JsonValueScope *scope) const {
    auto object = scope->enter_object();
    if (!token_.empty()) {
      object("token", token_);
    }
    if (state_ == nullptr) {
      object("authorization_state", "unknown");
      return;
    }
    switch (state_->get_id()) {
      case td_api::authorizationStateWaitCode::ID: {
        object("authorization_state", "wait_code");
        auto state_code = static_cast<const td_api::authorizationStateWaitCode *>(state_);
        if (state_code != nullptr && state_code->code_info_ != nullptr && state_code->code_info_->timeout_ != 0) {
          object("timeout", state_code->code_info_->timeout_);
        }
        break;
      }
      case td_api::authorizationStateWaitPassword::ID: {
        object("authorization_state", "wait_password");
        auto state_password = static_cast<const td_api::authorizationStateWaitPassword *>(state_);
        if (state_password != nullptr) {
          if (!state_password->password_hint_.empty()) {
            object("password_hint", state_password->password_hint_);
          }
          object("has_recovery_email_address", td::JsonBool(state_password->has_recovery_email_address_));
        }
        break;
      }
      case td_api::authorizationStateWaitRegistration::ID:
        object("authorization_state", "wait_registration");
        break;
      case td_api::authorizationStateReady::ID:
        object("authorization_state", "ready");
        break;

      default:
        object("authorization_state", "unknown");
        break;
    }
  }

 private:
  const td_api::AuthorizationState *state_;
  const td::string token_;
};

class Client::JsonCallbackQueryAnswer : public Jsonable {
 public:
  JsonCallbackQueryAnswer(const td_api::callbackQueryAnswer *answer) : answer_(answer) {
  }

  void store(JsonValueScope *scope) const {
    auto object = scope->enter_object();
    object("text", answer_->text_);
    object("show_alert", td::JsonBool(answer_->show_alert_));
    object("url", answer_->url_);
  }

 private:
  const td_api::callbackQueryAnswer *answer_;
};

class Client::JsonChats : public Jsonable {
 public:
  JsonChats(const object_ptr<td_api::chats> &chats, const Client *client) : chats_(chats), client_(client) {
  }
  void store(JsonValueScope *scope) const {
    auto array = scope->enter_array();
    for (auto &chat : chats_->chat_ids_) {
      array << JsonChat(chat, false, client_);
    }
  }

 private:
  const object_ptr<td_api::chats> &chats_;
  const Client *client_;
};

class Client::JsonChatsNearby : public Jsonable {
 public:
  JsonChatsNearby(const object_ptr<td_api::chatsNearby> &chats_nearby, const Client *client)
      : chats_nearby_(chats_nearby), client_(client) {
  }
  void store(JsonValueScope *scope) const {
    auto array = scope->enter_array();
    for (auto &chat : chats_nearby_->users_nearby_) {
      array << JsonChat(chat->chat_id_, false, client_, -1, chat->distance_);
    }
    for (auto &chat : chats_nearby_->supergroups_nearby_) {
      array << JsonChat(chat->chat_id_, false, client_, -1, chat->distance_);
    }
  }

 private:
  const object_ptr<td_api::chatsNearby> &chats_nearby_;
  const Client *client_;
};

class Client::JsonMessagesArray : public Jsonable {
 public:
  explicit JsonMessagesArray(object_ptr<td_api::messages> &messages, Client *client) : messages_(messages), client_(client) {
  }
  void store(JsonValueScope *scope) const {
    auto array = scope->enter_array();
    for (auto &message : messages_->messages_) {
      auto full_message_id = client_->add_message(std::move(message));
      const MessageInfo *m = client_->get_message(full_message_id.chat_id, full_message_id.message_id);
      array << JsonMessage(m, true, "search", client_);
    }
  }

 private:
  object_ptr<td_api::messages> &messages_;
  Client *client_;
};

//end custom Json objects impl

class Client::TdOnOkCallback : public TdQueryCallback {
 public:
  void on_result(object_ptr<td_api::Object> result) override {
    if (result->get_id() == td_api::error::ID) {
      auto error = move_object_as<td_api::error>(result);
      if (error->code_ != 401 && error->code_ != 406 && error->code_ != 500) {
        LOG(ERROR) << "Query has failed: " << td::oneline(to_string(error));
      }
    }
  }
};

class Client::TdOnAuthorizationCallback : public TdQueryCallback {
 public:
  explicit TdOnAuthorizationCallback(Client *client) : client_(client) {
  }

  void on_result(object_ptr<td_api::Object> result) override {
    bool was_ready = client_->authorization_state_->get_id() != td_api::authorizationStateWaitPhoneNumber::ID;
    if (result->get_id() == td_api::error::ID) {
      auto error = move_object_as<td_api::error>(result);
      if (error->code_ == 429 || error->code_ >= 500 || (error->code_ != 401 && was_ready)) {
        // try again
        return client_->on_update_authorization_state();
      }

      LOG(WARNING) << "Logging out due to " << td::oneline(to_string(error));
      client_->log_out(error->message_ == "API_ID_INVALID");
    } else if (was_ready) {
      client_->on_update_authorization_state();
    }
  }

 private:
  Client *client_;
};

class Client::TdOnAuthorizationQueryCallback : public TdQueryCallback {
 public:
  TdOnAuthorizationQueryCallback(Client *client, PromisedQueryPtr query, bool send_token = false)
      : client_(client), query_(std::move(query)), send_token_(send_token) {
  }

  void on_result(object_ptr<td_api::Object> result) override {
    bool was_ready = client_->authorization_state_->get_id() != td_api::authorizationStateWaitPhoneNumber::ID;
    bool can_retry = client_->authorization_state_->get_id() == td_api::authorizationStateWaitCode::ID ||
                     client_->authorization_state_->get_id() == td_api::authorizationStateWaitPassword::ID ||
                     client_->authorization_state_->get_id() == td_api::authorizationStateWaitRegistration::ID;
    if (result->get_id() == td_api::error::ID) {
      auto error = move_object_as<td_api::error>(result);
      if (error->code_ == 429 || error->code_ >= 500 || (error->code_ != 401 && was_ready && !client_->is_user_)) {
        // try again
        return client_->on_update_authorization_state();
      } else if (error->code_ == 400 && can_retry) {
        return fail_query_with_error(std::move(query_), std::move(error));
      }
      fail_query(401, "Unauthorized: Log in failed, logging out due to " + td::oneline(to_string(error)),
                 std::move(query_));
      LOG(WARNING) << "Logging out due to " << td::oneline(to_string(error));
      client_->log_out();
    } else {
      if (client_->authorization_state_->get_id() == td_api::authorizationStateWaitRegistration::ID &&
          !client_->parameters_->allow_users_registration_) {
        fail_query(401,
                   "Unauthorized: It is not allowed to register users with this api. You can enable it with the "
                   "command line option --allow-users-registration. Logging out",
                   std::move(query_));
        return client_->log_out();
      }
      if (send_token_) {
        answer_query(JsonAuthorizationState(client_->authorization_state_.get(), client_->bot_token_), std::move(query_));

      } else {
        answer_query(JsonAuthorizationState(client_->authorization_state_.get()), std::move(query_));
      }
    }
  }

 private:
  Client *client_;
  PromisedQueryPtr query_;
  bool send_token_;
};

class Client::TdOnInitCallback : public TdQueryCallback {
 public:
  explicit TdOnInitCallback(Client *client) : client_(client) {
  }

  void on_result(object_ptr<td_api::Object> result) override {
    if (result->get_id() == td_api::error::ID) {
      LOG(WARNING) << "Failed to initialize due to " << td::oneline(to_string(result));
      client_->close();
    }
  }

 private:
  Client *client_;
};

class Client::TdOnGetUserProfilePhotosCallback : public TdQueryCallback {
 public:
  TdOnGetUserProfilePhotosCallback(const Client *client, PromisedQueryPtr query)
      : client_(client), query_(std::move(query)) {
  }

  void on_result(object_ptr<td_api::Object> result) override {
    if (result->get_id() == td_api::error::ID) {
      return fail_query_with_error(std::move(query_), move_object_as<td_api::error>(result));
    }

    CHECK(result->get_id() == td_api::chatPhotos::ID);
    auto profile_photos = move_object_as<td_api::chatPhotos>(result);
    answer_query(JsonChatPhotos(profile_photos.get(), client_), std::move(query_));
  }

 private:
  const Client *client_;
  PromisedQueryPtr query_;
};

class Client::TdOnSendMessageCallback : public TdQueryCallback {
 public:
  TdOnSendMessageCallback(Client *client, PromisedQueryPtr query) : client_(client), query_(std::move(query)) {
  }

  void on_result(object_ptr<td_api::Object> result) override {
    if (result->get_id() == td_api::error::ID) {
      return fail_query_with_error(std::move(query_), move_object_as<td_api::error>(result));
    }

    CHECK(result->get_id() == td_api::message::ID);
    auto query_id = client_->get_send_message_query_id(std::move(query_), false);
    client_->on_sent_message(move_object_as<td_api::message>(result), query_id);
  }

 private:
  Client *client_;
  PromisedQueryPtr query_;
};

class Client::TdOnSendMessageAlbumCallback : public TdQueryCallback {
 public:
  TdOnSendMessageAlbumCallback(Client *client, PromisedQueryPtr query) : client_(client), query_(std::move(query)) {
  }

  void on_result(object_ptr<td_api::Object> result) override {
    if (result->get_id() == td_api::error::ID) {
      return fail_query_with_error(std::move(query_), move_object_as<td_api::error>(result));
    }

    CHECK(result->get_id() == td_api::messages::ID);
    auto messages = move_object_as<td_api::messages>(result);
    auto query_id = client_->get_send_message_query_id(std::move(query_), true);
    for (auto &message : messages->messages_) {
      client_->on_sent_message(std::move(message), query_id);
    }
  }

 private:
  Client *client_;
  PromisedQueryPtr query_;
};

class Client::TdOnDeleteFailedToSendMessageCallback : public TdQueryCallback {
 public:
  TdOnDeleteFailedToSendMessageCallback(Client *client, int64 chat_id, int64 message_id)
      : client_(client)
      , chat_id_(chat_id)
      , message_id_(message_id)
      , old_chat_description_(client->get_chat_description(chat_id)) {
  }

  void on_result(object_ptr<td_api::Object> result) override {
    if (result->get_id() == td_api::error::ID) {
      auto error = move_object_as<td_api::error>(result);
      if (error->code_ != 401) {
        LOG(ERROR) << "Can't delete failed to send message " << message_id_ << " because of "
                   << td::oneline(to_string(error)) << " in " << client_->get_chat_description(chat_id_)
                   << ". Old chat description: " << old_chat_description_;
      }
      return;
    }

    CHECK(result->get_id() == td_api::ok::ID);
    if (client_->get_message(chat_id_, message_id_) != nullptr) {
      LOG(ERROR) << "Have cache for message " << message_id_ << " in the chat " << chat_id_;
      client_->delete_message(chat_id_, message_id_, false);
    }
  }

 private:
  Client *client_;
  int64 chat_id_;
  int64 message_id_;
  td::string old_chat_description_;
};

class Client::TdOnEditMessageCallback : public TdQueryCallback {
 public:
  TdOnEditMessageCallback(const Client *client, PromisedQueryPtr query) : client_(client), query_(std::move(query)) {
  }

  void on_result(object_ptr<td_api::Object> result) override {
    if (result->get_id() == td_api::error::ID) {
      return fail_query_with_error(std::move(query_), move_object_as<td_api::error>(result));
    }

    CHECK(result->get_id() == td_api::message::ID);
    auto message = move_object_as<td_api::message>(result);
    int64 chat_id = message->chat_id_;
    int64 message_id = message->id_;

    auto message_info = client_->get_message(chat_id, message_id);
    if (message_info == nullptr) {
      return fail_query_with_error(std::move(query_), 400, "message not found");
    }
    message_info->is_content_changed = false;
    answer_query(JsonMessage(message_info, false, "edited message", client_), std::move(query_));
  }

 private:
  const Client *client_;
  PromisedQueryPtr query_;
};

class Client::TdOnEditInlineMessageCallback : public TdQueryCallback {
 public:
  explicit TdOnEditInlineMessageCallback(PromisedQueryPtr query) : query_(std::move(query)) {
  }

  void on_result(object_ptr<td_api::Object> result) override {
    if (result->get_id() == td_api::error::ID) {
      return fail_query_with_error(std::move(query_), move_object_as<td_api::error>(result));
    }

    CHECK(result->get_id() == td_api::ok::ID);
    answer_query(td::JsonTrue(), std::move(query_));
  }

 private:
  PromisedQueryPtr query_;
};

class Client::TdOnStopPollCallback : public TdQueryCallback {
 public:
  TdOnStopPollCallback(const Client *client, int64 chat_id, int64 message_id, PromisedQueryPtr query)
      : client_(client), chat_id_(chat_id), message_id_(message_id), query_(std::move(query)) {
  }

  void on_result(object_ptr<td_api::Object> result) override {
    if (result->get_id() == td_api::error::ID) {
      return fail_query_with_error(std::move(query_), move_object_as<td_api::error>(result));
    }

    CHECK(result->get_id() == td_api::ok::ID);
    auto message_info = client_->get_message(chat_id_, message_id_);
    if (message_info == nullptr) {
      return fail_query_with_error(std::move(query_), 400, "message not found");
    }
    if (message_info->content->get_id() != td_api::messagePoll::ID) {
      LOG(ERROR) << "Poll not found in " << message_id_ << " in " << chat_id_;
      return fail_query_with_error(std::move(query_), 400, "message poll not found");
    }
    auto message_poll = static_cast<const td_api::messagePoll *>(message_info->content.get());
    answer_query(JsonPoll(message_poll->poll_.get(), client_), std::move(query_));
  }

 private:
  const Client *client_;
  int64 chat_id_;
  int64 message_id_;
  PromisedQueryPtr query_;
};

class Client::TdOnOkQueryCallback : public TdQueryCallback {
 public:
  explicit TdOnOkQueryCallback(PromisedQueryPtr query) : query_(std::move(query)) {
    CHECK(query_ != nullptr);
  }

  void on_result(object_ptr<td_api::Object> result) override {
    if (result->get_id() == td_api::error::ID) {
      return fail_query_with_error(std::move(query_), move_object_as<td_api::error>(result));
    }

    CHECK(result->get_id() == td_api::ok::ID);
    answer_query(td::JsonTrue(), std::move(query_));
  }

 private:
  PromisedQueryPtr query_;
};

template <class OnSuccess>
class Client::TdOnCheckUserCallback : public TdQueryCallback {
 public:
  TdOnCheckUserCallback(const Client *client, PromisedQueryPtr query, OnSuccess on_success)
      : client_(client), query_(std::move(query)), on_success_(std::move(on_success)) {
  }

  void on_result(object_ptr<td_api::Object> result) override {
    if (result->get_id() == td_api::error::ID) {
      return fail_query_with_error(std::move(query_), move_object_as<td_api::error>(result), "user not found");
    }

    CHECK(result->get_id() == td_api::user::ID);
    auto user = move_object_as<td_api::user>(result);
    auto user_info = client_->get_user_info(user->id_);
    CHECK(user_info != nullptr);  // it must have already been got through updates

    return client_->check_user_read_access(user_info, std::move(query_), std::move(on_success_));
  }

 private:
  const Client *client_;
  PromisedQueryPtr query_;
  OnSuccess on_success_;
};

template <class OnSuccess>
class Client::TdOnCheckUserNoFailCallback : public TdQueryCallback {
 public:
  TdOnCheckUserNoFailCallback(PromisedQueryPtr query, OnSuccess on_success)
      : query_(std::move(query)), on_success_(std::move(on_success)) {
  }

  void on_result(object_ptr<td_api::Object> result) override {
    on_success_(std::move(query_));
  }

 private:
  PromisedQueryPtr query_;
  OnSuccess on_success_;
};

template <class OnSuccess>
class Client::TdOnCheckChatCallback : public TdQueryCallback {
 public:
  TdOnCheckChatCallback(const Client *client, bool only_supergroup, AccessRights access_rights, PromisedQueryPtr query,
                        OnSuccess on_success)
      : client_(client)
      , only_supergroup_(only_supergroup)
      , access_rights_(access_rights)
      , query_(std::move(query))
      , on_success_(std::move(on_success)) {
  }

  void on_result(object_ptr<td_api::Object> result) override {
    if (result->get_id() == td_api::error::ID) {
      return fail_query_with_error(std::move(query_), move_object_as<td_api::error>(result), "chat not found");
    }

    CHECK(result->get_id() == td_api::chat::ID);
    auto chat = move_object_as<td_api::chat>(result);
    auto chat_info = client_->get_chat(chat->id_);
    CHECK(chat_info != nullptr);  // it must have already been got through updates
    CHECK(chat_info->title == chat->title_);
    if (only_supergroup_ && chat_info->type != ChatInfo::Type::Supergroup) {
      return fail_query(400, "Bad Request: chat not found", std::move(query_));
    }

    return client_->check_chat_access(chat->id_, access_rights_, chat_info, std::move(query_), std::move(on_success_));
  }

 private:
  const Client *client_;
  bool only_supergroup_;
  AccessRights access_rights_;
  PromisedQueryPtr query_;
  OnSuccess on_success_;
};

template <class OnSuccess>
class Client::TdOnDisableInternetConnectionCallback : public TdQueryCallback {
 public:
  TdOnDisableInternetConnectionCallback(const Client *client, PromisedQueryPtr query, OnSuccess on_success)
      : client_(client), query_(std::move(query)), on_success_(std::move(on_success)) {
  }

  void on_result(object_ptr<td_api::Object> result) override {
    on_success_(std::move(query_));
  }

 private:
  const Client *client_;
  PromisedQueryPtr query_;
  OnSuccess on_success_;
};

template <class OnSuccess>
class Client::TdOnOptimizeMemoryCallback : public TdQueryCallback {
 public:
  TdOnOptimizeMemoryCallback(const Client *client, PromisedQueryPtr query, OnSuccess on_success)
      : client_(client), query_(std::move(query)), on_success_(std::move(on_success)) {
  }

  void on_result(object_ptr<td_api::Object> result) override {
    on_success_(std::move(query_));
  }

 private:
  const Client *client_;
  PromisedQueryPtr query_;
  OnSuccess on_success_;
};

template <class OnSuccess>
class Client::TdOnSearchStickerSetCallback : public TdQueryCallback {
 public:
  TdOnSearchStickerSetCallback(PromisedQueryPtr query, OnSuccess on_success)
      : query_(std::move(query)), on_success_(std::move(on_success)) {
  }

  void on_result(object_ptr<td_api::Object> result) override {
    if (result->get_id() == td_api::error::ID) {
      return fail_query_with_error(std::move(query_), move_object_as<td_api::error>(result), "sticker set not found");
    }

    CHECK(result->get_id() == td_api::stickerSet::ID);
    auto sticker_set = move_object_as<td_api::stickerSet>(result);
    on_success_(sticker_set->id_, std::move(query_));
  }

 private:
  PromisedQueryPtr query_;
  OnSuccess on_success_;
};

class Client::TdOnResolveBotUsernameCallback : public TdQueryCallback {
 public:
  TdOnResolveBotUsernameCallback(Client *client, td::string username)
      : client_(client), username_(std::move(username)) {
  }

  void on_result(object_ptr<td_api::Object> result) override {
    if (result->get_id() == td_api::error::ID) {
      return client_->on_resolve_bot_username(username_, 0);
    }

    CHECK(result->get_id() == td_api::chat::ID);
    auto chat = move_object_as<td_api::chat>(result);
    auto chat_info = client_->get_chat(chat->id_);
    CHECK(chat_info != nullptr);  // it must have already been got through updates
    if (chat_info->type != ChatInfo::Type::Private) {
      return client_->on_resolve_bot_username(username_, 0);
    }
    auto user_info = client_->get_user_info(chat_info->user_id);
    CHECK(user_info != nullptr);
    if (user_info->type != UserInfo::Type::Bot) {
      return client_->on_resolve_bot_username(username_, 0);
    }

    client_->on_resolve_bot_username(username_, chat_info->user_id);
  }

 private:
  Client *client_;
  td::string username_;
};

template <class OnSuccess>
class Client::TdOnCheckMessageCallback : public TdQueryCallback {
 public:
  TdOnCheckMessageCallback(Client *client, int64 chat_id, bool allow_empty, Slice message_type, PromisedQueryPtr query,
                           OnSuccess on_success)
      : client_(client)
      , chat_id_(chat_id)
      , allow_empty_(allow_empty)
      , message_type_(message_type)
      , query_(std::move(query))
      , on_success_(std::move(on_success)) {
  }

  void on_result(object_ptr<td_api::Object> result) override {
    if (result->get_id() == td_api::error::ID) {
      auto error = move_object_as<td_api::error>(result);
      if (error->code_ == 429) {
        LOG(WARNING) << "Failed to get " << message_type_;
      }
      if (allow_empty_) {
        return on_success_(chat_id_, 0, std::move(query_));
      }
      return fail_query_with_error(std::move(query_), std::move(error), PSLICE() << message_type_ << " not found");
    }

    CHECK(result->get_id() == td_api::message::ID);
    auto full_message_id = client_->add_message(move_object_as<td_api::message>(result));
    CHECK(full_message_id.chat_id == chat_id_);
    on_success_(full_message_id.chat_id, full_message_id.message_id, std::move(query_));
  }

 private:
  Client *client_;
  int64 chat_id_;
  bool allow_empty_;
  Slice message_type_;
  PromisedQueryPtr query_;
  OnSuccess on_success_;
};

template <class OnSuccess>
class Client::TdOnCheckRemoteFileIdCallback : public TdQueryCallback {
 public:
  TdOnCheckRemoteFileIdCallback(PromisedQueryPtr query, OnSuccess on_success)
      : query_(std::move(query)), on_success_(std::move(on_success)) {
  }

  void on_result(object_ptr<td_api::Object> result) override {
    if (result->get_id() == td_api::error::ID) {
      return fail_query_with_error(std::move(query_), move_object_as<td_api::error>(result), "invalid file_id");
    }

    CHECK(result->get_id() == td_api::file::ID);
    on_success_(move_object_as<td_api::file>(result), std::move(query_));
  }

 private:
  PromisedQueryPtr query_;
  OnSuccess on_success_;
};

template <class OnSuccess>
class Client::TdOnGetChatMemberCallback : public TdQueryCallback {
 public:
  TdOnGetChatMemberCallback(PromisedQueryPtr query, OnSuccess on_success)
      : query_(std::move(query)), on_success_(std::move(on_success)) {
  }

  void on_result(object_ptr<td_api::Object> result) override {
    if (result->get_id() == td_api::error::ID) {
      return fail_query_with_error(std::move(query_), move_object_as<td_api::error>(result), "user not found");
    }

    CHECK(result->get_id() == td_api::chatMember::ID);
    on_success_(move_object_as<td_api::chatMember>(result), std::move(query_));
  }

 private:
  PromisedQueryPtr query_;
  OnSuccess on_success_;
};

class Client::TdOnDownloadFileCallback : public TdQueryCallback {
 public:
  TdOnDownloadFileCallback(Client *client, int32 file_id) : client_(client), file_id_(file_id) {
  }

  void on_result(object_ptr<td_api::Object> result) override {
    if (result->get_id() == td_api::error::ID) {
      auto error = move_object_as<td_api::error>(result);
      return client_->on_file_download(file_id_, Status::Error(error->code_, error->message_));
    }
    CHECK(result->get_id() == td_api::file::ID);
    if (client_->is_file_being_downloaded(file_id_)) {  // if download is yet not finished
      client_->download_started_file_ids_.insert(file_id_);
    }
    client_->on_update_file(move_object_as<td_api::file>(result));
  }

 private:
  Client *client_;
  int32 file_id_;
};

class Client::TdOnCancelDownloadFileCallback : public TdQueryCallback {
 public:
  void on_result(object_ptr<td_api::Object> result) override {
    if (result->get_id() == td_api::error::ID) {
      LOG(ERROR) << "Failed to cancel download file";
      return;
    }
    CHECK(result->get_id() == td_api::ok::ID);
  }
};

class Client::TdOnGetReplyMessageCallback : public TdQueryCallback {
 public:
  TdOnGetReplyMessageCallback(Client *client, int64 chat_id) : client_(client), chat_id_(chat_id) {
  }

  void on_result(object_ptr<td_api::Object> result) override {
    if (result->get_id() == td_api::error::ID) {
      return client_->on_get_reply_message(chat_id_, nullptr);
    }

    CHECK(result->get_id() == td_api::message::ID);
    client_->on_get_reply_message(chat_id_, move_object_as<td_api::message>(result));
  }

 private:
  Client *client_;
  int64 chat_id_;
};

class Client::TdOnGetEditedMessageCallback : public TdQueryCallback {
 public:
  explicit TdOnGetEditedMessageCallback(Client *client) : client_(client) {
  }

  void on_result(object_ptr<td_api::Object> result) override {
    if (result->get_id() == td_api::error::ID) {
      auto error = move_object_as<td_api::error>(result);
      if (error->code_ == 429) {
        LOG(WARNING) << "Failed to get edited message";
      }
      return client_->on_get_edited_message(nullptr);
    }

    CHECK(result->get_id() == td_api::message::ID);
    client_->on_get_edited_message(move_object_as<td_api::message>(result));
  }

 private:
  Client *client_;
};

class Client::TdOnGetCallbackQueryMessageCallback : public TdQueryCallback {
 public:
  TdOnGetCallbackQueryMessageCallback(Client *client, int32 user_id, int state)
      : client_(client), user_id_(user_id), state_(state) {
  }

  void on_result(object_ptr<td_api::Object> result) override {
    if (result->get_id() == td_api::error::ID) {
      auto error = move_object_as<td_api::error>(result);
      if (error->code_ == 429) {
        LOG(WARNING) << "Failed to get callback query message";
      }
      return client_->on_get_callback_query_message(nullptr, user_id_, state_);
    }

    CHECK(result->get_id() == td_api::message::ID);
    client_->on_get_callback_query_message(move_object_as<td_api::message>(result), user_id_, state_);
  }

 private:
  Client *client_;
  int32 user_id_;
  int state_;
};

class Client::TdOnGetStickerSetCallback : public TdQueryCallback {
 public:
  TdOnGetStickerSetCallback(Client *client, int64 set_id, int32 new_callback_query_user_id, int64 new_message_chat_id)
      : client_(client)
      , set_id_(set_id)
      , new_callback_query_user_id_(new_callback_query_user_id)
      , new_message_chat_id_(new_message_chat_id) {
  }

  void on_result(object_ptr<td_api::Object> result) override {
    if (result->get_id() == td_api::error::ID) {
      auto error = move_object_as<td_api::error>(result);
      if (error->message_ != "STICKERSET_INVALID" && error->code_ != 401 && error->code_ != 500) {
        LOG(ERROR) << "Failed to get sticker set " << set_id_ << " from callback query by user "
                   << new_callback_query_user_id_ << "/new message in chat " << new_message_chat_id_ << ": "
                   << td::oneline(to_string(error));
      }
      return client_->on_get_sticker_set(set_id_, new_callback_query_user_id_, new_message_chat_id_, nullptr);
    }

    CHECK(result->get_id() == td_api::stickerSet::ID);
    client_->on_get_sticker_set(set_id_, new_callback_query_user_id_, new_message_chat_id_,
                                move_object_as<td_api::stickerSet>(result));
  }

 private:
  Client *client_;
  int64 set_id_;
  int32 new_callback_query_user_id_;
  int64 new_message_chat_id_;
};

class Client::TdOnGetChatStickerSetCallback : public TdQueryCallback {
 public:
  TdOnGetChatStickerSetCallback(Client *client, int64 chat_id, int64 pinned_message_id, PromisedQueryPtr query)
      : client_(client), chat_id_(chat_id), pinned_message_id_(pinned_message_id), query_(std::move(query)) {
  }

  void on_result(object_ptr<td_api::Object> result) override {
    if (result->get_id() == td_api::error::ID) {
      auto chat_info = client_->get_chat(chat_id_);
      CHECK(chat_info != nullptr);
      CHECK(chat_info->type == ChatInfo::Type::Supergroup);
      client_->set_supergroup_sticker_set_id(chat_info->supergroup_id, 0);
    } else {
      CHECK(result->get_id() == td_api::stickerSet::ID);
      auto sticker_set = move_object_as<td_api::stickerSet>(result);
      client_->on_get_sticker_set_name(sticker_set->id_, sticker_set->name_);
    }

    answer_query(JsonChat(chat_id_, true, client_, pinned_message_id_), std::move(query_));
  }

 private:
  Client *client_;
  int64 chat_id_;
  int64 pinned_message_id_;
  PromisedQueryPtr query_;
};

class Client::TdOnGetChatPinnedMessageCallback : public TdQueryCallback {
 public:
  TdOnGetChatPinnedMessageCallback(Client *client, int64 chat_id, PromisedQueryPtr query)
      : client_(client), chat_id_(chat_id), query_(std::move(query)) {
  }

  void on_result(object_ptr<td_api::Object> result) override {
    int64 pinned_message_id = 0;
    if (result->get_id() == td_api::error::ID) {
      auto error = move_object_as<td_api::error>(result);
      if (error->code_ == 429) {
        return fail_query_with_error(std::move(query_), std::move(error));
      } else if (error->code_ != 404 && error->message_ != "CHANNEL_PRIVATE") {
        LOG(ERROR) << "Failed to get chat pinned message: " << to_string(error);
      }
    } else {
      CHECK(result->get_id() == td_api::message::ID);
      auto full_message_id = client_->add_message(move_object_as<td_api::message>(result));
      pinned_message_id = full_message_id.message_id;
      CHECK(full_message_id.chat_id == chat_id_);
      CHECK(pinned_message_id > 0);
    }

    auto chat_info = client_->get_chat(chat_id_);
    CHECK(chat_info != nullptr);
    if (chat_info->type == ChatInfo::Type::Supergroup) {
      auto supergroup_info = client_->get_supergroup_info(chat_info->supergroup_id);
      CHECK(supergroup_info != nullptr);

      auto sticker_set_id = supergroup_info->sticker_set_id;
      if (sticker_set_id != 0 && client_->get_sticker_set_name(sticker_set_id).empty()) {
        return client_->send_request(
            make_object<td_api::getStickerSet>(sticker_set_id),
            std::make_unique<TdOnGetChatStickerSetCallback>(client_, chat_id_, pinned_message_id, std::move(query_)));
      }
    }

    answer_query(JsonChat(chat_id_, true, client_, pinned_message_id), std::move(query_));
  }

 private:
  Client *client_;
  int64 chat_id_;
  PromisedQueryPtr query_;
};

class Client::TdOnGetChatPinnedMessageToUnpinCallback : public TdQueryCallback {
 public:
  TdOnGetChatPinnedMessageToUnpinCallback(Client *client, int64 chat_id, PromisedQueryPtr query)
      : client_(client), chat_id_(chat_id), query_(std::move(query)) {
  }

  void on_result(object_ptr<td_api::Object> result) override {
    int64 pinned_message_id = 0;
    if (result->get_id() == td_api::error::ID) {
      auto error = move_object_as<td_api::error>(result);
      if (error->code_ == 429) {
        return fail_query_with_error(std::move(query_), std::move(error));
      } else {
        return fail_query_with_error(std::move(query_), make_object<td_api::error>(400, "Message to unpin not found"));
      }
    }

    CHECK(result->get_id() == td_api::message::ID);
    auto full_message_id = client_->add_message(move_object_as<td_api::message>(result));
    pinned_message_id = full_message_id.message_id;
    CHECK(full_message_id.chat_id == chat_id_);
    CHECK(pinned_message_id > 0);

    client_->send_request(make_object<td_api::unpinChatMessage>(chat_id_, pinned_message_id),
                          std::make_unique<TdOnOkQueryCallback>(std::move(query_)));
  }

 private:
  Client *client_;
  int64 chat_id_;
  PromisedQueryPtr query_;
};

class Client::TdOnGetMyCommandsCallback : public TdQueryCallback {
 public:
  explicit TdOnGetMyCommandsCallback(PromisedQueryPtr query) : query_(std::move(query)) {
  }

  void on_result(object_ptr<td_api::Object> result) override {
    if (result->get_id() == td_api::error::ID) {
      return fail_query_with_error(std::move(query_), move_object_as<td_api::error>(result));
    }

    CHECK(result->get_id() == td_api::userFullInfo::ID);
    auto user_full_info = move_object_as<td_api::userFullInfo>(result);
    td::vector<object_ptr<td_api::botCommand>> commands;
    if (user_full_info->bot_info_ != nullptr) {
      commands = std::move(user_full_info->bot_info_->commands_);
    }
    answer_query(td::json_array(commands, [](auto &command) { return JsonBotCommand(command.get()); }),
                 std::move(query_));
  }

 private:
  PromisedQueryPtr query_;
};

class Client::TdOnGetChatFullInfoCallback : public TdQueryCallback {
 public:
  TdOnGetChatFullInfoCallback(Client *client, int64 chat_id, PromisedQueryPtr query)
      : client_(client), chat_id_(chat_id), query_(std::move(query)) {
  }

  void on_result(object_ptr<td_api::Object> result) override {
    if (result->get_id() == td_api::error::ID) {
      return fail_query_with_error(std::move(query_), move_object_as<td_api::error>(result));
    }

    // we don't need the result, everything is already received through updates

    client_->send_request(make_object<td_api::getChatPinnedMessage>(chat_id_),
                          std::make_unique<TdOnGetChatPinnedMessageCallback>(client_, chat_id_, std::move(query_)));
  }

 private:
  Client *client_;
  int64 chat_id_;
  PromisedQueryPtr query_;
};

class Client::TdOnGetGroupMembersCallback : public TdQueryCallback {
 public:
  TdOnGetGroupMembersCallback(const Client *client, bool administrators_only, PromisedQueryPtr query)
      : client_(client), administrators_only_(administrators_only), query_(std::move(query)) {
  }

  void on_result(object_ptr<td_api::Object> result) override {
    if (result->get_id() == td_api::error::ID) {
      return fail_query_with_error(std::move(query_), move_object_as<td_api::error>(result));
    }

    CHECK(result->get_id() == td_api::basicGroupFullInfo::ID);
    auto group_full_info = move_object_as<td_api::basicGroupFullInfo>(result);
    answer_query(JsonChatMembers(group_full_info->members_, Client::ChatType::Group, administrators_only_, client_),
                 std::move(query_));
  }

 private:
  const Client *client_;
  bool administrators_only_;
  PromisedQueryPtr query_;
};

class Client::TdOnGetSupergroupMembersCallback : public TdQueryCallback {
 public:
  TdOnGetSupergroupMembersCallback(const Client *client, Client::ChatType chat_type, PromisedQueryPtr query)
      : client_(client), chat_type_(chat_type), query_(std::move(query)) {
  }

  void on_result(object_ptr<td_api::Object> result) override {
    if (result->get_id() == td_api::error::ID) {
      return fail_query_with_error(std::move(query_), move_object_as<td_api::error>(result));
    }

    CHECK(result->get_id() == td_api::chatMembers::ID);
    auto chat_members = move_object_as<td_api::chatMembers>(result);
    answer_query(JsonChatMembers(chat_members->members_, chat_type_, false, client_), std::move(query_));
  }

 private:
  const Client *client_;
  Client::ChatType chat_type_;
  PromisedQueryPtr query_;
};

class Client::TdOnGetSupergroupMembersCountCallback : public TdQueryCallback {
 public:
  explicit TdOnGetSupergroupMembersCountCallback(PromisedQueryPtr query) : query_(std::move(query)) {
  }

  void on_result(object_ptr<td_api::Object> result) override {
    if (result->get_id() == td_api::error::ID) {
      return fail_query_with_error(std::move(query_), move_object_as<td_api::error>(result));
    }

    CHECK(result->get_id() == td_api::supergroupFullInfo::ID);
    auto supergroup_full_info = move_object_as<td_api::supergroupFullInfo>(result);
    if (supergroup_full_info->member_count_ == 0) {
      return fail_query(400, "Bad Request: need administrator rights", std::move(query_));
    }
    return answer_query(td::VirtuallyJsonableInt(supergroup_full_info->member_count_), std::move(query_));
  }

 private:
  PromisedQueryPtr query_;
};

class Client::TdOnReplacePrimaryChatInviteLinkCallback : public TdQueryCallback {
 public:
  explicit TdOnReplacePrimaryChatInviteLinkCallback(PromisedQueryPtr query) : query_(std::move(query)) {
  }

  void on_result(object_ptr<td_api::Object> result) override {
    if (result->get_id() == td_api::error::ID) {
      return fail_query_with_error(std::move(query_), move_object_as<td_api::error>(result));
    }

    CHECK(result->get_id() == td_api::chatInviteLink::ID);
    auto invite_link = move_object_as<td_api::chatInviteLink>(result);
    return answer_query(td::VirtuallyJsonableString(invite_link->invite_link_), std::move(query_));
  }

 private:
  PromisedQueryPtr query_;
};

class Client::TdOnGetChatInviteLinkCallback : public TdQueryCallback {
 public:
  TdOnGetChatInviteLinkCallback(const Client *client, PromisedQueryPtr query)
      : client_(client), query_(std::move(query)) {
  }

  void on_result(object_ptr<td_api::Object> result) override {
    if (result->get_id() == td_api::error::ID) {
      return fail_query_with_error(std::move(query_), move_object_as<td_api::error>(result));
    }

    if (result->get_id() == td_api::chatInviteLink::ID) {
      auto invite_link = move_object_as<td_api::chatInviteLink>(result);
      return answer_query(JsonChatInviteLink(invite_link.get(), client_), std::move(query_));
    } else {
      CHECK(result->get_id() == td_api::chatInviteLinks::ID);
      auto invite_links = move_object_as<td_api::chatInviteLinks>(result);
      CHECK(!invite_links->invite_links_.empty());
      return answer_query(JsonChatInviteLink(invite_links->invite_links_[0].get(), client_), std::move(query_));
    }
  }

 private:
  const Client *client_;
  PromisedQueryPtr query_;
};

class Client::TdOnGetGameHighScoresCallback : public TdQueryCallback {
 public:
  TdOnGetGameHighScoresCallback(const Client *client, PromisedQueryPtr query)
      : client_(client), query_(std::move(query)) {
  }

  void on_result(object_ptr<td_api::Object> result) override {
    if (result->get_id() == td_api::error::ID) {
      return fail_query_with_error(std::move(query_), move_object_as<td_api::error>(result));
    }

    CHECK(result->get_id() == td_api::gameHighScores::ID);
    auto game_high_scores = move_object_as<td_api::gameHighScores>(result);
    answer_query(td::json_array(game_high_scores->scores_,
                                [client = client_](auto &score) { return JsonGameHighScore(score.get(), client); }),
                 std::move(query_));
  }

 private:
  const Client *client_;
  PromisedQueryPtr query_;
};

class Client::TdOnReturnFileCallback : public TdQueryCallback {
 public:
  TdOnReturnFileCallback(const Client *client, PromisedQueryPtr query) : client_(client), query_(std::move(query)) {
  }

  void on_result(object_ptr<td_api::Object> result) override {
    if (result->get_id() == td_api::error::ID) {
      return fail_query_with_error(std::move(query_), move_object_as<td_api::error>(result));
    }

    CHECK(result->get_id() == td_api::file::ID);
    auto file = move_object_as<td_api::file>(result);
    answer_query(JsonFile(file.get(), client_), std::move(query_));
  }

 private:
  const Client *client_;
  PromisedQueryPtr query_;
};

class Client::TdOnReturnStickerSetCallback : public TdQueryCallback {
 public:
  TdOnReturnStickerSetCallback(Client *client, bool return_sticker_set, PromisedQueryPtr query)
      : client_(client), return_sticker_set_(return_sticker_set), query_(std::move(query)) {
  }

  void on_result(object_ptr<td_api::Object> result) override {
    if (result->get_id() == td_api::error::ID) {
      return fail_query_with_error(std::move(query_), move_object_as<td_api::error>(result));
    }

    CHECK(result->get_id() == td_api::stickerSet::ID);
    auto sticker_set = move_object_as<td_api::stickerSet>(result);
    client_->on_get_sticker_set_name(sticker_set->id_, sticker_set->name_);
    if (return_sticker_set_) {
      answer_query(JsonStickerSet(sticker_set.get(), client_), std::move(query_));
    } else {
      answer_query(td::JsonTrue(), std::move(query_));
    }
  }

 private:
  Client *client_;
  bool return_sticker_set_;
  PromisedQueryPtr query_;
};

class Client::TdOnSendCustomRequestCallback : public TdQueryCallback {
 public:
  explicit TdOnSendCustomRequestCallback(PromisedQueryPtr query) : query_(std::move(query)) {
  }

  void on_result(object_ptr<td_api::Object> result) override {
    if (result->get_id() == td_api::error::ID) {
      return fail_query_with_error(std::move(query_), move_object_as<td_api::error>(result));
    }

    CHECK(result->get_id() == td_api::customRequestResult::ID);
    auto res = move_object_as<td_api::customRequestResult>(result);
    answer_query(JsonCustomJson(res->result_), std::move(query_));
  }

 private:
  PromisedQueryPtr query_;
};

//start custom callbacks impl

class Client::TdOnPingCallback : public TdQueryCallback {
 public:
  explicit TdOnPingCallback(PromisedQueryPtr query) : query_(std::move(query)) {
  }

  void on_result(object_ptr<td_api::Object> result) override {
    if (result->get_id() == td_api::error::ID) {
      return fail_query_with_error(std::move(query_), move_object_as<td_api::error>(result), "Server not available");
    }
    CHECK(result->get_id() == td_api::seconds::ID);

    auto seconds_ = move_object_as<td_api::seconds>(result);
    answer_query(seconds_->seconds_, std::move(query_));
  }

 private:
  PromisedQueryPtr query_;
};

class Client::TdOnGetMemoryStatisticsCallback : public TdQueryCallback {
 public:
  explicit TdOnGetMemoryStatisticsCallback(PromisedQueryPtr query)
      : query_(std::move(query)) {
  }

  void on_result(object_ptr<td_api::Object> result) override {
    if (result->get_id() == td_api::error::ID) {
      return fail_query_with_error(std::move(query_), move_object_as<td_api::error>(result));
    }

    auto res = move_object_as<td_api::memoryStatistics>(result);

    answer_query(td::JsonRaw(res->statistics_), std::move(query_));
  }

 private:
  PromisedQueryPtr query_;
};

class Client::TdOnGetChatsCallback : public TdQueryCallback {
 public:
  explicit TdOnGetChatsCallback(Client *client, PromisedQueryPtr query) : client_(client), query_(std::move(query)) {
  }

  void on_result(object_ptr<td_api::Object> result) override {
    if (result->get_id() == td_api::error::ID) {
      return fail_query_with_error(std::move(query_), move_object_as<td_api::error>(result));
    }
    CHECK(result->get_id() == td_api::chats::ID);

    auto chats = move_object_as<td_api::chats>(result);
    answer_query(JsonChats(chats, client_), std::move(query_));
  }

 private:
  const Client *client_;
  PromisedQueryPtr query_;
};

class Client::TdOnGetChatsNearbyCallback : public TdQueryCallback {
 public:
  explicit TdOnGetChatsNearbyCallback(Client *client, PromisedQueryPtr query)
      : client_(client), query_(std::move(query)) {
  }

  void on_result(object_ptr<td_api::Object> result) override {
    if (result->get_id() == td_api::error::ID) {
      return fail_query_with_error(std::move(query_), move_object_as<td_api::error>(result));
    }
    CHECK(result->get_id() == td_api::chatsNearby::ID);

    auto chats_nearby = move_object_as<td_api::chatsNearby>(result);
    answer_query(JsonChatsNearby(chats_nearby, client_), std::move(query_));
  }

 private:
  const Client *client_;
  PromisedQueryPtr query_;
};

class Client::TdOnJoinChatCallback : public TdQueryCallback {
 public:
  explicit TdOnJoinChatCallback(Client *client, PromisedQueryPtr query, int64 chat_id)
      : client_(client), query_(std::move(query)), chat_id_(chat_id) {
  }

  void on_result(object_ptr<td_api::Object> result) override {
    if (result->get_id() == td_api::error::ID) {
      return fail_query_with_error(std::move(query_), move_object_as<td_api::error>(result));
    }
    CHECK(result->get_id() == td_api::ok::ID);

    answer_query(JsonChat(chat_id_, false, client_), std::move(query_));
  }

 private:
  const Client *client_;
  PromisedQueryPtr query_;
  int64 chat_id_;
};

class Client::TdOnReturnChatCallback : public TdQueryCallback {
 public:
  explicit TdOnReturnChatCallback(Client *client, PromisedQueryPtr query)
      : client_(client), query_(std::move(query)) {
  }

  void on_result(object_ptr<td_api::Object> result) override {
    if (result->get_id() == td_api::error::ID) {
      return fail_query_with_error(std::move(query_), move_object_as<td_api::error>(result));
    }
    CHECK(result->get_id() == td_api::chat::ID);

    auto chat = move_object_as<td_api::chat>(result);
    answer_query(JsonChat(chat->id_, false, client_), std::move(query_));
  }

 private:
  const Client *client_;
  PromisedQueryPtr query_;
};

class Client::TdOnReturnMessagesCallback : public TdQueryCallback {
 public:
  explicit TdOnReturnMessagesCallback(Client *client, PromisedQueryPtr query)
      : client_(client), query_(std::move(query)) {
  }

  void on_result(object_ptr<td_api::Object> result) override {
    if (result->get_id() == td_api::error::ID) {
      return fail_query_with_error(std::move(query_), move_object_as<td_api::error>(result));
    }
    CHECK(result->get_id() == td_api::messages::ID);

    auto messages = move_object_as<td_api::messages>(result);
    answer_query(JsonMessagesArray(messages, client_), std::move(query_));
  }

 private:
  Client *client_;
  PromisedQueryPtr query_;
};

class Client::TdOnGetCallbackQueryAnswerCallback : public TdQueryCallback {
 public:
  explicit TdOnGetCallbackQueryAnswerCallback(PromisedQueryPtr query)
      : query_(std::move(query)) {
  }

  void on_result(object_ptr<td_api::Object> result) override {
    if (result->get_id() == td_api::error::ID) {
      return fail_query_with_error(std::move(query_), move_object_as<td_api::error>(result));
    }
    CHECK(result->get_id() == td_api::callbackQueryAnswer::ID);

    auto answer = move_object_as<td_api::callbackQueryAnswer>(result);
    answer_query(JsonCallbackQueryAnswer(answer.get()), std::move(query_));
  }

  PromisedQueryPtr query_;
};

//end custom callbacks impl

void Client::close() {
  need_close_ = true;
  if (td_client_.empty()) {
    set_timeout_in(0);
  } else if (!closing_) {
    do_send_request(make_object<td_api::close>(), std::make_unique<TdOnOkCallback>());
  }
}

void Client::log_out(bool is_api_id_invalid) {
  is_api_id_invalid_ |= is_api_id_invalid;
  if (!td_client_.empty() && !logging_out_ && !closing_) {
    do_send_request(make_object<td_api::logOut>(), std::make_unique<TdOnOkCallback>());
  }
}

std::size_t Client::get_pending_update_count() const {
  return parameters_->shared_data_->tqueue_->get_size(tqueue_id_);
}

ServerBotInfo Client::get_bot_info() const {
  ServerBotInfo res;
  if (is_user_) {
    res.id_ = td::to_string(my_id_);
  } else {
    res.id_ = bot_token_id_;
  }
  res.token_ = bot_token_;
  auto user_info = get_user_info(my_id_);
  if (user_info != nullptr) {
    res.username_ = user_info->username;
  } else if (!was_authorized_) {
    res.username_ = "<unauthorized>";
  } else {
    res.username_ = "<unknown>";
  }
  res.webhook_ = webhook_url_;
  res.has_webhook_certificate_ = has_webhook_certificate_;
  auto &tqueue = parameters_->shared_data_->tqueue_;
  res.head_update_id_ = tqueue->get_head(tqueue_id_).value();
  res.tail_update_id_ = tqueue->get_tail(tqueue_id_).value();
  res.webhook_max_connections_ = webhook_max_connections_;
  res.pending_update_count_ = tqueue->get_size(tqueue_id_);
  res.start_time_ = start_time_;
  return res;
}

void Client::start_up() {
  start_time_ = td::Time::now();
  next_bot_updates_warning_time_ = start_time_ + 600;
  schedule_next_delete_messages_lru();
  webhook_set_time_ = start_time_;
  next_allowed_set_webhook_time_ = start_time_;
  next_set_webhook_logging_time_ = start_time_;
  next_webhook_is_not_modified_warning_time_ = start_time_;
  previous_get_updates_start_time_ = start_time_ - 100;
  next_get_updates_conflict_time_ = start_time_ - 100;

  sticker_set_names_[GREAT_MINDS_SET_ID] = GREAT_MINDS_SET_NAME.str();

  auto colon_pos = bot_token_.find_first_of(':');
  if (colon_pos == td::string::npos) {
    LOG(WARNING) << "Wrong bot token " << bot_token_;
    logging_out_ = true;
    return finish_closing();
  }
  bot_token_id_ = bot_token_.substr(0, colon_pos);

  auto base64_bot_token = bot_token_.substr(colon_pos + 1);
  if (td::base64url_decode(base64_bot_token).is_error() || base64_bot_token.size() < 24) {
    LOG(WARNING) << "Wrong bot token " << bot_token_;
    logging_out_ = true;
    return finish_closing();
  }

  bot_token_with_dc_ = bot_token_ + (is_test_dc_ ? ":T" : "");

  auto context = std::make_shared<td::ActorContext>();
  set_context(context);
  set_tag(bot_token_id_);

  auto r_absolute_dir = td::realpath(td::string(".") + TD_DIR_SLASH, true);
  CHECK(r_absolute_dir.is_ok());
  absolute_dir_ = r_absolute_dir.move_as_ok();
  auto suff = bot_token_with_dc_ + TD_DIR_SLASH;
#if TD_PORT_WINDOWS
  for (auto &c : suff) {
    if (c == ':') {
      c = '~';
    }
  }
#endif
  dir_ = td::string(".") + TD_DIR_SLASH + suff;
  if (absolute_dir_.back() != TD_DIR_SLASH) {
    absolute_dir_ += TD_DIR_SLASH;
  }
  absolute_dir_ += suff;

  class TdCallback : public td::TdCallback {
   public:
    explicit TdCallback(td::ActorId<Client> client) : client_(std::move(client)) {
    }
    void on_result(td::uint64 id, object_ptr<td_api::Object> result) override {
      send_closure_later(client_, &Client::on_result, id, std::move(result));
    }
    void on_error(td::uint64 id, object_ptr<td_api::error> result) override {
      send_closure_later(client_, &Client::on_result, id, std::move(result));
    }

   private:
    td::ActorId<Client> client_;
  };
  td::ClientActor::Options options;
  options.net_query_stats = parameters_->net_query_stats_;
  td_client_ = td::create_actor<td::ClientActor>("TdClientActor", td::make_unique<TdCallback>(actor_id(this)),
                                                 std::move(options));
}

void Client::send(PromisedQueryPtr query) {
  if (!query->is_internal()) {
    send_closure(
        stat_actor_, &BotStatActor::add_event<ServerBotStat::Request>,
        ServerBotStat::Request{query->query_size(), query->file_count(), query->files_size(), query->files_max_size()},
        td::Time::now());
  }
  cmd_queue_.emplace(std::move(query));
  loop();
}

void Client::raw_event(const td::Event::Raw &event) {
  long_poll_wakeup(true);
}

void Client::loop() {
  if (logging_out_ || closing_ || was_authorized_ || waiting_for_auth_input_) {
    while (!cmd_queue_.empty()) {
      auto query = std::move(cmd_queue_.front());
      cmd_queue_.pop();
      on_cmd(std::move(query));
    }
  }
}

void Client::on_get_reply_message(int64 chat_id, object_ptr<td_api::message> reply_to_message) {
  auto &queue = new_message_queues_[chat_id];
  CHECK(queue.has_active_request_);
  queue.has_active_request_ = false;

  CHECK(!queue.queue_.empty());
  object_ptr<td_api::message> &message = queue.queue_.front().message;
  CHECK(chat_id == message->chat_id_);
  int64 &reply_to_message_id = get_reply_to_message_id(message);
  CHECK(reply_to_message_id > 0);
  if (reply_to_message == nullptr) {
    LOG(INFO) << "Can't find message " << reply_to_message_id << " in chat " << chat_id
              << ". It is already deleted or inaccessible because of the chosen privacy mode";
    reply_to_message_id = 0;
  } else {
    CHECK(chat_id == reply_to_message->chat_id_);
    CHECK(reply_to_message_id == reply_to_message->id_);
    LOG(INFO) << "Receive reply to message " << reply_to_message_id << " in chat " << chat_id;
    add_message(std::move(reply_to_message));
  }

  process_new_message_queue(chat_id);
}

void Client::on_get_edited_message(object_ptr<td_api::message> edited_message) {
  if (edited_message == nullptr) {
    LOG(INFO) << "Can't find just edited message. It is already deleted or inaccessible because of chosen privacy mode";
  } else {
    add_new_message(std::move(edited_message), true);
  }
}

void Client::on_get_callback_query_message(object_ptr<td_api::message> message, int32 user_id, int state) {
  CHECK(user_id != 0);
  auto &queue = new_callback_query_queues_[user_id];
  CHECK(queue.has_active_request_);
  queue.has_active_request_ = false;

  CHECK(!queue.queue_.empty());
  int64 chat_id = queue.queue_.front()->chat_id_;
  int64 message_id = queue.queue_.front()->message_id_;
  if (message == nullptr) {
    if (state == 0) {
      LOG(INFO) << "Can't find callback query message " << message_id << " in chat " << chat_id
                << ". It may be already deleted";
    } else {
      CHECK(state == 1);
      auto message_info = get_message_editable(chat_id, message_id);
      if (message_info == nullptr) {
        LOG(INFO) << "Can't find callback query message " << message_id << " in chat " << chat_id
                  << ". It may be already deleted, while searcing for its reply to message";
        process_new_callback_query_queue(user_id, state);
        return;
      }
      LOG(INFO) << "Can't find callback query reply to message " << message_info->reply_to_message_id << " in chat "
                << chat_id << ". It may be already deleted";
      message_info->is_reply_to_message_deleted = true;
    }
  } else {
    LOG(INFO) << "Receive callback query " << (state == 1 ? "reply to " : "") << "message " << message_id << " in chat "
              << chat_id;
    add_message(std::move(message));
  }
  process_new_callback_query_queue(user_id, state + 1);
}

void Client::on_get_sticker_set(int64 set_id, int32 new_callback_query_user_id, int64 new_message_chat_id,
                                object_ptr<td_api::stickerSet> sticker_set) {
  if (new_callback_query_user_id != 0) {
    auto &queue = new_callback_query_queues_[new_callback_query_user_id];
    CHECK(queue.has_active_request_);
    queue.has_active_request_ = false;

    CHECK(!queue.queue_.empty());
  }
  if (new_message_chat_id != 0) {
    auto &queue = new_message_queues_[new_message_chat_id];
    CHECK(queue.has_active_request_);
    queue.has_active_request_ = false;

    CHECK(!queue.queue_.empty());
  }

  CHECK(set_id != 0);
  if (set_id != GREAT_MINDS_SET_ID) {
    td::string &set_name = sticker_set_names_[set_id];
    if (sticker_set != nullptr) {
      set_name = std::move(sticker_set->name_);
    }
  }

  if (new_callback_query_user_id != 0) {
    process_new_callback_query_queue(new_callback_query_user_id, 2);
  }
  if (new_message_chat_id != 0) {
    process_new_message_queue(new_message_chat_id);
  }
}

void Client::on_get_sticker_set_name(int64 set_id, const td::string &name) {
  CHECK(set_id != 0);
  if (set_id != GREAT_MINDS_SET_ID) {
    sticker_set_names_[set_id] = name;
  }
}

template <class OnSuccess>
void Client::check_user_read_access(const UserInfo *user_info, PromisedQueryPtr query, OnSuccess on_success) {
  CHECK(user_info != nullptr);
  if (!user_info->have_access) {
    return fail_query(400, "Bad Request: have no access to the user", std::move(query));
  }
  on_success(std::move(query));
}

template <class OnSuccess>
void Client::check_user(int32 user_id, PromisedQueryPtr query, OnSuccess on_success) {
  const UserInfo *user_info = get_user_info(user_id);
  if (user_info != nullptr) {
    return check_user_read_access(user_info, std::move(query), std::move(on_success));
  }
  send_request(make_object<td_api::getUser>(user_id),
               std::make_unique<TdOnCheckUserCallback<OnSuccess>>(this, std::move(query), std::move(on_success)));
}

template <class OnSuccess>
void Client::check_user_no_fail(int32 user_id, PromisedQueryPtr query, OnSuccess on_success) {
  const UserInfo *user_info = get_user_info(user_id);
  if (user_info != nullptr) {
    on_success(std::move(query));
    return;
  }
  send_request(make_object<td_api::getUser>(user_id),
               std::make_unique<TdOnCheckUserNoFailCallback<OnSuccess>>(std::move(query), std::move(on_success)));
}

template <class OnSuccess>
void Client::check_chat_access(int64 chat_id, AccessRights access_rights, const ChatInfo *chat_info,
                               PromisedQueryPtr query, OnSuccess on_success) const {
  CHECK(chat_info != nullptr);
  bool need_write_access = access_rights == AccessRights::Write;
  bool need_edit_access = access_rights == AccessRights::Edit || need_write_access;
  bool need_read_access = true;
  switch (chat_info->type) {
    case ChatInfo::Type::Private: {
      auto user_info = get_user_info(chat_info->user_id);
      CHECK(user_info != nullptr);
      if (user_info->type == UserInfo::Type::Deleted && need_edit_access) {
        return fail_query(403, "Forbidden: user is deactivated", std::move(query));
      }
      if (user_info->type == UserInfo::Type::Unknown) {
        return fail_query(400, "Bad Request: private chat not found", std::move(query));
      }
      break;
    }
    case ChatInfo::Type::Group: {
      auto group_info = get_group_info(chat_info->group_id);
      CHECK(group_info != nullptr);
      if (!group_info->is_active && need_write_access) {
        if (group_info->upgraded_to_supergroup_id != 0) {
          std::unordered_map<td::string, std::unique_ptr<td::VirtuallyJsonable>> parameters;
          auto updagraded_to_chat_id = get_supergroup_chat_id(group_info->upgraded_to_supergroup_id);
          parameters.emplace("migrate_to_chat_id", std::make_unique<td::VirtuallyJsonableLong>(updagraded_to_chat_id));
          return fail_query(400, "Bad Request: group chat was upgraded to a supergroup chat", std::move(query),
                            std::move(parameters));
        } else {
          LOG(WARNING) << "Group chat " << chat_info->group_id << " with " << group_info->member_count
                       << " members and title \"" << chat_info->title << "\" is deactivated";
          return fail_query(400, "Bad Request: group chat was deactivated", std::move(query));
        }
      }
      if (group_info->is_active && group_info->kicked && need_edit_access) {
        return fail_query(403, "Forbidden: bot was kicked from the group chat", std::move(query));
      }
      if (group_info->is_active && group_info->left && need_edit_access) {
        return fail_query(403, "Forbidden: bot is not a member of the group chat", std::move(query));
      }
      break;
    }
    case ChatInfo::Type::Supergroup: {
      auto supergroup_info = get_supergroup_info(chat_info->supergroup_id);
      CHECK(supergroup_info != nullptr);
      bool is_public = !supergroup_info->username.empty() || supergroup_info->has_location;
      if (supergroup_info->status->get_id() == td_api::chatMemberStatusBanned::ID) {
        if (supergroup_info->is_supergroup) {
          return fail_query(403, "Forbidden: bot was kicked from the supergroup chat", std::move(query));
        } else {
          return fail_query(403, "Forbidden: bot was kicked from the channel chat", std::move(query));
        }
      }
      bool need_more_access_rights = is_public ? need_edit_access : need_read_access;
      if (supergroup_info->status->get_id() == td_api::chatMemberStatusLeft::ID && need_more_access_rights) {
        if (supergroup_info->is_supergroup) {
          return fail_query(403, "Forbidden: bot is not a member of the supergroup chat", std::move(query));
        } else {
          return fail_query(403, "Forbidden: bot is not a member of the channel chat", std::move(query));
        }
      }
      break;
    }
    case ChatInfo::Type::Unknown:
    default:
      UNREACHABLE();
  }
  on_success(chat_id, std::move(query));
}

template <class OnSuccess>
void Client::check_chat(Slice chat_id_str, AccessRights access_rights, PromisedQueryPtr query, OnSuccess on_success) {
  if (chat_id_str.empty()) {
    return fail_query(400, "Bad Request: chat_id is empty", std::move(query));
  }

  if (chat_id_str[0] == '@') {
    return send_request(make_object<td_api::searchPublicChat>(chat_id_str.str()),
                        std::make_unique<TdOnCheckChatCallback<OnSuccess>>(this, false, access_rights, std::move(query),
                                                                           std::move(on_success)));
  }

  auto chat_id = td::to_integer<int64>(chat_id_str);
  auto chat_info = get_chat(chat_id);
  if (chat_info != nullptr) {
    return check_chat_access(chat_id, access_rights, chat_info, std::move(query), std::move(on_success));
  }
  send_request(make_object<td_api::getChat>(chat_id),
               std::make_unique<TdOnCheckChatCallback<OnSuccess>>(this, false, access_rights, std::move(query),
                                                                  std::move(on_success)));
}

template <class OnSuccess>
void Client::check_remote_file_id(td::string file_id, PromisedQueryPtr query, OnSuccess on_success) {
  if (file_id.empty()) {
    return fail_query(400, "Bad Request: file_id not specified", std::move(query));
  }

  send_request(make_object<td_api::getRemoteFile>(std::move(file_id), nullptr),
               std::make_unique<TdOnCheckRemoteFileIdCallback<OnSuccess>>(std::move(query), std::move(on_success)));
}

bool Client::is_chat_member(const object_ptr<td_api::ChatMemberStatus> &status) {
  switch (status->get_id()) {
    case td_api::chatMemberStatusBanned::ID:
    case td_api::chatMemberStatusLeft::ID:
      return false;
    case td_api::chatMemberStatusRestricted::ID:
      return static_cast<const td_api::chatMemberStatusRestricted *>(status.get())->is_member_;
    default:
      // ignore Creator.is_member_
      return true;
  }
}

bool Client::have_message_access(int64 chat_id) const {
  auto chat_info = get_chat(chat_id);
  CHECK(chat_info != nullptr);
  switch (chat_info->type) {
    case ChatInfo::Type::Private:
    case ChatInfo::Type::Group:
      return true;
    case ChatInfo::Type::Supergroup: {
      auto supergroup_info = get_supergroup_info(chat_info->supergroup_id);
      CHECK(supergroup_info != nullptr);
      return !supergroup_info->is_supergroup || is_chat_member(supergroup_info->status);
//      return is_chat_member(supergroup_info->status);
    }
    case ChatInfo::Type::Unknown:
    default:
      UNREACHABLE();
      return false;
  }
}

template <class OnSuccess>
void Client::check_message(Slice chat_id_str, int64 message_id, bool allow_empty, AccessRights access_rights,
                           Slice message_type, PromisedQueryPtr query, OnSuccess on_success) {
  check_chat(chat_id_str, access_rights, std::move(query),
             [this, message_id, allow_empty, message_type, on_success = std::move(on_success)](
                 int64 chat_id, PromisedQueryPtr query) mutable {
               if ((message_id <= 0 && !allow_empty) || !have_message_access(chat_id)) {
                 return fail_query_with_error(std::move(query), 400, "MESSAGE_NOT_FOUND",
                                              PSLICE() << message_type << " not found");
               }

               if (message_id <= 0) {
                 CHECK(allow_empty);
                 return on_success(chat_id, 0, std::move(query));
               }

               send_request(make_object<td_api::getMessage>(chat_id, message_id),
                            std::make_unique<TdOnCheckMessageCallback<OnSuccess>>(
                                this, chat_id, allow_empty, message_type, std::move(query), std::move(on_success)));
             });
}

template <class OnSuccess>
void Client::resolve_sticker_set(const td::string &sticker_set_name, PromisedQueryPtr query, OnSuccess on_success) {
  if (sticker_set_name.empty()) {
    return fail_query(400, "Bad Request: sticker_set_name is empty", std::move(query));
  }

  send_request(make_object<td_api::searchStickerSet>(sticker_set_name),
               std::make_unique<TdOnSearchStickerSetCallback<OnSuccess>>(std::move(query), std::move(on_success)));
}

void Client::fix_reply_markup_bot_user_ids(object_ptr<td_api::ReplyMarkup> &reply_markup) const {
  if (reply_markup == nullptr || reply_markup->get_id() != td_api::replyMarkupInlineKeyboard::ID) {
    return;
  }
  auto inline_keyboard = static_cast<td_api::replyMarkupInlineKeyboard *>(reply_markup.get());
  for (auto &row : inline_keyboard->rows_) {
    for (auto &button : row) {
      CHECK(button != nullptr);
      CHECK(button->type_ != nullptr);
      if (button->type_->get_id() != td_api::inlineKeyboardButtonTypeLoginUrl::ID) {
        continue;
      }
      auto login_url_button = static_cast<td_api::inlineKeyboardButtonTypeLoginUrl *>(button->type_.get());
      if (login_url_button->id_ % 1000 != 0) {
        continue;
      }
      auto it = temp_to_real_bot_user_id_.find(std::abs(login_url_button->id_));
      CHECK(it != temp_to_real_bot_user_id_.end());
      auto bot_user_id = it->second;
      CHECK(bot_user_id != 0);
      if (login_url_button->id_ < 0) {
        login_url_button->id_ = -bot_user_id;
      } else {
        login_url_button->id_ = bot_user_id;
      }
    }
  }
}

void Client::fix_inline_query_results_bot_user_ids(
    td::vector<object_ptr<td_api::InputInlineQueryResult>> &results) const {
  for (auto &result : results) {
    td_api::downcast_call(
        *result, [this](auto &result_type) { this->fix_reply_markup_bot_user_ids(result_type.reply_markup_); });
  }
}

void Client::resolve_bot_usernames(PromisedQueryPtr query, td::Promise<PromisedQueryPtr> on_success) {
  CHECK(!unresolved_bot_usernames_.empty());
  auto query_id = current_bot_resolve_query_id_++;
  auto &pending_query = pending_bot_resolve_queries_[query_id];
  pending_query.pending_resolve_count = unresolved_bot_usernames_.size();
  pending_query.query = std::move(query);
  pending_query.on_success = std::move(on_success);
  for (auto &username : unresolved_bot_usernames_) {
    auto &query_ids = awaiting_bot_resolve_queries_[username];
    query_ids.push_back(query_id);
    if (query_ids.size() == 1) {
      send_request(make_object<td_api::searchPublicChat>(username),
                   std::make_unique<TdOnResolveBotUsernameCallback>(this, username));
    }
  }
  unresolved_bot_usernames_.clear();
}

template <class OnSuccess>
void Client::resolve_reply_markup_bot_usernames(object_ptr<td_api::ReplyMarkup> reply_markup, PromisedQueryPtr query,
                                                OnSuccess on_success) {
  if (!unresolved_bot_usernames_.empty()) {
    CHECK(reply_markup != nullptr);
    CHECK(reply_markup->get_id() == td_api::replyMarkupInlineKeyboard::ID);
    return resolve_bot_usernames(
        std::move(query),
        td::PromiseCreator::lambda([this, reply_markup = std::move(reply_markup),
                                    on_success = std::move(on_success)](td::Result<PromisedQueryPtr> result) mutable {
          if (result.is_ok()) {
            fix_reply_markup_bot_user_ids(reply_markup);
            on_success(std::move(reply_markup), result.move_as_ok());
          }
        }));
  }
  on_success(std::move(reply_markup), std::move(query));
}

template <class OnSuccess>
void Client::resolve_inline_query_results_bot_usernames(td::vector<object_ptr<td_api::InputInlineQueryResult>> results,
                                                        PromisedQueryPtr query, OnSuccess on_success) {
  if (!unresolved_bot_usernames_.empty()) {
    return resolve_bot_usernames(
        std::move(query),
        td::PromiseCreator::lambda([this, results = std::move(results),
                                    on_success = std::move(on_success)](td::Result<PromisedQueryPtr> result) mutable {
          if (result.is_ok()) {
            fix_inline_query_results_bot_user_ids(results);
            on_success(std::move(results), result.move_as_ok());
          }
        }));
  }
  on_success(std::move(results), std::move(query));
}

void Client::on_resolve_bot_username(const td::string &username, int32 user_id) {
  auto query_ids_it = awaiting_bot_resolve_queries_.find(username);
  CHECK(query_ids_it != awaiting_bot_resolve_queries_.end());
  CHECK(!query_ids_it->second.empty());
  auto query_ids = std::move(query_ids_it->second);
  awaiting_bot_resolve_queries_.erase(query_ids_it);

  if (user_id == 0) {
    bot_user_ids_.erase(username);
  } else {
    auto &temp_bot_user_id = bot_user_ids_[username];
    temp_to_real_bot_user_id_[temp_bot_user_id] = user_id;
    temp_bot_user_id = user_id;
  }

  for (auto query_id : query_ids) {
    auto it = pending_bot_resolve_queries_.find(query_id);
    if (it == pending_bot_resolve_queries_.end()) {
      // the query has already failed
      continue;
    }
    CHECK(it->second.pending_resolve_count > 0);
    it->second.pending_resolve_count--;
    if (it->second.pending_resolve_count == 0 || user_id == 0) {
      if (user_id == 0) {
        fail_query(400, PSTRING() << "Bad Request: bot \"" << username << "\" not found", std::move(it->second.query));
      } else {
        it->second.on_success.set_value(std::move(it->second.query));
      }
      pending_bot_resolve_queries_.erase(it);
    }
  }
}

template <class OnSuccess>
void Client::get_chat_member(int64 chat_id, int32 user_id, PromisedQueryPtr query, OnSuccess on_success) {
  check_user_no_fail(
      user_id, std::move(query),
      [this, chat_id, user_id, on_success = std::move(on_success)](PromisedQueryPtr query) mutable {
        send_request(make_object<td_api::getChatMember>(chat_id, user_id),
                     std::make_unique<TdOnGetChatMemberCallback<OnSuccess>>(std::move(query), std::move(on_success)));
      });
}

void Client::send_request(object_ptr<td_api::Function> &&f, std::unique_ptr<TdQueryCallback> handler) {
  if (logging_out_) {
    return handler->on_result(
        make_object<td_api::error>(LOGGING_OUT_ERROR_CODE, get_logging_out_error_description().str()));
  }
  if (closing_) {
    return handler->on_result(make_object<td_api::error>(CLOSING_ERROR_CODE, CLOSING_ERROR_DESCRIPTION.str()));
  }

  do_send_request(std::move(f), std::move(handler));
}

void Client::do_send_request(object_ptr<td_api::Function> &&f, std::unique_ptr<TdQueryCallback> handler) {
  CHECK(!td_client_.empty());
  auto id = handlers_.create(std::move(handler));
  send_closure(td_client_, &td::ClientActor::request, id, std::move(f));
}

td_api::object_ptr<td_api::Object> Client::execute(object_ptr<td_api::Function> &&f) {
  return td::ClientActor::execute(std::move(f));
}

void Client::on_update_file(object_ptr<td_api::file> file) {
  auto file_id = file->id_;
  if (!is_file_being_downloaded(file_id)) {
    return;
  }
  if ((!parameters_->local_mode_ || !parameters_->no_file_limit_) && file->local_->downloaded_size_ > MAX_DOWNLOAD_FILE_SIZE) {
    if (file->local_->is_downloading_active_) {
      send_request(make_object<td_api::cancelDownloadFile>(file_id, false),
                   std::make_unique<TdOnCancelDownloadFileCallback>());
    }
    return on_file_download(file_id, Status::Error(400, "Bad Request: file is too big"));
  }
  if (file->local_->is_downloading_completed_) {
    return on_file_download(file_id, std::move(file));
  }
  if (!file->local_->is_downloading_active_ && download_started_file_ids_.count(file_id)) {
    // also includes all 5xx and 429 errors
    auto error = Status::Error(400, "Bad Request: wrong file_id or the file is temporarily unavailable");
    if (logging_out_) {
      error = Status::Error(LOGGING_OUT_ERROR_CODE, get_logging_out_error_description());
    }
    if (closing_) {
      error = Status::Error(CLOSING_ERROR_CODE, CLOSING_ERROR_DESCRIPTION);
    }
    return on_file_download(file_id, std::move(error));
  }
}

void Client::on_update_authorization_state() {
  CHECK(authorization_state_ != nullptr);
  switch (authorization_state_->get_id()) {
    case td_api::authorizationStateWaitTdlibParameters::ID: {
      send_request(
          make_object<td_api::setOption>("ignore_inline_thumbnails", make_object<td_api::optionValueBoolean>(true)),
          std::make_unique<TdOnOkCallback>());
      send_request(make_object<td_api::setOption>("reuse_uploaded_photos_by_hash",
                                                  make_object<td_api::optionValueBoolean>(true)),
                   std::make_unique<TdOnOkCallback>());
      send_request(make_object<td_api::setOption>("disable_persistent_network_statistics",
                                                  make_object<td_api::optionValueBoolean>(true)),
                   std::make_unique<TdOnOkCallback>());
      send_request(make_object<td_api::setOption>("disable_time_adjustment_protection",
                                                  make_object<td_api::optionValueBoolean>(true)),
                   std::make_unique<TdOnOkCallback>());
      send_request(
          make_object<td_api::setOption>("disable_minithumbnails", make_object<td_api::optionValueBoolean>(true)),
          std::make_unique<TdOnOkCallback>());
      send_request(
          make_object<td_api::setOption>("disable_document_filenames", make_object<td_api::optionValueBoolean>(true)),
          std::make_unique<TdOnOkCallback>());
      send_request(
          make_object<td_api::setOption>("disable_notifications", make_object<td_api::optionValueBoolean>(true)),
          std::make_unique<TdOnOkCallback>());
      send_request(make_object<td_api::setOption>("ignore_update_chat_last_message",
                                                  make_object<td_api::optionValueBoolean>(true)),
                   std::make_unique<TdOnOkCallback>());
      send_request(make_object<td_api::setOption>("ignore_update_chat_read_inbox",
                                                  make_object<td_api::optionValueBoolean>(true)),
                   std::make_unique<TdOnOkCallback>());
      send_request(make_object<td_api::setOption>("ignore_update_user_chat_action",
                                                  make_object<td_api::optionValueBoolean>(true)),
                   std::make_unique<TdOnOkCallback>());
      send_request(make_object<td_api::setOption>("ignore_server_deletes_and_reads",
                                                  make_object<td_api::optionValueBoolean>(true)),
                   std::make_unique<TdOnOkCallback>());
      send_request(make_object<td_api::setOption>("delete_chat_reference_after_seconds",
                                                  make_object<td_api::optionValueInteger>(3600)),
                   std::make_unique<TdOnOkCallback>());
      send_request(make_object<td_api::setOption>("delete_user_reference_after_seconds",
                                                  make_object<td_api::optionValueInteger>(3600)),
                   std::make_unique<TdOnOkCallback>());
      send_request(make_object<td_api::setOption>("delete_file_reference_after_seconds",
                                                  make_object<td_api::optionValueInteger>(3600)),
                   std::make_unique<TdOnOkCallback>());

      auto parameters = make_object<td_api::tdlibParameters>();

      parameters->use_test_dc_ = is_test_dc_;
      parameters->database_directory_ = dir_;
      parameters->use_file_database_ = false;
      parameters->use_chat_info_database_ = false;
      parameters->use_secret_chats_ = false;
      parameters->use_message_database_ = USE_MESSAGE_DATABASE;
      parameters->api_id_ = parameters_->api_id_;
      parameters->api_hash_ = parameters_->api_hash_;
      parameters->system_language_code_ = "en";
      parameters->device_model_ = "server";
      parameters->application_version_ = "5.1";
      parameters->enable_storage_optimizer_ = true;
      parameters->ignore_file_names_ = true;

      return send_request(make_object<td_api::setTdlibParameters>(std::move(parameters)),
                          std::make_unique<TdOnInitCallback>(this));
    }
    case td_api::authorizationStateWaitEncryptionKey::ID:
      return send_request(make_object<td_api::checkDatabaseEncryptionKey>(), std::make_unique<TdOnInitCallback>(this));
    case td_api::authorizationStateWaitPhoneNumber::ID:
      if (is_user_) {
        waiting_for_auth_input_ = true;
        return loop();
      } else {
        return send_request(make_object<td_api::checkAuthenticationBotToken>(bot_token_),
                            std::make_unique<TdOnAuthorizationCallback>(this));
      }
    case td_api::authorizationStateWaitCode::ID:
    case td_api::authorizationStateWaitPassword::ID:
    case td_api::authorizationStateWaitRegistration::ID:
      waiting_for_auth_input_ = true;
      return loop();
    case td_api::authorizationStateReady::ID: {
      waiting_for_auth_input_ = false;
      auto user_info = get_user_info(my_id_);
      if (my_id_ <= 0 || user_info == nullptr) {
        return send_request(make_object<td_api::getMe>(), std::make_unique<TdOnAuthorizationCallback>(this));
      }

      if (!was_authorized_) {
        LOG(WARNING) << "Logged in as @" << user_info->username;
        was_authorized_ = true;
        update_shared_unix_time_difference();
        if (!pending_updates_.empty()) {
          LOG(INFO) << "Process " << pending_updates_.size() << " pending updates";
          for (auto &update : pending_updates_) {
            on_update(std::move(update));
          }
          td::reset_to_empty(pending_updates_);
        }
      }
      return loop();
    }
    case td_api::authorizationStateLoggingOut::ID:
      waiting_for_auth_input_ = false;
      if (!logging_out_) {
        LOG(WARNING) << "Logging out";
        logging_out_ = true;
      }
      break;
    case td_api::authorizationStateClosing::ID:
      waiting_for_auth_input_ = false;
      if (!closing_) {
        LOG(WARNING) << "Closing";
        closing_ = true;
      }
      break;
    case td_api::authorizationStateClosed::ID:
      return on_closed();
    default:
      return log_out(false);  // just in case
  }
}

bool Client::allow_update_before_authorization(const td_api::Object *update) const {
  auto update_id = update->get_id();
  if (update_id == td_api::updateAuthorizationState::ID) {
    return true;
  }
  if (update_id == td_api::updateOption::ID) {
    const auto &name = static_cast<const td_api::updateOption *>(update)->name_;
    return name == "my_id" || name == "unix_time";
  }
  if (update_id == td_api::updateUser::ID) {
    return static_cast<const td_api::updateUser *>(update)->user_->id_ == my_id_;
  }
  return false;
}

void Client::update_shared_unix_time_difference() {
  CHECK(was_authorized_);
  LOG_IF(ERROR, local_unix_time_difference_ == 0) << "Unix time difference was not updated";
  auto data = parameters_->shared_data_.get();
  if (local_unix_time_difference_ > data->unix_time_difference_) {
    data->unix_time_difference_ = local_unix_time_difference_;
  }
}

void Client::on_update(object_ptr<td_api::Object> result) {
  if (!was_authorized_ && !allow_update_before_authorization(result.get())) {
    pending_updates_.push_back(std::move(result));
    return;
  }
  switch (result->get_id()) {
    case td_api::updateAuthorizationState::ID: {
      auto update = move_object_as<td_api::updateAuthorizationState>(result);
      authorization_state_ = std::move(update->authorization_state_);
      on_update_authorization_state();
      break;
    }
    case td_api::updateNewMessage::ID: {
      auto update = move_object_as<td_api::updateNewMessage>(result);
      add_new_message(std::move(update->message_), false);
      break;
    }
    case td_api::updateMessageSendSucceeded::ID: {
      auto update = move_object_as<td_api::updateMessageSendSucceeded>(result);
      on_message_send_succeeded(std::move(update->message_), update->old_message_id_);
      break;
    }
    case td_api::updateMessageSendFailed::ID: {
      auto update = move_object_as<td_api::updateMessageSendFailed>(result);
      on_message_send_failed(update->message_->chat_id_, update->old_message_id_, update->message_->id_,
                             Status::Error(update->error_code_, update->error_message_));
      break;
    }
    case td_api::updateMessageContent::ID: {
      auto update = move_object_as<td_api::updateMessageContent>(result);
      update_message_content(update->chat_id_, update->message_id_, std::move(update->new_content_));
      break;
    }
    case td_api::updateMessageEdited::ID: {
      auto update = move_object_as<td_api::updateMessageEdited>(result);
      auto chat_id = update->chat_id_;
      auto message_id = update->message_id_;
      on_update_message_edited(chat_id, message_id, update->edit_date_, std::move(update->reply_markup_));
      send_request(make_object<td_api::getMessage>(chat_id, message_id),
                   std::make_unique<TdOnGetEditedMessageCallback>(this));
      break;
    }
    case td_api::updateDeleteMessages::ID: {
      auto update = move_object_as<td_api::updateDeleteMessages>(result);
      for (auto message_id : update->message_ids_) {
        delete_message(update->chat_id_, message_id, update->from_cache_);
      }
      break;
    }
    case td_api::updateFile::ID: {
      auto update = move_object_as<td_api::updateFile>(result);
      on_update_file(std::move(update->file_));
      break;
    }
    case td_api::updateFileGenerationStart::ID: {
      auto update = move_object_as<td_api::updateFileGenerationStart>(result);
      auto generation_id = update->generation_id_;
      send_request(
          make_object<td_api::finishFileGeneration>(generation_id, make_object<td_api::error>(400, "Wrong file_id")),
          std::make_unique<TdOnOkCallback>());
      break;
    }
    case td_api::updateNewChat::ID: {
      auto update = move_object_as<td_api::updateNewChat>(result);
      auto chat = std::move(update->chat_);
      auto chat_info = add_chat(chat->id_);
      bool need_warning = false;
      switch (chat->type_->get_id()) {
        case td_api::chatTypePrivate::ID: {
          auto type = move_object_as<td_api::chatTypePrivate>(chat->type_);
          chat_info->type = ChatInfo::Type::Private;
          auto user_id = type->user_id_;
          chat_info->user_id = user_id;
          need_warning = get_user_info(user_id) == nullptr;
          break;
        }
        case td_api::chatTypeBasicGroup::ID: {
          auto type = move_object_as<td_api::chatTypeBasicGroup>(chat->type_);
          chat_info->type = ChatInfo::Type::Group;
          auto group_id = type->basic_group_id_;
          chat_info->group_id = group_id;
          need_warning = get_group_info(group_id) == nullptr;
          break;
        }
        case td_api::chatTypeSupergroup::ID: {
          auto type = move_object_as<td_api::chatTypeSupergroup>(chat->type_);
          chat_info->type = ChatInfo::Type::Supergroup;
          auto supergroup_id = type->supergroup_id_;
          chat_info->supergroup_id = supergroup_id;
          need_warning = get_supergroup_info(supergroup_id) == nullptr;
          break;
        }
        case td_api::chatTypeSecret::ID:
          // unsupported
          break;
        default:
          UNREACHABLE();
      }
      if (need_warning) {
        LOG(ERROR) << "Received updateNewChat about chat " << chat->id_ << ", but hadn't received corresponding info";
      }

      chat_info->title = std::move(chat->title_);
      chat_info->photo = std::move(chat->photo_);
      chat_info->permissions = std::move(chat->permissions_);
      chat_info->message_auto_delete_time = chat->message_ttl_setting_;
      break;
    }
    case td_api::updateChatTitle::ID: {
      auto update = move_object_as<td_api::updateChatTitle>(result);
      auto chat_info = add_chat(update->chat_id_);
      CHECK(chat_info->type != ChatInfo::Type::Unknown);
      chat_info->title = std::move(update->title_);
      break;
    }
    case td_api::updateChatPhoto::ID: {
      auto update = move_object_as<td_api::updateChatPhoto>(result);
      auto chat_info = add_chat(update->chat_id_);
      CHECK(chat_info->type != ChatInfo::Type::Unknown);
      chat_info->photo = std::move(update->photo_);
      break;
    }
    case td_api::updateChatPermissions::ID: {
      auto update = move_object_as<td_api::updateChatPermissions>(result);
      auto chat_info = add_chat(update->chat_id_);
      CHECK(chat_info->type != ChatInfo::Type::Unknown);
      chat_info->permissions = std::move(update->permissions_);
      break;
    }
    case td_api::updateChatMessageTtlSetting::ID: {
      auto update = move_object_as<td_api::updateChatMessageTtlSetting>(result);
      auto chat_info = add_chat(update->chat_id_);
      CHECK(chat_info->type != ChatInfo::Type::Unknown);
      chat_info->message_auto_delete_time = update->message_ttl_setting_;
      break;
    }
    case td_api::updateUser::ID: {
      auto update = move_object_as<td_api::updateUser>(result);
      add_user(users_, std::move(update->user_));
      break;
    }
    case td_api::updateUserFullInfo::ID: {
      auto update = move_object_as<td_api::updateUserFullInfo>(result);
      auto user_id = update->user_id_;
      set_user_bio(user_id, std::move(update->user_full_info_->bio_));
      break;
    }
    case td_api::updateBasicGroup::ID: {
      auto update = move_object_as<td_api::updateBasicGroup>(result);
      add_group(groups_, std::move(update->basic_group_));
      break;
    }
    case td_api::updateBasicGroupFullInfo::ID: {
      auto update = move_object_as<td_api::updateBasicGroupFullInfo>(result);
      auto group_id = update->basic_group_id_;
      auto full_info = std::move(update->basic_group_full_info_);
      set_group_description(group_id, std::move(full_info->description_));
      set_group_invite_link(group_id, full_info->invite_link_ != nullptr
                                          ? std::move(full_info->invite_link_->invite_link_)
                                          : td::string());
      break;
    }
    case td_api::updateSupergroup::ID: {
      auto update = move_object_as<td_api::updateSupergroup>(result);
      add_supergroup(supergroups_, std::move(update->supergroup_));
      break;
    }
    case td_api::updateSupergroupFullInfo::ID: {
      auto update = move_object_as<td_api::updateSupergroupFullInfo>(result);
      auto supergroup_id = update->supergroup_id_;
      auto full_info = std::move(update->supergroup_full_info_);
      set_supergroup_description(supergroup_id, std::move(full_info->description_));
      set_supergroup_invite_link(supergroup_id, full_info->invite_link_ != nullptr
                                                    ? std::move(full_info->invite_link_->invite_link_)
                                                    : td::string());
      set_supergroup_sticker_set_id(supergroup_id, full_info->sticker_set_id_);
      set_supergroup_can_set_sticker_set(supergroup_id, full_info->can_set_sticker_set_);
      set_supergroup_slow_mode_delay(supergroup_id, full_info->slow_mode_delay_);
      set_supergroup_linked_chat_id(supergroup_id, full_info->linked_chat_id_);
      set_supergroup_location(supergroup_id, std::move(full_info->location_));
      break;
    }
    case td_api::updateOption::ID: {
      auto update = move_object_as<td_api::updateOption>(result);
      const td::string &name = update->name_;
      if (name == "my_id") {
        if (update->value_->get_id() == td_api::optionValueEmpty::ID) {
          CHECK(logging_out_);
          my_id_ = -1;
        } else {
          CHECK(update->value_->get_id() == td_api::optionValueInteger::ID);
          my_id_ = static_cast<int32>(move_object_as<td_api::optionValueInteger>(update->value_)->value_);
        }
      }
      if (name == "group_anonymous_bot_user_id" && update->value_->get_id() == td_api::optionValueInteger::ID) {
        group_anonymous_bot_user_id_ =
            static_cast<int32>(move_object_as<td_api::optionValueInteger>(update->value_)->value_);
      }
      if (name == "telegram_service_notifications_chat_id" &&
          update->value_->get_id() == td_api::optionValueInteger::ID) {
        service_notifications_user_id_ =
            static_cast<int32>(move_object_as<td_api::optionValueInteger>(update->value_)->value_);
      }
      if (name == "authorization_date") {
        if (update->value_->get_id() == td_api::optionValueEmpty::ID) {
          authorization_date_ = -1;
        } else {
          CHECK(update->value_->get_id() == td_api::optionValueInteger::ID);
          authorization_date_ = static_cast<int32>(move_object_as<td_api::optionValueInteger>(update->value_)->value_);
        }
      }
      if (name == "xallowed_update_types") {
        if (update->value_->get_id() == td_api::optionValueEmpty::ID) {
          allowed_update_types_ = DEFAULT_ALLOWED_UPDATE_TYPES;
        } else {
          CHECK(update->value_->get_id() == td_api::optionValueInteger::ID);
          allowed_update_types_ =
              static_cast<td::uint32>(move_object_as<td_api::optionValueInteger>(update->value_)->value_);
        }
      }
      if (name == "unix_time" && update->value_->get_id() != td_api::optionValueEmpty::ID) {
        CHECK(update->value_->get_id() == td_api::optionValueInteger::ID);
        local_unix_time_difference_ =
            static_cast<double>(move_object_as<td_api::optionValueInteger>(update->value_)->value_) - td::Time::now();
        if (was_authorized_) {
          update_shared_unix_time_difference();
        }
      }
      break;
    }
    case td_api::updatePoll::ID:
      add_update_poll(move_object_as<td_api::updatePoll>(result));
      break;
    case td_api::updatePollAnswer::ID:
      add_update_poll_answer(move_object_as<td_api::updatePollAnswer>(result));
      break;
    case td_api::updateNewInlineQuery::ID: {
      auto update = move_object_as<td_api::updateNewInlineQuery>(result);
      add_new_inline_query(update->id_, update->sender_user_id_, std::move(update->user_location_),
                           std::move(update->chat_type_), update->query_, update->offset_);
      break;
    }
    case td_api::updateNewChosenInlineResult::ID: {
      auto update = move_object_as<td_api::updateNewChosenInlineResult>(result);
      add_new_chosen_inline_result(update->sender_user_id_, std::move(update->user_location_), update->query_,
                                   update->result_id_, update->inline_message_id_);
      break;
    }
    case td_api::updateNewCallbackQuery::ID:
      add_new_callback_query(move_object_as<td_api::updateNewCallbackQuery>(result));
      break;
    case td_api::updateNewInlineCallbackQuery::ID:
      add_new_inline_callback_query(move_object_as<td_api::updateNewInlineCallbackQuery>(result));
      break;
    case td_api::updateNewShippingQuery::ID:
      add_new_shipping_query(move_object_as<td_api::updateNewShippingQuery>(result));
      break;
    case td_api::updateNewPreCheckoutQuery::ID:
      add_new_pre_checkout_query(move_object_as<td_api::updateNewPreCheckoutQuery>(result));
      break;
    case td_api::updateNewCustomEvent::ID:
      add_new_custom_event(move_object_as<td_api::updateNewCustomEvent>(result));
      break;
    case td_api::updateNewCustomQuery::ID:
      add_new_custom_query(move_object_as<td_api::updateNewCustomQuery>(result));
      break;
    case td_api::updateChatMember::ID:
      add_update_chat_member(move_object_as<td_api::updateChatMember>(result));
      break;
    default:
      // we are not interested in this updates
      break;
  }
}

void Client::on_result(td::uint64 id, object_ptr<td_api::Object> result) {
  LOG(DEBUG) << "Receive from Td: " << id << " " << to_string(result);
  if (id == 0) {
    return on_update(std::move(result));
  }

  auto *handler_ptr = handlers_.get(id);
  CHECK(handler_ptr != nullptr);
  auto handler = std::move(*handler_ptr);
  handler->on_result(std::move(result));
  handlers_.erase(id);
}

td::Slice Client::get_logging_out_error_description() const {
  return is_api_id_invalid_ ? API_ID_INVALID_ERROR_DESCRIPTION : LOGGING_OUT_ERROR_DESCRIPTION;
}

void Client::on_closed() {
  LOG(WARNING) << "Closed";
  CHECK(logging_out_ || closing_);
  CHECK(!td_client_.empty());
  td_client_.reset();

  int http_status_code = logging_out_ ? LOGGING_OUT_ERROR_CODE : CLOSING_ERROR_CODE;
  Slice description = logging_out_ ? get_logging_out_error_description() : CLOSING_ERROR_DESCRIPTION;
  if (webhook_set_query_) {
    fail_query(http_status_code, description, std::move(webhook_set_query_));
  }
  if (!webhook_url_.empty()) {
    webhook_id_.reset();
  }
  if (long_poll_query_) {
    long_poll_wakeup(true);
    CHECK(!long_poll_query_);
  }

  while (!cmd_queue_.empty()) {
    auto query = std::move(cmd_queue_.front());
    cmd_queue_.pop();
    fail_query(http_status_code, description, std::move(query));
  }

  while (!yet_unsent_messages_.empty()) {
    auto it = yet_unsent_messages_.begin();
    auto chat_id = it->first.chat_id;
    auto message_id = it->first.message_id;
    if (!USE_MESSAGE_DATABASE) {
      LOG(ERROR) << "Doesn't receive updateMessageSendFailed for message " << message_id << " in chat " << chat_id;
    }
    on_message_send_failed(chat_id, message_id, 0, Status::Error(http_status_code, description));
  }

  while (!pending_bot_resolve_queries_.empty()) {
    auto it = pending_bot_resolve_queries_.begin();
    fail_query(http_status_code, description, std::move(it->second.query));
    pending_bot_resolve_queries_.erase(it);
  }

  while (!file_download_listeners_.empty()) {
    auto it = file_download_listeners_.begin();
    auto file_id = it->first;
    LOG(ERROR) << "Doesn't receive updateFile for file " << file_id;
    on_file_download(file_id, Status::Error(http_status_code, description));
  }

  if (logging_out_) {
    parameters_->shared_data_->webhook_db_->erase(bot_token_with_dc_);
    parameters_->shared_data_->user_db_->erase(bot_token_with_dc_);

    class RmWorker : public td::Actor {
     public:
      RmWorker(td::string dir, td::ActorId<Client> parent) : dir_(std::move(dir)), parent_(std::move(parent)) {
      }

     private:
      td::string dir_;
      td::ActorId<Client> parent_;

      void start_up() override {
        CHECK(!dir_.empty());
        CHECK(dir_[0] == '.');
        td::rmrf(dir_).ignore();
        stop();
      }
      void tear_down() override {
        send_closure(parent_, &Client::finish_closing);
      }
    };
    // NB: the same scheduler as for database in Td
    auto current_scheduler_id = td::Scheduler::instance()->sched_id();
    auto scheduler_count = td::Scheduler::instance()->sched_count();
    auto scheduler_id = td::min(current_scheduler_id + 1, scheduler_count - 1);
    td::create_actor_on_scheduler<RmWorker>("RmWorker", scheduler_id, dir_, actor_id(this)).release();
    return;
  }

  finish_closing();
}

void Client::finish_closing() {
  if (clear_tqueue_ && logging_out_) {
    clear_tqueue();
  }

  set_timeout_in(need_close_ ? 0 : 600);
}

void Client::timeout_expired() {
  LOG(WARNING) << "Stop client";
  stop();
}

void Client::clear_tqueue() {
  CHECK(webhook_id_.empty());
  auto &tqueue = parameters_->shared_data_->tqueue_;
  auto size = tqueue->get_size(tqueue_id_);
  if (size > 0) {
    LOG(INFO) << "Removing " << size << " tqueue events";
    td::MutableSpan<td::TQueue::Event> span;
    auto r_size = tqueue->get(tqueue_id_, tqueue->get_tail(tqueue_id_), true, 0, span);
    CHECK(r_size.is_ok());
    CHECK(r_size.ok() == 0);
    CHECK(tqueue->get_size(tqueue_id_) == 0);
  }
}

bool Client::to_bool(td::MutableSlice value) {
  td::to_lower_inplace(value);
  value = td::trim(value);
  return value == "true" || value == "yes" || value == "1";
}

td::Result<td_api::object_ptr<td_api::keyboardButton>> Client::get_keyboard_button(JsonValue &button) {
  if (button.type() == JsonValue::Type::Object) {
    auto &object = button.get_object();

    TRY_RESULT(text, get_json_object_string_field(object, "text", false));

    TRY_RESULT(request_phone_number, get_json_object_bool_field(object, "request_phone_number"));
    TRY_RESULT(request_contact, get_json_object_bool_field(object, "request_contact"));
    if (request_phone_number || request_contact) {
      return make_object<td_api::keyboardButton>(text, make_object<td_api::keyboardButtonTypeRequestPhoneNumber>());
    }

    TRY_RESULT(request_location, get_json_object_bool_field(object, "request_location"));
    if (request_location) {
      return make_object<td_api::keyboardButton>(text, make_object<td_api::keyboardButtonTypeRequestLocation>());
    }

    if (has_json_object_field(object, "request_poll")) {
      bool force_regular = false;
      bool force_quiz = false;
      TRY_RESULT(request_poll, get_json_object_field(object, "request_poll", JsonValue::Type::Object, false));
      auto &request_poll_object = request_poll.get_object();
      if (has_json_object_field(request_poll_object, "type")) {
        TRY_RESULT(type, get_json_object_string_field(request_poll_object, "type"));
        if (type == "quiz") {
          force_quiz = true;
        } else if (type == "regular") {
          force_regular = true;
        }
      }
      return make_object<td_api::keyboardButton>(
          text, make_object<td_api::keyboardButtonTypeRequestPoll>(force_regular, force_quiz));
    }

    return make_object<td_api::keyboardButton>(text, nullptr);
  }
  if (button.type() == JsonValue::Type::String) {
    return make_object<td_api::keyboardButton>(button.get_string().str(), nullptr);
  }

  return Status::Error(400, "KeyboardButton must be a String or an Object");
}

td::Result<td_api::object_ptr<td_api::inlineKeyboardButton>> Client::get_inline_keyboard_button(JsonValue &button) {
  if (button.type() != JsonValue::Type::Object) {
    return Status::Error(400, "InlineKeyboardButton must be an Object");
  }

  auto &object = button.get_object();

  TRY_RESULT(text, get_json_object_string_field(object, "text", false));
  {
    TRY_RESULT(url, get_json_object_string_field(object, "url"));
    if (!url.empty()) {
      return make_object<td_api::inlineKeyboardButton>(text, make_object<td_api::inlineKeyboardButtonTypeUrl>(url));
    }
  }

  {
    TRY_RESULT(callback_data, get_json_object_string_field(object, "callback_data"));
    if (!callback_data.empty()) {
      return make_object<td_api::inlineKeyboardButton>(
          text, make_object<td_api::inlineKeyboardButtonTypeCallback>(callback_data));
    }
  }

  if (has_json_object_field(object, "callback_game")) {
    return make_object<td_api::inlineKeyboardButton>(text, make_object<td_api::inlineKeyboardButtonTypeCallbackGame>());
  }

  if (has_json_object_field(object, "pay")) {
    return make_object<td_api::inlineKeyboardButton>(text, make_object<td_api::inlineKeyboardButtonTypeBuy>());
  }

  if (has_json_object_field(object, "switch_inline_query")) {
    TRY_RESULT(switch_inline_query, get_json_object_string_field(object, "switch_inline_query", false));
    return make_object<td_api::inlineKeyboardButton>(
        text, make_object<td_api::inlineKeyboardButtonTypeSwitchInline>(switch_inline_query, false));
  }

  if (has_json_object_field(object, "switch_inline_query_current_chat")) {
    TRY_RESULT(switch_inline_query, get_json_object_string_field(object, "switch_inline_query_current_chat", false));
    return make_object<td_api::inlineKeyboardButton>(
        text, make_object<td_api::inlineKeyboardButtonTypeSwitchInline>(switch_inline_query, true));
  }

  if (has_json_object_field(object, "login_url")) {
    TRY_RESULT(login_url, get_json_object_field(object, "login_url", JsonValue::Type::Object, false));
    CHECK(login_url.type() == JsonValue::Type::Object);
    auto &login_url_object = login_url.get_object();
    TRY_RESULT(url, get_json_object_string_field(login_url_object, "url", false));
    TRY_RESULT(bot_username, get_json_object_string_field(login_url_object, "bot_username"));
    TRY_RESULT(request_write_access, get_json_object_bool_field(login_url_object, "request_write_access"));
    TRY_RESULT(forward_text, get_json_object_string_field(login_url_object, "forward_text"));

    int32 bot_user_id = 0;
    if (bot_username.empty()) {
      bot_user_id = my_id_;
    } else {
      if (bot_username[0] == '@') {
        bot_username = bot_username.substr(1);
      }
      if (bot_username.empty()) {
        return Status::Error(400, "LoginUrl bot username is invalid");
      }
      for (auto c : bot_username) {
        if (c != '_' && !td::is_alnum(c)) {
          return Status::Error(400, "LoginUrl bot username is invalid");
        }
      }
      if (cur_temp_bot_user_id_ >= 100000) {
        return Status::Error(400, "Too much different LoginUrl bot usernames");
      }
      auto &user_id = bot_user_ids_[bot_username];
      if (user_id == 0) {
        user_id = cur_temp_bot_user_id_++;
        user_id *= 1000;
      }
      if (user_id % 1000 == 0) {
        unresolved_bot_usernames_.insert(bot_username);
      }
      bot_user_id = user_id;
    }
    if (!request_write_access) {
      bot_user_id *= -1;
    }
    return make_object<td_api::inlineKeyboardButton>(
        text, make_object<td_api::inlineKeyboardButtonTypeLoginUrl>(url, bot_user_id, forward_text));
  }

  return Status::Error(400, "Text buttons are unallowed in the inline keyboard");
}

td::Result<td_api::object_ptr<td_api::ReplyMarkup>> Client::get_reply_markup(const Query *query) {
  auto reply_markup = query->arg("reply_markup");
  if (reply_markup.empty()) {
    return nullptr;
  }

  LOG(INFO) << "Parsing JSON object: " << reply_markup;
  auto r_value = json_decode(reply_markup);
  if (r_value.is_error()) {
    LOG(INFO) << "Can't parse JSON object: " << r_value.error();
    return Status::Error(400, "Can't parse reply keyboard markup JSON object");
  }

  return get_reply_markup(r_value.move_as_ok());
}

td::Result<td_api::object_ptr<td_api::ReplyMarkup>> Client::get_reply_markup(JsonValue &&value) {
  td::vector<td::vector<object_ptr<td_api::keyboardButton>>> rows;
  td::vector<td::vector<object_ptr<td_api::inlineKeyboardButton>>> inline_rows;
  bool resize = false;
  bool one_time = false;
  bool remove = false;
  bool is_personal = false;
  bool force_reply = false;

  if (value.type() != JsonValue::Type::Object) {
    return Status::Error(400, "Object expected as reply markup");
  }
  for (auto &field_value : value.get_object()) {
    if (field_value.first == "keyboard") {
      auto keyboard = std::move(field_value.second);
      if (keyboard.type() != JsonValue::Type::Array) {
        return Status::Error(400, "Field \"keyboard\" of the ReplyKeyboardMarkup must be an Array");
      }
      for (auto &row : keyboard.get_array()) {
        td::vector<object_ptr<td_api::keyboardButton>> new_row;
        if (row.type() != JsonValue::Type::Array) {
          return Status::Error(400, "Field \"keyboard\" of the ReplyKeyboardMarkup must be an Array of Arrays");
        }
        for (auto &button : row.get_array()) {
          auto r_button = get_keyboard_button(button);
          if (r_button.is_error()) {
            return Status::Error(400, PSLICE() << "Can't parse keyboard button: " << r_button.error().message());
          }
          new_row.push_back(r_button.move_as_ok());
        }

        rows.push_back(std::move(new_row));
      }
    } else if (field_value.first == "inline_keyboard") {
      auto inline_keyboard = std::move(field_value.second);
      if (inline_keyboard.type() != JsonValue::Type::Array) {
        return Status::Error(400, "Field \"inline_keyboard\" of the InlineKeyboardMarkup must be an Array");
      }
      for (auto &inline_row : inline_keyboard.get_array()) {
        td::vector<object_ptr<td_api::inlineKeyboardButton>> new_inline_row;
        if (inline_row.type() != JsonValue::Type::Array) {
          return Status::Error(400, "Field \"inline_keyboard\" of the InlineKeyboardMarkup must be an Array of Arrays");
        }
        for (auto &button : inline_row.get_array()) {
          auto r_button = get_inline_keyboard_button(button);
          if (r_button.is_error()) {
            return Status::Error(400, PSLICE() << "Can't parse inline keyboard button: " << r_button.error().message());
          }
          new_inline_row.push_back(r_button.move_as_ok());
        }

        inline_rows.push_back(std::move(new_inline_row));
      }
    } else if (field_value.first == "resize_keyboard") {
      if (field_value.second.type() != JsonValue::Type::Boolean) {
        return Status::Error(400, "Field \"resize_keyboard\" of the ReplyKeyboardMarkup must be of the type Boolean");
      }
      resize = field_value.second.get_boolean();
    } else if (field_value.first == "one_time_keyboard") {
      if (field_value.second.type() != JsonValue::Type::Boolean) {
        return Status::Error(400, "Field \"one_time_keyboard\" of the ReplyKeyboardMarkup must be of the type Boolean");
      }
      one_time = field_value.second.get_boolean();
    } else if (field_value.first == "hide_keyboard" || field_value.first == "remove_keyboard") {
      if (field_value.second.type() != JsonValue::Type::Boolean) {
        return Status::Error(400, "Field \"remove_keyboard\" of the ReplyKeyboardRemove must be of the type Boolean");
      }
      remove = field_value.second.get_boolean();
    } else if (field_value.first == "personal_keyboard" || field_value.first == "selective") {
      if (field_value.second.type() != JsonValue::Type::Boolean) {
        return Status::Error(400, "Field \"selective\" of the reply markup must be of the type Boolean");
      }
      is_personal = field_value.second.get_boolean();
    } else if (field_value.first == "force_reply_keyboard" || field_value.first == "force_reply") {
      if (field_value.second.type() != JsonValue::Type::Boolean) {
        return Status::Error(400, "Field \"force_reply\" of the reply markup must be of the type Boolean");
      }
      force_reply = field_value.second.get_boolean();
    }
  }

  object_ptr<td_api::ReplyMarkup> result;
  if (!rows.empty()) {
    result = make_object<td_api::replyMarkupShowKeyboard>(std::move(rows), resize, one_time, is_personal);
  } else if (!inline_rows.empty()) {
    result = make_object<td_api::replyMarkupInlineKeyboard>(std::move(inline_rows));
  } else if (remove) {
    result = make_object<td_api::replyMarkupRemoveKeyboard>(is_personal);
  } else if (force_reply) {
    result = make_object<td_api::replyMarkupForceReply>(is_personal);
  }
  if (result == nullptr || result->get_id() != td_api::replyMarkupInlineKeyboard::ID) {
    unresolved_bot_usernames_.clear();
  }

  return std::move(result);
}

td::Result<td_api::object_ptr<td_api::labeledPricePart>> Client::get_labeled_price_part(JsonValue &value) {
  if (value.type() != JsonValue::Type::Object) {
    return Status::Error(400, "LabeledPrice must be an Object");
  }

  auto &object = value.get_object();

  TRY_RESULT(label, get_json_object_string_field(object, "label", false));
  if (label.empty()) {
    return Status::Error(400, "LabeledPrice label must be non-empty");
  }

  TRY_RESULT(amount, get_json_object_field(object, "amount", JsonValue::Type::Null, false));
  Slice number;
  if (amount.type() == JsonValue::Type::Number) {
    number = amount.get_number();
  } else if (amount.type() == JsonValue::Type::String) {
    number = amount.get_string();
  } else {
    return Status::Error(400, "Field \"amount\" must be of type Number or String");
  }
  auto parsed_amount = td::to_integer_safe<int64>(number);
  if (parsed_amount.is_error()) {
    return Status::Error(400, "Can't parse \"amount\" as Number");
  }
  return make_object<td_api::labeledPricePart>(label, parsed_amount.ok());
}

td::Result<td::vector<td_api::object_ptr<td_api::labeledPricePart>>> Client::get_labeled_price_parts(JsonValue &value) {
  if (value.type() != JsonValue::Type::Array) {
    return Status::Error(400, "Expected an Array of labeled prices");
  }

  td::vector<object_ptr<td_api::labeledPricePart>> prices;
  for (auto &price : value.get_array()) {
    auto r_labeled_price = get_labeled_price_part(price);
    if (r_labeled_price.is_error()) {
      return Status::Error(400, PSLICE() << "Can't parse labeled price: " << r_labeled_price.error().message());
    }
    prices.push_back(r_labeled_price.move_as_ok());
  }
  if (prices.empty()) {
    return Status::Error(400, "There must be at least one price");
  }

  return std::move(prices);
}

td::Result<td_api::object_ptr<td_api::shippingOption>> Client::get_shipping_option(JsonValue &option) {
  if (option.type() != JsonValue::Type::Object) {
    return Status::Error(400, "ShippingOption must be an Object");
  }

  auto &object = option.get_object();

  TRY_RESULT(id, get_json_object_string_field(object, "id", false));
  if (id.empty()) {
    return Status::Error(400, "ShippingOption identifier must be non-empty");
  }

  TRY_RESULT(title, get_json_object_string_field(object, "title", false));
  if (title.empty()) {
    return Status::Error(400, "ShippingOption title must be non-empty");
  }

  TRY_RESULT(prices_json, get_json_object_field(object, "prices", JsonValue::Type::Array, false));

  auto r_prices = get_labeled_price_parts(prices_json);
  if (r_prices.is_error()) {
    return Status::Error(400, PSLICE() << "Can't parse shipping option prices: " << r_prices.error().message());
  }

  return make_object<td_api::shippingOption>(id, title, r_prices.move_as_ok());
}

td::Result<td::vector<td_api::object_ptr<td_api::shippingOption>>> Client::get_shipping_options(const Query *query) {
  TRY_RESULT(shipping_options, get_required_string_arg(query, "shipping_options"));

  LOG(INFO) << "Parsing JSON object: " << shipping_options;
  auto r_value = json_decode(shipping_options);
  if (r_value.is_error()) {
    LOG(INFO) << "Can't parse JSON object: " << r_value.error();
    return Status::Error(400, "Can't parse shipping options JSON object");
  }

  return get_shipping_options(r_value.move_as_ok());
}

td::Result<td::vector<td_api::object_ptr<td_api::shippingOption>>> Client::get_shipping_options(JsonValue &&value) {
  if (value.type() != JsonValue::Type::Array) {
    return Status::Error(400, "Expected an Array of shipping options");
  }

  td::vector<object_ptr<td_api::shippingOption>> options;
  for (auto &option : value.get_array()) {
    auto r_shipping_option = get_shipping_option(option);
    if (r_shipping_option.is_error()) {
      return Status::Error(400, PSLICE() << "Can't parse shipping option: " << r_shipping_option.error().message());
    }
    options.push_back(r_shipping_option.move_as_ok());
  }
  if (options.empty()) {
    return Status::Error(400, "There must be at least one shipping option");
  }

  return std::move(options);
}

td_api::object_ptr<td_api::ChatAction> Client::get_chat_action(const Query *query) {
  auto action = query->arg("action");
  td::to_lower_inplace(action);
  if (action == "cancel") {
    return make_object<td_api::chatActionCancel>();
  }
  if (action == "typing") {
    return make_object<td_api::chatActionTyping>();
  }
  if (action == "record_video") {
    return make_object<td_api::chatActionRecordingVideo>();
  }
  if (action == "upload_video") {
    return make_object<td_api::chatActionUploadingVideo>();
  }
  if (action == "record_audio" || action == "record_voice") {
    return make_object<td_api::chatActionRecordingVoiceNote>();
  }
  if (action == "upload_audio" || action == "upload_voice") {
    return make_object<td_api::chatActionUploadingVoiceNote>();
  }
  if (action == "upload_photo") {
    return make_object<td_api::chatActionUploadingPhoto>();
  }
  if (action == "upload_document") {
    return make_object<td_api::chatActionUploadingDocument>();
  }
  if (action == "pick_up_location" || action == "find_location") {
    return make_object<td_api::chatActionChoosingLocation>();
  }
  if (action == "record_video_note") {
    return make_object<td_api::chatActionRecordingVideoNote>();
  }
  if (action == "upload_video_note") {
    return make_object<td_api::chatActionUploadingVideoNote>();
  }
  return nullptr;
}

td_api::object_ptr<td_api::InputFile> Client::get_input_file(const Query *query, Slice field_name,
                                                             bool force_file) const {
  return get_input_file(query, field_name, query->arg(field_name), force_file);
}

td::string Client::get_local_file_path(Slice file_uri) {
  if (td::begins_with(file_uri, "/")) {
    file_uri.remove_prefix(td::begins_with(file_uri, "/localhost") ? 10 : 1);
  }
#if TD_PORT_WINDOWS
  if (td::begins_with(file_uri, "/")) {
    file_uri.remove_prefix(1);
  }
#endif
  td::string result(file_uri.size(), '\0');
  auto result_len = url_decode(file_uri, result, false);
  result.resize(result_len);
  return result;
}

td_api::object_ptr<td_api::InputFile> Client::get_input_file(const Query *query, Slice field_name, Slice file_id,
                                                             bool force_file) const {
  if (!file_id.empty()) {
    if (parameters_->local_mode_) {
      Slice file_protocol{"file:/"};
      if (td::begins_with(file_id, file_protocol)) {
        return make_object<td_api::inputFileLocal>(get_local_file_path(file_id.substr(file_protocol.size())));
      }
    }
    Slice attach_protocol{"attach://"};
    if (td::begins_with(file_id, attach_protocol)) {
      field_name = file_id.substr(attach_protocol.size());
    } else {
      if (!force_file) {
        return make_object<td_api::inputFileRemote>(file_id.str());
      }
    }
  }
  auto file = query->file(field_name);
  if (file != nullptr) {
    return make_object<td_api::inputFileLocal>(file->temp_file_name);
  }

  return nullptr;
}

td_api::object_ptr<td_api::inputThumbnail> Client::get_input_thumbnail(const Query *query, Slice field_name) const {
  auto input_file = get_input_file(query, field_name, true);
  if (input_file == nullptr) {
    return nullptr;
  }
  return make_object<td_api::inputThumbnail>(std::move(input_file), 0, 0);
}

td::Result<td_api::object_ptr<td_api::InputMessageContent>> Client::get_input_message_content(
    JsonValue &input_message_content, bool is_input_message_content_required) {
  CHECK(input_message_content.type() == JsonValue::Type::Object);
  auto &object = input_message_content.get_object();

  TRY_RESULT(message_text, get_json_object_string_field(object, "message_text"));

  if (!message_text.empty()) {
    TRY_RESULT(disable_web_page_preview, get_json_object_bool_field(object, "disable_web_page_preview"));
    TRY_RESULT(parse_mode, get_json_object_string_field(object, "parse_mode"));
    auto entities = get_json_object_field_force(object, "entities");
    TRY_RESULT(input_message_text, get_input_message_text(std::move(message_text), disable_web_page_preview,
                                                          std::move(parse_mode), std::move(entities)));
    return std::move(input_message_text);
  }

  if (has_json_object_field(object, "latitude") && has_json_object_field(object, "longitude")) {
    TRY_RESULT(latitude, get_json_object_double_field(object, "latitude", false));
    TRY_RESULT(longitude, get_json_object_double_field(object, "longitude", false));
    TRY_RESULT(horizontal_accuracy, get_json_object_double_field(object, "horizontal_accuracy"));
    TRY_RESULT(live_period, get_json_object_int_field(object, "live_period"));
    TRY_RESULT(heading, get_json_object_int_field(object, "heading"));
    TRY_RESULT(proximity_alert_radius, get_json_object_int_field(object, "proximity_alert_radius"));
    auto location = make_object<td_api::location>(latitude, longitude, horizontal_accuracy);

    if (has_json_object_field(object, "title") && has_json_object_field(object, "address")) {
      TRY_RESULT(title, get_json_object_string_field(object, "title", false));
      TRY_RESULT(address, get_json_object_string_field(object, "address", false));
      td::string provider;
      td::string venue_id;
      td::string venue_type;

      TRY_RESULT(google_place_id, get_json_object_string_field(object, "google_place_id"));
      TRY_RESULT(google_place_type, get_json_object_string_field(object, "google_place_type"));
      if (!google_place_id.empty() || !google_place_type.empty()) {
        provider = "gplaces";
        venue_id = std::move(google_place_id);
        venue_type = std::move(google_place_type);
      }
      TRY_RESULT(foursquare_id, get_json_object_string_field(object, "foursquare_id"));
      TRY_RESULT(foursquare_type, get_json_object_string_field(object, "foursquare_type"));
      if (!foursquare_id.empty() || !foursquare_type.empty()) {
        provider = "foursquare";
        venue_id = std::move(foursquare_id);
        venue_type = std::move(foursquare_type);
      }

      return make_object<td_api::inputMessageVenue>(
          make_object<td_api::venue>(std::move(location), title, address, provider, venue_id, venue_type));
    }

    return make_object<td_api::inputMessageLocation>(std::move(location), live_period, heading, proximity_alert_radius);
  }

  if (has_json_object_field(object, "phone_number")) {
    TRY_RESULT(phone_number, get_json_object_string_field(object, "phone_number", false));
    TRY_RESULT(first_name, get_json_object_string_field(object, "first_name", false));
    TRY_RESULT(last_name, get_json_object_string_field(object, "last_name"));
    TRY_RESULT(vcard, get_json_object_string_field(object, "vcard"));

    return make_object<td_api::inputMessageContact>(
        make_object<td_api::contact>(phone_number, first_name, last_name, vcard, 0));
  }

  if (is_input_message_content_required) {
    return Status::Error(400, "Input message content is not specified");
  }
  return nullptr;
}

td_api::object_ptr<td_api::messageSendOptions> Client::get_message_send_options(bool disable_notification, td_api::object_ptr<td_api::MessageSchedulingState> &&scheduling_state) {
  return make_object<td_api::messageSendOptions>(disable_notification, false, std::move(scheduling_state));
}

td::Result<td::vector<td_api::object_ptr<td_api::InputInlineQueryResult>>> Client::get_inline_query_results(
    const Query *query) {
  auto results_encoded = query->arg("results");
  if (results_encoded.empty()) {
    return td::vector<object_ptr<td_api::InputInlineQueryResult>>();
  }

  LOG(INFO) << "Parsing JSON object: " << results_encoded;
  auto r_values = json_decode(results_encoded);
  if (r_values.is_error()) {
    return Status::Error(400,
                         PSLICE() << "Can't parse JSON encoded inline query results: " << r_values.error().message());
  }

  return get_inline_query_results(r_values.move_as_ok());
}

td::Result<td::vector<td_api::object_ptr<td_api::InputInlineQueryResult>>> Client::get_inline_query_results(
    td::JsonValue &&values) {
  if (values.type() == JsonValue::Type::Null) {
    return td::vector<object_ptr<td_api::InputInlineQueryResult>>();
  }
  if (values.type() != JsonValue::Type::Array) {
    return Status::Error(400, "Expected an Array of inline query results");
  }

  td::vector<object_ptr<td_api::InputInlineQueryResult>> inline_query_results;
  for (auto &value : values.get_array()) {
    auto r_inline_query_result = get_inline_query_result(std::move(value));
    if (r_inline_query_result.is_error()) {
      return Status::Error(400,
                           PSLICE() << "Can't parse inline query result: " << r_inline_query_result.error().message());
    }
    inline_query_results.push_back(r_inline_query_result.move_as_ok());
  }

  return std::move(inline_query_results);
}

td::Result<td_api::object_ptr<td_api::InputInlineQueryResult>> Client::get_inline_query_result(td::JsonValue &&value) {
  if (value.type() != JsonValue::Type::Object) {
    return Status::Error(400, "Inline query result must be an object");
  }

  auto &object = value.get_object();

  TRY_RESULT(type, get_json_object_string_field(object, "type", false));
  td::to_lower_inplace(type);

  TRY_RESULT(id, get_json_object_string_field(object, "id", false));

  bool is_input_message_content_required = (type == "article");
  object_ptr<td_api::InputMessageContent> input_message_content;

  TRY_RESULT(input_message_content_obj,
             get_json_object_field(object, "input_message_content", JsonValue::Type::Object));
  if (input_message_content_obj.type() == JsonValue::Type::Null) {
    TRY_RESULT(message_text, get_json_object_string_field(object, "message_text", !is_input_message_content_required));
    TRY_RESULT(disable_web_page_preview, get_json_object_bool_field(object, "disable_web_page_preview"));
    TRY_RESULT(parse_mode, get_json_object_string_field(object, "parse_mode"));
    auto entities = get_json_object_field_force(object, "entities");

    if (is_input_message_content_required || !message_text.empty()) {
      TRY_RESULT(input_message_text, get_input_message_text(std::move(message_text), disable_web_page_preview,
                                                            std::move(parse_mode), std::move(entities)));
      input_message_content = std::move(input_message_text);
    }
  } else {
    TRY_RESULT(input_message_content_result,
               get_input_message_content(input_message_content_obj, is_input_message_content_required));
    input_message_content = std::move(input_message_content_result);
  }
  TRY_RESULT(input_caption, get_json_object_string_field(object, "caption"));
  TRY_RESULT(parse_mode, get_json_object_string_field(object, "parse_mode"));
  auto entities = get_json_object_field_force(object, "caption_entities");
  TRY_RESULT(caption, get_formatted_text(std::move(input_caption), std::move(parse_mode), std::move(entities)));

  TRY_RESULT(reply_markup_object, get_json_object_field(object, "reply_markup", JsonValue::Type::Object));
  object_ptr<td_api::ReplyMarkup> reply_markup;
  if (reply_markup_object.type() != JsonValue::Type::Null) {
    TRY_RESULT_ASSIGN(reply_markup, get_reply_markup(std::move(reply_markup_object)));
  }

  object_ptr<td_api::InputInlineQueryResult> result;
  if (type == "article") {
    TRY_RESULT(url, get_json_object_string_field(object, "url"));
    TRY_RESULT(hide_url, get_json_object_bool_field(object, "hide_url"));
    TRY_RESULT(title, get_json_object_string_field(object, "title", false));
    TRY_RESULT(description, get_json_object_string_field(object, "description"));
    TRY_RESULT(thumbnail_url, get_json_object_string_field(object, "thumb_url"));
    TRY_RESULT(thumbnail_width, get_json_object_int_field(object, "thumb_width"));
    TRY_RESULT(thumbnail_height, get_json_object_int_field(object, "thumb_height"));

    CHECK(input_message_content != nullptr);
    return make_object<td_api::inputInlineQueryResultArticle>(
        id, url, hide_url, title, description, thumbnail_url, thumbnail_width, thumbnail_height,
        std::move(reply_markup), std::move(input_message_content));
  }
  if (type == "audio") {
    TRY_RESULT(audio_url, get_json_object_string_field(object, "audio_url"));
    TRY_RESULT(audio_duration, get_json_object_int_field(object, "audio_duration"));
    TRY_RESULT(title, get_json_object_string_field(object, "title", audio_url.empty()));
    TRY_RESULT(performer, get_json_object_string_field(object, "performer"));
    if (audio_url.empty()) {
      TRY_RESULT_ASSIGN(audio_url, get_json_object_string_field(object, "audio_file_id", false));
    }

    if (input_message_content == nullptr) {
      input_message_content = make_object<td_api::inputMessageAudio>(nullptr, nullptr, audio_duration, title, performer,
                                                                     std::move(caption));
    }
    return make_object<td_api::inputInlineQueryResultAudio>(id, title, performer, audio_url, audio_duration,
                                                            std::move(reply_markup), std::move(input_message_content));
  }
  if (type == "contact") {
    TRY_RESULT(phone_number, get_json_object_string_field(object, "phone_number", false));
    TRY_RESULT(first_name, get_json_object_string_field(object, "first_name", false));
    TRY_RESULT(last_name, get_json_object_string_field(object, "last_name"));
    TRY_RESULT(vcard, get_json_object_string_field(object, "vcard"));
    TRY_RESULT(thumbnail_url, get_json_object_string_field(object, "thumb_url"));
    TRY_RESULT(thumbnail_width, get_json_object_int_field(object, "thumb_width"));
    TRY_RESULT(thumbnail_height, get_json_object_int_field(object, "thumb_height"));

    if (input_message_content == nullptr) {
      input_message_content = make_object<td_api::inputMessageContact>(
          make_object<td_api::contact>(phone_number, first_name, last_name, vcard, 0));
    }
    return make_object<td_api::inputInlineQueryResultContact>(
        id, make_object<td_api::contact>(phone_number, first_name, last_name, vcard, 0), thumbnail_url, thumbnail_width,
        thumbnail_height, std::move(reply_markup), std::move(input_message_content));
  }
  if (type == "document") {
    TRY_RESULT(title, get_json_object_string_field(object, "title", false));
    TRY_RESULT(description, get_json_object_string_field(object, "description"));
    TRY_RESULT(thumbnail_url, get_json_object_string_field(object, "thumb_url"));
    TRY_RESULT(document_url, get_json_object_string_field(object, "document_url"));
    TRY_RESULT(mime_type, get_json_object_string_field(object, "mime_type", document_url.empty()));
    TRY_RESULT(thumbnail_width, get_json_object_int_field(object, "thumb_width"));
    TRY_RESULT(thumbnail_height, get_json_object_int_field(object, "thumb_height"));
    if (document_url.empty()) {
      TRY_RESULT_ASSIGN(document_url, get_json_object_string_field(object, "document_file_id", false));
    }

    if (input_message_content == nullptr) {
      input_message_content = make_object<td_api::inputMessageDocument>(nullptr, nullptr, false, std::move(caption));
    }
    return make_object<td_api::inputInlineQueryResultDocument>(
        id, title, description, document_url, mime_type, thumbnail_url, thumbnail_width, thumbnail_height,
        std::move(reply_markup), std::move(input_message_content));
  }
  if (type == "game") {
    TRY_RESULT(game_short_name, get_json_object_string_field(object, "game_short_name", false));
    return make_object<td_api::inputInlineQueryResultGame>(id, game_short_name, std::move(reply_markup));
  }
  if (type == "gif") {
    TRY_RESULT(title, get_json_object_string_field(object, "title"));
    TRY_RESULT(gif_url, get_json_object_string_field(object, "gif_url"));
    TRY_RESULT(thumbnail_url, get_json_object_string_field(object, "thumb_url", gif_url.empty()));
    TRY_RESULT(thumbnail_mime_type, get_json_object_string_field(object, "thumb_mime_type", true));
    TRY_RESULT(gif_duration, get_json_object_int_field(object, "gif_duration"));
    TRY_RESULT(gif_width, get_json_object_int_field(object, "gif_width"));
    TRY_RESULT(gif_height, get_json_object_int_field(object, "gif_height"));
    if (gif_url.empty()) {
      TRY_RESULT_ASSIGN(gif_url, get_json_object_string_field(object, "gif_file_id", false));
    }

    if (input_message_content == nullptr) {
      input_message_content = make_object<td_api::inputMessageAnimation>(
          nullptr, nullptr, td::vector<int32>(), gif_duration, gif_width, gif_height, std::move(caption));
    }
    return make_object<td_api::inputInlineQueryResultAnimation>(
        id, title, thumbnail_url, thumbnail_mime_type, gif_url, "image/gif", gif_duration, gif_width, gif_height,
        std::move(reply_markup), std::move(input_message_content));
  }
  if (type == "location") {
    TRY_RESULT(latitude, get_json_object_double_field(object, "latitude", false));
    TRY_RESULT(longitude, get_json_object_double_field(object, "longitude", false));
    TRY_RESULT(horizontal_accuracy, get_json_object_double_field(object, "horizontal_accuracy"));
    TRY_RESULT(live_period, get_json_object_int_field(object, "live_period"));
    TRY_RESULT(heading, get_json_object_int_field(object, "heading"));
    TRY_RESULT(proximity_alert_radius, get_json_object_int_field(object, "proximity_alert_radius"));
    TRY_RESULT(title, get_json_object_string_field(object, "title", false));
    TRY_RESULT(thumbnail_url, get_json_object_string_field(object, "thumb_url"));
    TRY_RESULT(thumbnail_width, get_json_object_int_field(object, "thumb_width"));
    TRY_RESULT(thumbnail_height, get_json_object_int_field(object, "thumb_height"));

    if (input_message_content == nullptr) {
      auto location = make_object<td_api::location>(latitude, longitude, horizontal_accuracy);
      input_message_content =
          make_object<td_api::inputMessageLocation>(std::move(location), live_period, heading, proximity_alert_radius);
    }
    return make_object<td_api::inputInlineQueryResultLocation>(
        id, make_object<td_api::location>(latitude, longitude, horizontal_accuracy), live_period, title, thumbnail_url,
        thumbnail_width, thumbnail_height, std::move(reply_markup), std::move(input_message_content));
  }
  if (type == "mpeg4_gif") {
    TRY_RESULT(title, get_json_object_string_field(object, "title"));
    TRY_RESULT(mpeg4_url, get_json_object_string_field(object, "mpeg4_url"));
    TRY_RESULT(thumbnail_url, get_json_object_string_field(object, "thumb_url", mpeg4_url.empty()));
    TRY_RESULT(thumbnail_mime_type, get_json_object_string_field(object, "thumb_mime_type", true));
    TRY_RESULT(mpeg4_duration, get_json_object_int_field(object, "mpeg4_duration"));
    TRY_RESULT(mpeg4_width, get_json_object_int_field(object, "mpeg4_width"));
    TRY_RESULT(mpeg4_height, get_json_object_int_field(object, "mpeg4_height"));
    if (mpeg4_url.empty()) {
      TRY_RESULT_ASSIGN(mpeg4_url, get_json_object_string_field(object, "mpeg4_file_id", false));
    }

    if (input_message_content == nullptr) {
      input_message_content = make_object<td_api::inputMessageAnimation>(
          nullptr, nullptr, td::vector<int32>(), mpeg4_duration, mpeg4_width, mpeg4_height, std::move(caption));
    }
    return make_object<td_api::inputInlineQueryResultAnimation>(
        id, title, thumbnail_url, thumbnail_mime_type, mpeg4_url, "video/mp4", mpeg4_duration, mpeg4_width,
        mpeg4_height, std::move(reply_markup), std::move(input_message_content));
  }
  if (type == "photo") {
    TRY_RESULT(title, get_json_object_string_field(object, "title"));
    TRY_RESULT(description, get_json_object_string_field(object, "description"));
    TRY_RESULT(photo_url, get_json_object_string_field(object, "photo_url"));
    TRY_RESULT(thumbnail_url, get_json_object_string_field(object, "thumb_url", photo_url.empty()));
    TRY_RESULT(photo_width, get_json_object_int_field(object, "photo_width"));
    TRY_RESULT(photo_height, get_json_object_int_field(object, "photo_height"));
    if (photo_url.empty()) {
      TRY_RESULT_ASSIGN(photo_url, get_json_object_string_field(object, "photo_file_id", false));
    }

    if (input_message_content == nullptr) {
      input_message_content =
          make_object<td_api::inputMessagePhoto>(nullptr, nullptr, td::vector<int32>(), 0, 0, std::move(caption), 0);
    }
    return make_object<td_api::inputInlineQueryResultPhoto>(id, title, description, thumbnail_url, photo_url,
                                                            photo_width, photo_height, std::move(reply_markup),
                                                            std::move(input_message_content));
  }
  if (type == "sticker") {
    TRY_RESULT(sticker_file_id, get_json_object_string_field(object, "sticker_file_id", false));

    if (input_message_content == nullptr) {
      input_message_content = make_object<td_api::inputMessageSticker>(nullptr, nullptr, 0, 0, td::string());
    }
    return make_object<td_api::inputInlineQueryResultSticker>(id, "", sticker_file_id, 0, 0, std::move(reply_markup),
                                                              std::move(input_message_content));
  }
  if (type == "venue") {
    TRY_RESULT(latitude, get_json_object_double_field(object, "latitude", false));
    TRY_RESULT(longitude, get_json_object_double_field(object, "longitude", false));
    TRY_RESULT(horizontal_accuracy, get_json_object_double_field(object, "horizontal_accuracy"));
    TRY_RESULT(title, get_json_object_string_field(object, "title", false));
    TRY_RESULT(address, get_json_object_string_field(object, "address", false));
    TRY_RESULT(foursquare_id, get_json_object_string_field(object, "foursquare_id"));
    TRY_RESULT(foursquare_type, get_json_object_string_field(object, "foursquare_type"));
    TRY_RESULT(google_place_id, get_json_object_string_field(object, "google_place_id"));
    TRY_RESULT(google_place_type, get_json_object_string_field(object, "google_place_type"));
    TRY_RESULT(thumbnail_url, get_json_object_string_field(object, "thumb_url"));
    TRY_RESULT(thumbnail_width, get_json_object_int_field(object, "thumb_width"));
    TRY_RESULT(thumbnail_height, get_json_object_int_field(object, "thumb_height"));

    td::string provider;
    td::string venue_id;
    td::string venue_type;
    if (!google_place_id.empty() || !google_place_type.empty()) {
      provider = "gplaces";
      venue_id = std::move(google_place_id);
      venue_type = std::move(google_place_type);
    }
    if (!foursquare_id.empty() || !foursquare_type.empty()) {
      provider = "foursquare";
      venue_id = std::move(foursquare_id);
      venue_type = std::move(foursquare_type);
    }

    if (input_message_content == nullptr) {
      input_message_content = make_object<td_api::inputMessageVenue>(
          make_object<td_api::venue>(make_object<td_api::location>(latitude, longitude, horizontal_accuracy), title,
                                     address, provider, venue_id, venue_type));
    }
    return make_object<td_api::inputInlineQueryResultVenue>(
        id,
        make_object<td_api::venue>(make_object<td_api::location>(latitude, longitude, horizontal_accuracy), title,
                                   address, provider, venue_id, venue_type),
        thumbnail_url, thumbnail_width, thumbnail_height, std::move(reply_markup), std::move(input_message_content));
  }
  if (type == "video") {
    TRY_RESULT(title, get_json_object_string_field(object, "title", false));
    TRY_RESULT(description, get_json_object_string_field(object, "description"));
    TRY_RESULT(video_url, get_json_object_string_field(object, "video_url"));
    TRY_RESULT(thumbnail_url, get_json_object_string_field(object, "thumb_url", video_url.empty()));
    TRY_RESULT(mime_type, get_json_object_string_field(object, "mime_type", video_url.empty()));
    TRY_RESULT(video_width, get_json_object_int_field(object, "video_width"));
    TRY_RESULT(video_height, get_json_object_int_field(object, "video_height"));
    TRY_RESULT(video_duration, get_json_object_int_field(object, "video_duration"));
    if (video_url.empty()) {
      TRY_RESULT_ASSIGN(video_url, get_json_object_string_field(object, "video_file_id", false));
    }

    if (input_message_content == nullptr) {
      input_message_content =
          make_object<td_api::inputMessageVideo>(nullptr, nullptr, td::vector<int32>(), video_duration, video_width,
                                                 video_height, false, std::move(caption), 0);
    }
    return make_object<td_api::inputInlineQueryResultVideo>(id, title, description, thumbnail_url, video_url, mime_type,
                                                            video_width, video_height, video_duration,
                                                            std::move(reply_markup), std::move(input_message_content));
  }
  if (type == "voice") {
    TRY_RESULT(title, get_json_object_string_field(object, "title", false));
    TRY_RESULT(voice_note_url, get_json_object_string_field(object, "voice_url"));
    TRY_RESULT(voice_note_duration, get_json_object_int_field(object, "voice_duration"));
    if (voice_note_url.empty()) {
      TRY_RESULT_ASSIGN(voice_note_url, get_json_object_string_field(object, "voice_file_id", false));
    }

    if (input_message_content == nullptr) {
      input_message_content = make_object<td_api::inputMessageVoiceNote>(nullptr, voice_note_duration,
                                                                         "" /* waveform */, std::move(caption));
    }
    return make_object<td_api::inputInlineQueryResultVoiceNote>(
        id, title, voice_note_url, voice_note_duration, std::move(reply_markup), std::move(input_message_content));
  }

  return Status::Error(400, PSLICE() << "type \"" << type << "\" is unsupported for the inline query result");
}

td::Result<td_api::object_ptr<td_api::botCommand>> Client::get_bot_command(JsonValue &&value) {
  if (value.type() != JsonValue::Type::Object) {
    return Status::Error(400, "expected an Object");
  }

  auto &object = value.get_object();

  TRY_RESULT(command, get_json_object_string_field(object, "command", false));
  TRY_RESULT(description, get_json_object_string_field(object, "description", false));

  return make_object<td_api::botCommand>(command, description);
}

td::Result<td::vector<td_api::object_ptr<td_api::botCommand>>> Client::get_bot_commands(const Query *query) {
  auto commands = query->arg("commands");
  if (commands.empty()) {
    return td::vector<object_ptr<td_api::botCommand>>();
  }
  LOG(INFO) << "Parsing JSON object: " << commands;
  auto r_value = json_decode(commands);
  if (r_value.is_error()) {
    LOG(INFO) << "Can't parse JSON object: " << r_value.error();
    return Status::Error(400, "Can't parse commands JSON object");
  }

  auto value = r_value.move_as_ok();
  if (value.type() != JsonValue::Type::Array) {
    return Status::Error(400, "Expected an Array of BotCommand");
  }

  td::vector<object_ptr<td_api::botCommand>> bot_commands;
  for (auto &command : value.get_array()) {
    auto r_bot_command = get_bot_command(std::move(command));
    if (r_bot_command.is_error()) {
      return Status::Error(400, PSLICE() << "Can't parse BotCommand: " << r_bot_command.error().message());
    }
    bot_commands.push_back(r_bot_command.move_as_ok());
  }
  return std::move(bot_commands);
}

td::Result<td_api::object_ptr<td_api::maskPosition>> Client::get_mask_position(JsonValue &&value) {
  if (value.type() != JsonValue::Type::Object) {
    return Status::Error(400, "MaskPosition must be an Object");
  }

  auto &object = value.get_object();

  TRY_RESULT(point_str, get_json_object_string_field(object, "point", false));
  point_str = td::trim(td::to_lower(point_str));
  int32 point;
  for (point = 0; point < MASK_POINTS_SIZE; point++) {
    if (MASK_POINTS[point] == point_str) {
      break;
    }
  }
  if (point == MASK_POINTS_SIZE) {
    return Status::Error(400, "Wrong point specified in MaskPosition");
  }

  TRY_RESULT(x_shift, get_json_object_double_field(object, "x_shift", false));
  TRY_RESULT(y_shift, get_json_object_double_field(object, "y_shift", false));
  TRY_RESULT(scale, get_json_object_double_field(object, "scale", false));

  return make_object<td_api::maskPosition>(mask_index_to_point(point), x_shift, y_shift, scale);
}

td::int32 Client::mask_point_to_index(const object_ptr<td_api::MaskPoint> &mask_point) {
  CHECK(mask_point != nullptr);
  switch (mask_point->get_id()) {
    case td_api::maskPointForehead::ID:
      return 0;
    case td_api::maskPointEyes::ID:
      return 1;
    case td_api::maskPointMouth::ID:
      return 2;
    case td_api::maskPointChin::ID:
      return 3;
    default:
      UNREACHABLE();
      return -1;
  }
}

td_api::object_ptr<td_api::MaskPoint> Client::mask_index_to_point(int32 index) {
  switch (index) {
    case 0:
      return make_object<td_api::maskPointForehead>();
    case 1:
      return make_object<td_api::maskPointEyes>();
    case 2:
      return make_object<td_api::maskPointMouth>();
    case 3:
      return make_object<td_api::maskPointChin>();
    default:
      UNREACHABLE();
      return nullptr;
  }
}

td::Result<td_api::object_ptr<td_api::maskPosition>> Client::get_mask_position(const Query *query, Slice field_name) {
  auto mask_position = query->arg(field_name);
  if (mask_position.empty()) {
    return nullptr;
  }

  LOG(INFO) << "Parsing JSON object: " << mask_position;
  auto r_value = json_decode(mask_position);
  if (r_value.is_error()) {
    LOG(INFO) << "Can't parse JSON object: " << r_value.error();
    return Status::Error(400, "Can't parse mask position JSON object");
  }

  auto r_mask_position = get_mask_position(r_value.move_as_ok());
  if (r_mask_position.is_error()) {
    return Status::Error(400, PSLICE() << "Can't parse mask position: " << r_mask_position.error().message());
  }
  return r_mask_position.move_as_ok();
}

td::Result<td::vector<td_api::object_ptr<td_api::InputSticker>>> Client::get_input_stickers(const Query *query) const {
  auto emojis = query->arg("emojis");

  td::vector<object_ptr<td_api::InputSticker>> stickers;
  auto sticker = get_input_file(query, "png_sticker");
  if (sticker != nullptr) {
    TRY_RESULT(mask_position, get_mask_position(query, "mask_position"));
    stickers.push_back(
        make_object<td_api::inputStickerStatic>(std::move(sticker), emojis.str(), std::move(mask_position)));
  } else {
    sticker = get_input_file(query, "tgs_sticker", true);
    if (sticker == nullptr) {
      if (query->arg("tgs_sticker").empty()) {
        return Status::Error(400, "Bad Request: there is no sticker file in the request");
      }
      return Status::Error(400, "Bad Request: TGS sticker must be uploaded as an InputFile");
    }

    stickers.push_back(make_object<td_api::inputStickerAnimated>(std::move(sticker), emojis.str()));
  }
  CHECK(stickers.size() == 1);

  return std::move(stickers);
}

td::Result<td::string> Client::get_passport_element_hash(Slice encoded_hash) {
  if (!td::is_base64(encoded_hash)) {
    return Status::Error(400, "hash isn't a valid base64-encoded string");
  }
  return td::base64_decode(encoded_hash).move_as_ok();
}

td::Result<td_api::object_ptr<td_api::InputPassportElementErrorSource>> Client::get_passport_element_error_source(
    td::JsonObject &object) {
  TRY_RESULT(source, get_json_object_string_field(object, "source"));

  if (source.empty() || source == "unspecified") {
    TRY_RESULT(element_hash, get_json_object_string_field(object, "element_hash", false));
    TRY_RESULT(hash, get_passport_element_hash(element_hash));

    return make_object<td_api::inputPassportElementErrorSourceUnspecified>(hash);
  }
  if (source == "data") {
    TRY_RESULT(data_hash, get_json_object_string_field(object, "data_hash", false));
    TRY_RESULT(hash, get_passport_element_hash(data_hash));

    TRY_RESULT(field_name, get_json_object_string_field(object, "field_name", false));
    return make_object<td_api::inputPassportElementErrorSourceDataField>(field_name, hash);
  }
  if (source == "file" || source == "selfie" || source == "translation_file" || source == "front_side" ||
      source == "reverse_side") {
    TRY_RESULT(file_hash, get_json_object_string_field(object, "file_hash", false));
    TRY_RESULT(hash, get_passport_element_hash(file_hash));

    if (source == "front_side") {
      return make_object<td_api::inputPassportElementErrorSourceFrontSide>(hash);
    }
    if (source == "reverse_side") {
      return make_object<td_api::inputPassportElementErrorSourceReverseSide>(hash);
    }
    if (source == "selfie") {
      return make_object<td_api::inputPassportElementErrorSourceSelfie>(hash);
    }
    if (source == "translation_file") {
      return make_object<td_api::inputPassportElementErrorSourceTranslationFile>(hash);
    }
    if (source == "file") {
      return make_object<td_api::inputPassportElementErrorSourceFile>(hash);
    }
    UNREACHABLE();
  }
  if (source == "files" || source == "translation_files") {
    td::vector<td::string> input_hashes;
    TRY_RESULT(file_hashes, get_json_object_field(object, "file_hashes", JsonValue::Type::Array, false));
    for (auto &input_hash : file_hashes.get_array()) {
      if (input_hash.type() != JsonValue::Type::String) {
        return Status::Error(400, "hash must be a string");
      }
      TRY_RESULT(hash, get_passport_element_hash(input_hash.get_string()));
      input_hashes.push_back(std::move(hash));
    }
    if (source == "files") {
      return make_object<td_api::inputPassportElementErrorSourceFiles>(std::move(input_hashes));
    }
    if (source == "translation_files") {
      return make_object<td_api::inputPassportElementErrorSourceTranslationFiles>(std::move(input_hashes));
    }
    UNREACHABLE();
  }
  return Status::Error(400, "wrong source specified");
}

td::Result<td_api::object_ptr<td_api::inputPassportElementError>> Client::get_passport_element_error(
    JsonValue &&value) {
  if (value.type() != JsonValue::Type::Object) {
    return Status::Error(400, "expected an Object");
  }

  auto &object = value.get_object();

  TRY_RESULT(input_type, get_json_object_string_field(object, "type", false));
  auto type = get_passport_element_type(input_type);
  if (type == nullptr) {
    return Status::Error(400, "wrong Telegram Passport element type specified");
  }
  TRY_RESULT(message, get_json_object_string_field(object, "message", false));
  TRY_RESULT(source, get_passport_element_error_source(object));

  return make_object<td_api::inputPassportElementError>(std::move(type), message, std::move(source));
}

td::Result<td::vector<td_api::object_ptr<td_api::inputPassportElementError>>> Client::get_passport_element_errors(
    const Query *query) {
  auto input_errors = query->arg("errors");
  LOG(INFO) << "Parsing JSON object: " << input_errors;
  auto r_value = json_decode(input_errors);
  if (r_value.is_error()) {
    LOG(INFO) << "Can't parse JSON object: " << r_value.error();
    return Status::Error(400, "Can't parse errors JSON object");
  }

  auto value = r_value.move_as_ok();
  if (value.type() != JsonValue::Type::Array) {
    return Status::Error(400, "Expected an Array of PassportElementError");
  }

  td::vector<object_ptr<td_api::inputPassportElementError>> errors;
  for (auto &input_error : value.get_array()) {
    auto r_error = get_passport_element_error(std::move(input_error));
    if (r_error.is_error()) {
      return Status::Error(400, PSLICE() << "Can't parse PassportElementError: " << r_error.error().message());
    }
    errors.push_back(r_error.move_as_ok());
  }
  return std::move(errors);
}

JsonValue Client::get_input_entities(const Query *query, Slice field_name) {
  auto entities = query->arg(field_name);
  if (!entities.empty()) {
    auto r_value = json_decode(entities);
    if (r_value.is_ok()) {
      return r_value.move_as_ok();
    }

    LOG(INFO) << "Can't parse entities JSON object: " << r_value.error();
  }

  return JsonValue();
}

td::Result<td_api::object_ptr<td_api::formattedText>> Client::get_caption(const Query *query) {
  return get_formatted_text(query->arg("caption").str(), query->arg("parse_mode").str(),
                            get_input_entities(query, "caption_entities"));
}

td::Result<td_api::object_ptr<td_api::TextEntityType>> Client::get_text_entity_type(td::JsonObject &object) {
  TRY_RESULT(type, get_json_object_string_field(object, "type", false));
  if (type.empty()) {
    return Status::Error("Type is not specified");
  }

  if (type == "bold") {
    return make_object<td_api::textEntityTypeBold>();
  }
  if (type == "italic") {
    return make_object<td_api::textEntityTypeItalic>();
  }
  if (type == "underline") {
    return make_object<td_api::textEntityTypeUnderline>();
  }
  if (type == "strikethrough") {
    return make_object<td_api::textEntityTypeStrikethrough>();
  }
  if (type == "code") {
    return make_object<td_api::textEntityTypeCode>();
  }
  if (type == "pre") {
    TRY_RESULT(language, get_json_object_string_field(object, "language"));
    if (language.empty()) {
      return make_object<td_api::textEntityTypePre>();
    }
    return make_object<td_api::textEntityTypePreCode>(language);
  }
  if (type == "text_link") {
    TRY_RESULT(url, get_json_object_string_field(object, "url", false));
    return make_object<td_api::textEntityTypeTextUrl>(url);
  }
  if (type == "text_mention") {
    TRY_RESULT(user, get_json_object_field(object, "user", JsonValue::Type::Object, false));
    CHECK(user.type() == JsonValue::Type::Object);
    TRY_RESULT(user_id, get_json_object_int_field(user.get_object(), "id", false));
    return make_object<td_api::textEntityTypeMentionName>(user_id);
  }
  if (type == "mention" || type == "hashtag" || type == "cashtag" || type == "bot_command" || type == "url" ||
      type == "email" || type == "phone_number" || type == "bank_card_number") {
    return nullptr;
  }

  return Status::Error("Unsupported type specified");
}

td::Result<td_api::object_ptr<td_api::textEntity>> Client::get_text_entity(JsonValue &&value) {
  if (value.type() != JsonValue::Type::Object) {
    return Status::Error(400, "expected an Object");
  }

  auto &object = value.get_object();
  TRY_RESULT(offset, get_json_object_int_field(object, "offset", false));
  TRY_RESULT(length, get_json_object_int_field(object, "length", false));
  TRY_RESULT(type, get_text_entity_type(object));

  if (type == nullptr) {
    return nullptr;
  }

  return make_object<td_api::textEntity>(offset, length, std::move(type));
}

td::Result<td_api::object_ptr<td_api::formattedText>> Client::get_formatted_text(td::string text, td::string parse_mode,
                                                                                 JsonValue &&input_entities) {
  td::to_lower_inplace(parse_mode);
  if (!text.empty() && !parse_mode.empty() && parse_mode != "none") {
    object_ptr<td_api::TextParseMode> text_parse_mode;
    if (parse_mode == "markdown") {
      text_parse_mode = make_object<td_api::textParseModeMarkdown>(1);
    } else if (parse_mode == "markdownv2") {
      text_parse_mode = make_object<td_api::textParseModeMarkdown>(2);
    } else if (parse_mode == "html") {
      text_parse_mode = make_object<td_api::textParseModeHTML>();
    } else {
      return Status::Error(400, "Unsupported parse_mode");
    }

    auto parsed_text = execute(make_object<td_api::parseTextEntities>(text, std::move(text_parse_mode)));
    if (parsed_text->get_id() == td_api::error::ID) {
      auto error = move_object_as<td_api::error>(parsed_text);
      return Status::Error(error->code_, error->message_);
    }

    CHECK(parsed_text->get_id() == td_api::formattedText::ID);
    return move_object_as<td_api::formattedText>(parsed_text);
  }

  td::vector<object_ptr<td_api::textEntity>> entities;
  if (input_entities.type() == JsonValue::Type::Array) {
    for (auto &input_entity : input_entities.get_array()) {
      auto r_entity = get_text_entity(std::move(input_entity));
      if (r_entity.is_error()) {
        return Status::Error(400, PSLICE() << "Can't parse MessageEntity: " << r_entity.error().message());
      }
      if (r_entity.ok() == nullptr) {
        continue;
      }
      entities.push_back(r_entity.move_as_ok());
    }
  }

  return make_object<td_api::formattedText>(text, std::move(entities));
}

td::Result<td_api::object_ptr<td_api::inputMessageText>> Client::get_input_message_text(const Query *query) {
  return get_input_message_text(query->arg("text").str(), to_bool(query->arg("disable_web_page_preview")),
                                query->arg("parse_mode").str(), get_input_entities(query, "entities"));
}

td::Result<td_api::object_ptr<td_api::inputMessageText>> Client::get_input_message_text(td::string text,
                                                                                        bool disable_web_page_preview,
                                                                                        td::string parse_mode,
                                                                                        JsonValue &&input_entities) {
  if (text.empty()) {
    return Status::Error(400, "Message text is empty");
  }

  TRY_RESULT(formatted_text, get_formatted_text(std::move(text), std::move(parse_mode), std::move(input_entities)));

  return make_object<td_api::inputMessageText>(std::move(formatted_text), disable_web_page_preview, false);
}

td::Result<td_api::object_ptr<td_api::location>> Client::get_location(const Query *query) {
  auto latitude = trim(query->arg("latitude"));
  if (latitude.empty()) {
    return Status::Error(400, "Bad Request: latitude is empty");
  }
  auto longitude = trim(query->arg("longitude"));
  if (longitude.empty()) {
    return Status::Error(400, "Bad Request: longitude is empty");
  }
  auto horizontal_accuracy = trim(query->arg("horizontal_accuracy"));

  return make_object<td_api::location>(td::to_double(latitude), td::to_double(longitude),
                                       td::to_double(horizontal_accuracy));
}

td::Result<td_api::object_ptr<td_api::chatPermissions>> Client::get_chat_permissions(const Query *query,
                                                                                     bool &allow_legacy) {
  auto can_send_messages = false;
  auto can_send_media_messages = false;
  auto can_send_polls = false;
  auto can_send_other_messages = false;
  auto can_add_web_page_previews = false;
  auto can_change_info = false;
  auto can_invite_users = false;
  auto can_pin_messages = false;

  if (query->has_arg("permissions")) {
    allow_legacy = false;

    auto r_value = json_decode(query->arg("permissions"));
    if (r_value.is_error()) {
      LOG(INFO) << "Can't parse JSON object: " << r_value.error();
      return Status::Error(400, "Can't parse permissions JSON object");
    }

    auto value = r_value.move_as_ok();
    if (value.type() != JsonValue::Type::Object) {
      return Status::Error(400, "Object expected as permissions");
    }
    auto &object = value.get_object();

    auto status = [&] {
      TRY_RESULT_ASSIGN(can_send_messages, get_json_object_bool_field(object, "can_send_messages"));
      TRY_RESULT_ASSIGN(can_send_media_messages, get_json_object_bool_field(object, "can_send_media_messages"));
      TRY_RESULT_ASSIGN(can_send_polls, get_json_object_bool_field(object, "can_send_polls"));
      TRY_RESULT_ASSIGN(can_send_other_messages, get_json_object_bool_field(object, "can_send_other_messages"));
      TRY_RESULT_ASSIGN(can_add_web_page_previews, get_json_object_bool_field(object, "can_add_web_page_previews"));
      TRY_RESULT_ASSIGN(can_change_info, get_json_object_bool_field(object, "can_change_info"));
      TRY_RESULT_ASSIGN(can_invite_users, get_json_object_bool_field(object, "can_invite_users"));
      TRY_RESULT_ASSIGN(can_pin_messages, get_json_object_bool_field(object, "can_pin_messages"));
      return Status::OK();
    }();

    if (status.is_error()) {
      return Status::Error(400, PSLICE() << "Can't parse chat permissions: " << status.error().message());
    }
  } else if (allow_legacy) {
    allow_legacy = false;

    can_send_messages = to_bool(query->arg("can_send_messages"));
    can_send_media_messages = to_bool(query->arg("can_send_media_messages"));
    can_send_other_messages = to_bool(query->arg("can_send_other_messages"));
    can_add_web_page_previews = to_bool(query->arg("can_add_web_page_previews"));

    if (can_send_messages && can_send_media_messages && can_send_other_messages && can_add_web_page_previews) {
      // legacy unrestrict
      can_send_polls = true;
      can_change_info = true;
      can_invite_users = true;
      can_pin_messages = true;
    } else if (query->has_arg("can_send_messages") || query->has_arg("can_send_media_messages") ||
               query->has_arg("can_send_other_messages") || query->has_arg("can_add_web_page_previews")) {
      allow_legacy = true;
    }
  }

  if (can_send_other_messages || can_add_web_page_previews) {
    can_send_media_messages = true;
  }
  return make_object<td_api::chatPermissions>(can_send_messages, can_send_media_messages, can_send_polls,
                                              can_send_other_messages, can_add_web_page_previews, can_change_info,
                                              can_invite_users, can_pin_messages);
}

td::Result<td_api::object_ptr<td_api::InputMessageContent>> Client::get_input_media(const Query *query,
                                                                                    JsonValue &&input_media,
                                                                                    bool for_album) const {
  if (input_media.type() != JsonValue::Type::Object) {
    return Status::Error(400, "expected an Object");
  }

  auto &object = input_media.get_object();

  TRY_RESULT(input_caption, get_json_object_string_field(object, "caption"));
  TRY_RESULT(parse_mode, get_json_object_string_field(object, "parse_mode"));
  auto entities = get_json_object_field_force(object, "caption_entities");
  TRY_RESULT(caption, get_formatted_text(std::move(input_caption), std::move(parse_mode), std::move(entities)));
  // TRY_RESULT(ttl, get_json_object_int_field(object, "ttl"));
  int32 ttl = 0;
  TRY_RESULT(media, get_json_object_string_field(object, "media", true));

  auto input_file = get_input_file(query, Slice(), media, false);
  if (input_file == nullptr) {
    return Status::Error(400, "media not found");
  }

  TRY_RESULT(thumbnail, get_json_object_string_field(object, "thumb"));
  object_ptr<td_api::inputThumbnail> input_thumbnail;
  auto thumbanil_input_file = get_input_file(query, thumbnail.empty() ? Slice("thumb") : Slice(), thumbnail, true);
  if (thumbanil_input_file != nullptr) {
    input_thumbnail = make_object<td_api::inputThumbnail>(std::move(thumbanil_input_file), 0, 0);
  }

  TRY_RESULT(type, get_json_object_string_field(object, "type", false));
  if (type == "photo") {
    return make_object<td_api::inputMessagePhoto>(std::move(input_file), std::move(input_thumbnail),
                                                  td::vector<int32>(), 0, 0, std::move(caption), ttl);
  }
  if (type == "video") {
    TRY_RESULT(width, get_json_object_int_field(object, "width"));
    TRY_RESULT(height, get_json_object_int_field(object, "height"));
    TRY_RESULT(duration, get_json_object_int_field(object, "duration"));
    TRY_RESULT(supports_streaming, get_json_object_bool_field(object, "supports_streaming"));
    width = td::clamp(width, 0, MAX_LENGTH);
    height = td::clamp(height, 0, MAX_LENGTH);
    duration = td::clamp(duration, 0, MAX_DURATION);

    return make_object<td_api::inputMessageVideo>(std::move(input_file), std::move(input_thumbnail),
                                                  td::vector<int32>(), duration, width, height, supports_streaming,
                                                  std::move(caption), ttl);
  }
  if (for_album && type == "animation") {
    return Status::Error(400, PSLICE() << "type \"" << type << "\" can't be used in sendMediaGroup");
  }
  if (type == "animation") {
    TRY_RESULT(width, get_json_object_int_field(object, "width"));
    TRY_RESULT(height, get_json_object_int_field(object, "height"));
    TRY_RESULT(duration, get_json_object_int_field(object, "duration"));
    width = td::clamp(width, 0, MAX_LENGTH);
    height = td::clamp(height, 0, MAX_LENGTH);
    duration = td::clamp(duration, 0, MAX_DURATION);
    return make_object<td_api::inputMessageAnimation>(std::move(input_file), std::move(input_thumbnail),
                                                      td::vector<int32>(), duration, width, height, std::move(caption));
  }
  if (type == "audio") {
    TRY_RESULT(duration, get_json_object_int_field(object, "duration"));
    TRY_RESULT(title, get_json_object_string_field(object, "title"));
    TRY_RESULT(performer, get_json_object_string_field(object, "performer"));
    duration = td::clamp(duration, 0, MAX_DURATION);
    return make_object<td_api::inputMessageAudio>(std::move(input_file), std::move(input_thumbnail), duration, title,
                                                  performer, std::move(caption));
  }
  if (type == "document") {
    TRY_RESULT(disable_content_type_detection, get_json_object_bool_field(object, "disable_content_type_detection"));
    return make_object<td_api::inputMessageDocument>(std::move(input_file), std::move(input_thumbnail),
                                                     disable_content_type_detection || for_album, std::move(caption));
  }

  return Status::Error(400, PSLICE() << "type \"" << type << "\" is unsupported");
}

td::Result<td_api::object_ptr<td_api::InputMessageContent>> Client::get_input_media(const Query *query,
                                                                                    Slice field_name,
                                                                                    bool for_album) const {
  TRY_RESULT(media, get_required_string_arg(query, field_name));

  LOG(INFO) << "Parsing JSON object: " << media;
  auto r_value = json_decode(media);
  if (r_value.is_error()) {
    LOG(INFO) << "Can't parse JSON object: " << r_value.error();
    return Status::Error(400, "Can't parse input media JSON object");
  }

  auto r_input_message_content = get_input_media(query, r_value.move_as_ok(), for_album);
  if (r_input_message_content.is_error()) {
    return Status::Error(400, PSLICE() << "Can't parse InputMedia: " << r_input_message_content.error().message());
  }
  return r_input_message_content.move_as_ok();
}

td::Result<td::vector<td_api::object_ptr<td_api::InputMessageContent>>> Client::get_input_message_contents(
    const Query *query, Slice field_name) const {
  TRY_RESULT(media, get_required_string_arg(query, field_name));

  LOG(INFO) << "Parsing JSON object: " << media;
  auto r_value = json_decode(media);
  if (r_value.is_error()) {
    LOG(INFO) << "Can't parse JSON object: " << r_value.error();
    return Status::Error(400, "Can't parse media JSON object");
  }

  return get_input_message_contents(query, r_value.move_as_ok());
}

td::Result<td::vector<td_api::object_ptr<td_api::InputMessageContent>>> Client::get_input_message_contents(
    const Query *query, JsonValue &&value) const {
  if (value.type() != JsonValue::Type::Array) {
    return Status::Error(400, "Expected an Array of InputMedia");
  }

  td::vector<object_ptr<td_api::InputMessageContent>> contents;
  for (auto &input_media : value.get_array()) {
    TRY_RESULT(input_message_content, get_input_media(query, std::move(input_media), true));
    contents.push_back(std::move(input_message_content));
  }
  return std::move(contents);
}

td::Result<td::vector<td::string>> Client::get_poll_options(const Query *query) {
  auto input_options = query->arg("options");
  LOG(INFO) << "Parsing JSON object: " << input_options;
  auto r_value = json_decode(input_options);
  if (r_value.is_error()) {
    LOG(INFO) << "Can't parse JSON object: " << r_value.error();
    return Status::Error(400, "Can't parse options JSON object");
  }

  auto value = r_value.move_as_ok();
  if (value.type() != JsonValue::Type::Array) {
    return Status::Error(400, "Expected an Array of String as options");
  }

  td::vector<td::string> options;
  for (auto &input_option : value.get_array()) {
    if (input_option.type() != JsonValue::Type::String) {
      return Status::Error(400, "Expected an option to be of type String");
    }
    options.push_back(input_option.get_string().str());
  }
  return std::move(options);
}

td::int32 Client::get_integer_arg(const Query *query, Slice field_name, int32 default_value, int32 min_value,
                                  int32 max_value) {
  auto s_arg = query->arg(field_name);
  if (s_arg.empty()) {
    return default_value;
  }

  return td::clamp(td::to_integer<int32>(s_arg), min_value, max_value);
}

td::Result<td::MutableSlice> Client::get_required_string_arg(const Query *query, Slice field_name) {
  auto s_arg = query->arg(field_name);
  if (s_arg.empty()) {
    return Status::Error(400, PSLICE() << "Parameter \"" << field_name << "\" is required");
  }
  return s_arg;
}

td::int64 Client::get_message_id(const Query *query, Slice field_name) {
  auto s_arg = query->arg(field_name);
  if (s_arg.empty()) {
    return 0;
  }

  int arg = td::to_integer<int32>(s_arg);
  // if (arg < 0) {
  //   return 0;
  // }

  return as_tdlib_message_id(arg);
}

td::Result<td::Slice> Client::get_inline_message_id(const Query *query, Slice field_name) {
  auto s_arg = query->arg(field_name);
  if (s_arg.empty()) {
    return Status::Error(400, "Message identifier is not specified");
  }
  return s_arg;
}

td::Result<td::int32> Client::get_user_id(const Query *query, Slice field_name) {
  int32 user_id = get_integer_arg(query, field_name, 0, 0);
  if (user_id == 0) {
    return Status::Error(400, PSLICE() << "Invalid " << field_name << " specified");
  }
  return user_id;
}

td::int64 Client::extract_yet_unsent_message_query_id(int64 chat_id, int64 message_id,
                                                      bool *is_reply_to_message_deleted) {
  auto yet_unsent_message_it = yet_unsent_messages_.find({chat_id, message_id});
  CHECK(yet_unsent_message_it != yet_unsent_messages_.end());

  auto reply_to_message_id = yet_unsent_message_it->second.reply_to_message_id;
  if (is_reply_to_message_deleted != nullptr && yet_unsent_message_it->second.is_reply_to_message_deleted) {
    *is_reply_to_message_deleted = true;
  }
  auto query_id = yet_unsent_message_it->second.send_message_query_id;

  yet_unsent_messages_.erase(yet_unsent_message_it);

  if (reply_to_message_id > 0) {
    auto it = yet_unsent_reply_message_ids_.find({chat_id, reply_to_message_id});
    CHECK(it != yet_unsent_reply_message_ids_.end());
    auto erased_count = it->second.erase(message_id);
    CHECK(erased_count > 0);
    if (it->second.empty()) {
      yet_unsent_reply_message_ids_.erase(it);
    }
  }

  return query_id;
}

// start custom helper methods impl

td::Result<td_api::object_ptr<td_api::MessageSchedulingState>> Client::get_message_scheduling_state(
    const Query *query) {
  auto send_at = trim(query->arg("send_at"));
  if (send_at.empty()) {
    return nullptr;
  } else if (send_at == "online") {
    return make_object<td_api::messageSchedulingStateSendWhenOnline>();
  } else {
    TRY_RESULT(send_at_date, td::to_integer_safe<td::int32>(send_at));
    return make_object<td_api::messageSchedulingStateSendAtDate>(send_at_date);
  }
}

template <class T>
td::Result<td::vector<T>> Client::get_int_array_arg(const Query *query, Slice field_name, bool optional) {
  auto input_options = query->arg(field_name);
  if (input_options.empty() && optional) {
    td::vector<T> array;
    return std::move(array);
  }
  LOG(INFO) << "Parsing JSON object: " << input_options;
  auto r_value = json_decode(input_options);
  if (r_value.is_error()) {
    LOG(INFO) << "Can't parse JSON object: " << r_value.error();
    return Status::Error(400, "Can't parse option_ids JSON object");
  }

  auto value = r_value.move_as_ok();
  if (value.type() != JsonValue::Type::Array) {
    return Status::Error(400, "Expected an Array of Integer as options");
  }

  td::vector<T> array;
  for (auto &element : value.get_array()) {
    if (element.type() != JsonValue::Type::Number) {
      return Status::Error(400, "Expected an elements to be of type Integer");
    }
    array.push_back(td::to_integer_safe<T>(element.get_number()).move_as_ok());
  }
  return std::move(array);
}

td::int64 Client::get_int64_arg(const Query *query, Slice field_name, int64 default_value, int64 min_value,
                                int64 max_value) {
  auto s_arg = query->arg(field_name);
  if (s_arg.empty()) {
    return default_value;
  }

  return td::clamp(td::to_integer<int64>(s_arg), min_value, max_value);
}

td::Result<td_api::object_ptr<td_api::ChatReportReason>> Client::get_report_reason(const Query *query,
                                                                                   Slice field_name) {
  auto reason = query->arg(field_name);
  object_ptr<td_api::ChatReportReason> result;
  if (reason.empty()) {
    return Status::Error(400, "reason is not specified");
  } else if (reason == "child_abuse") {
    result = make_object<td_api::chatReportReasonChildAbuse>();
  } else if (reason == "copyright") {
    result = make_object<td_api::chatReportReasonCopyright>();
  } else if (reason == "pornography") {
    result = make_object<td_api::chatReportReasonPornography>();
  } else if (reason == "spam") {
    result = make_object<td_api::chatReportReasonSpam>();
  } else if (reason == "unrelated_location") {
    result = make_object<td_api::chatReportReasonUnrelatedLocation>();
  } else if (reason == "violence") {
    result = make_object<td_api::chatReportReasonViolence>();
  } else {
    result = make_object<td_api::chatReportReasonCustom>(reason.str());
  }
  return std::move(result);
}

td::Result<td_api::object_ptr<td_api::SearchMessagesFilter>> Client::get_search_messages_filter(const Query *query,
                                                                                                Slice field_name) {
  auto filter = query->arg(field_name);
  object_ptr<td_api::SearchMessagesFilter> result;
  if (filter.empty()) {
    result = make_object<td_api::searchMessagesFilterEmpty>();
  } else if (filter == "animation") {
    result = make_object<td_api::searchMessagesFilterAnimation>();
  } else if (filter == "audio") {
    result = make_object<td_api::searchMessagesFilterAudio>();
  } else if (filter == "call") {
    result = make_object<td_api::searchMessagesFilterCall>();
  } else if (filter == "chat_photo") {
    result = make_object<td_api::searchMessagesFilterChatPhoto>();
  } else if (filter == "document") {
    result = make_object<td_api::searchMessagesFilterDocument>();
  } else if (filter == "failed_to_send") {
    result = make_object<td_api::searchMessagesFilterFailedToSend>();
  } else if (filter == "mention") {
    result = make_object<td_api::searchMessagesFilterMention>();
  } else if (filter == "missed_call") {
    result = make_object<td_api::searchMessagesFilterMissedCall>();
  } else if (filter == "photo") {
    result = make_object<td_api::searchMessagesFilterPhoto>();
  } else if (filter == "photo_and_video") {
    result = make_object<td_api::searchMessagesFilterPhotoAndVideo>();
  } else if (filter == "pinned") {
    result = make_object<td_api::searchMessagesFilterPinned>();
  } else if (filter == "unread_mention") {
    result = make_object<td_api::searchMessagesFilterUnreadMention>();
  } else if (filter == "url") {
    result = make_object<td_api::searchMessagesFilterUrl>();
  } else if (filter == "video") {
    result = make_object<td_api::searchMessagesFilterVideo>();
  } else if (filter == "video_note") {
    result = make_object<td_api::searchMessagesFilterVideoNote>();
  } else if (filter == "voice_and_video_note") {
    result = make_object<td_api::searchMessagesFilterVoiceAndVideoNote>();
  } else if (filter == "voice_note") {
    result = make_object<td_api::searchMessagesFilterVoiceNote>();
  } else {
    return Status::Error(400, "Filter not valid");
  }
  return std::move(result);
}

// end custom helper methods impl

void Client::on_message_send_succeeded(object_ptr<td_api::message> &&message, int64 old_message_id) {
  auto full_message_id = add_message(std::move(message), true);

  int64 chat_id = full_message_id.chat_id;
  int64 new_message_id = full_message_id.message_id;
  CHECK(new_message_id > 0);

  auto message_info = get_message(chat_id, new_message_id);
  CHECK(message_info != nullptr);
  message_info->is_content_changed = false;

  auto query_id =
      extract_yet_unsent_message_query_id(chat_id, old_message_id, &message_info->is_reply_to_message_deleted);
  auto &query = pending_send_message_queries_[query_id];
  if (query.is_multisend) {
    query.messages.push_back(td::json_encode<td::string>(JsonMessage(message_info, true, "sent message", this)));
    query.awaited_messages--;

    if (query.awaited_messages == 0) {
      if (query.error == nullptr) {
        answer_query(JsonMessages(query.messages), std::move(query.query));
      } else {
        fail_query_with_error(std::move(query.query), std::move(query.error));
      }
      pending_send_message_queries_.erase(query_id);
    }
  } else {
    CHECK(query.awaited_messages == 1);
    if (query.query->method() == "copymessage") {
      answer_query(JsonMessageId(new_message_id), std::move(query.query));
    } else {
      answer_query(JsonMessage(message_info, true, "sent message", this), std::move(query.query));
    }
    pending_send_message_queries_.erase(query_id);
  }
}

void Client::on_message_send_failed(int64 chat_id, int64 old_message_id, int64 new_message_id, Status result) {
  auto error = make_object<td_api::error>(result.code(), result.message().str());

  auto query_id = extract_yet_unsent_message_query_id(chat_id, old_message_id, nullptr);
  auto &query = pending_send_message_queries_[query_id];
  if (query.is_multisend) {
    if (query.error == nullptr) {
      query.error = std::move(error);
    }
    query.awaited_messages--;

    if (query.awaited_messages == 0) {
      fail_query_with_error(std::move(query.query), std::move(query.error));
      pending_send_message_queries_.erase(query_id);
    }
  } else {
    CHECK(query.awaited_messages == 1);
    fail_query_with_error(std::move(query.query), std::move(error));
    pending_send_message_queries_.erase(query_id);
  }

  if (new_message_id != 0 && !logging_out_ && !closing_) {
    send_request(make_object<td_api::deleteMessages>(chat_id, td::vector<int64>{new_message_id}, false),
                 std::make_unique<TdOnDeleteFailedToSendMessageCallback>(this, chat_id, new_message_id));
  }
}

void Client::on_cmd(PromisedQueryPtr query) {
  LOG(DEBUG) << "Process query " << *query;
  if (!td_client_.empty()) {
    if (query->method() == "close") {
      auto retry_after = static_cast<int>(10 * 60 - (td::Time::now() - start_time_));
      if (retry_after > 0 && start_time_ > parameters_->start_time_ + 10 * 60) {
        return query->set_retry_after_error(retry_after);
      }
      need_close_ = true;
      return do_send_request(make_object<td_api::close>(), std::make_unique<TdOnOkQueryCallback>(std::move(query)));
    }
    if (query->method() == "logout") {
      clear_tqueue_ = true;
      return do_send_request(make_object<td_api::logOut>(), std::make_unique<TdOnOkQueryCallback>(std::move(query)));
    }
  }
  if (waiting_for_auth_input_) {
    if (query->method().empty()) {
      return process_auth_phone_number_query(query);
    } else if (query->method() == "authcode") {
      return process_authcode_query(query);
    } else if (query->method() == "2fapassword" || query->method() == "authpassword") {
      return process_2fapassword_query(query);
    } else if (query->method() == "registeruser" && parameters_->allow_users_registration_) {
      return process_register_user_query(query);
    } else {
      return fail_query(404, "Not Found: method not found or login not yet completed", std::move(query));
    }
  }

  if (logging_out_) {
    return fail_query(LOGGING_OUT_ERROR_CODE, get_logging_out_error_description(), std::move(query));
  }
  if (closing_) {
    return fail_query(CLOSING_ERROR_CODE, CLOSING_ERROR_DESCRIPTION, std::move(query));
  }
  CHECK(was_authorized_);

  unresolved_bot_usernames_.clear();

  auto method_it = methods_.find(query->method().str());
  if (method_it == methods_.end()) {
    return fail_query(404, "Not Found: method not found", std::move(query));
  }

  auto result = (this->*(method_it->second))(query);
  if (result.is_error()) {
    fail_query_with_error(std::move(query), result.code(), result.message());
  }
}

td::Status Client::process_get_me_query(PromisedQueryPtr &query) {
  answer_query(JsonUser(my_id_, this, true), std::move(query));
  return Status::OK();
}

td::Status Client::process_get_my_commands_query(PromisedQueryPtr &query) {
  send_request(make_object<td_api::getUserFullInfo>(my_id_),
               std::make_unique<TdOnGetMyCommandsCallback>(std::move(query)));
  return Status::OK();
}

td::Status Client::process_set_my_commands_query(PromisedQueryPtr &query) {
  CHECK_IS_BOT();
  TRY_RESULT(bot_commands, get_bot_commands(query.get()));
  send_request(make_object<td_api::setCommands>(std::move(bot_commands)),
               std::make_unique<TdOnOkQueryCallback>(std::move(query)));
  return Status::OK();
}

td::Status Client::process_get_user_profile_photos_query(PromisedQueryPtr &query) {
  TRY_RESULT(user_id, get_user_id(query.get()));
  int32 offset = get_integer_arg(query.get(), "offset", 0, 0);
  int32 limit = get_integer_arg(query.get(), "limit", 100, 1, 100);

  check_user(user_id, std::move(query), [this, user_id, offset, limit](PromisedQueryPtr query) {
    send_request(make_object<td_api::getUserProfilePhotos>(user_id, offset, limit),
                 std::make_unique<TdOnGetUserProfilePhotosCallback>(this, std::move(query)));
  });
  return Status::OK();
}

td::Status Client::process_send_message_query(PromisedQueryPtr &query) {
  TRY_RESULT(input_message_text, get_input_message_text(query.get()));
  do_send_message(std::move(input_message_text), std::move(query));
  return Status::OK();
}

td::Status Client::process_send_animation_query(PromisedQueryPtr &query) {
  auto animation = get_input_file(query.get(), "animation");
  if (animation == nullptr) {
    return Status::Error(400, "There is no animation in the request");
  }
  auto thumbnail = get_input_thumbnail(query.get(), "thumb");
  int32 duration = get_integer_arg(query.get(), "duration", 0, 0, MAX_DURATION);
  int32 width = get_integer_arg(query.get(), "width", 0, 0, MAX_LENGTH);
  int32 height = get_integer_arg(query.get(), "height", 0, 0, MAX_LENGTH);
  TRY_RESULT(caption, get_caption(query.get()));
  do_send_message(
      make_object<td_api::inputMessageAnimation>(std::move(animation), std::move(thumbnail), td::vector<int32>(),
                                                 duration, width, height, std::move(caption)),
      std::move(query));
  return Status::OK();
}

td::Status Client::process_send_audio_query(PromisedQueryPtr &query) {
  auto audio = get_input_file(query.get(), "audio");
  if (audio == nullptr) {
    return Status::Error(400, "There is no audio in the request");
  }
  auto thumbnail = get_input_thumbnail(query.get(), "thumb");
  int32 duration = get_integer_arg(query.get(), "duration", 0, 0, MAX_DURATION);
  auto title = query->arg("title").str();
  auto performer = query->arg("performer").str();
  TRY_RESULT(caption, get_caption(query.get()));
  do_send_message(make_object<td_api::inputMessageAudio>(std::move(audio), std::move(thumbnail), duration, title,
                                                         performer, std::move(caption)),
                  std::move(query));
  return Status::OK();
}

td::Status Client::process_send_dice_query(PromisedQueryPtr &query) {
  auto emoji = query->arg("emoji");
  do_send_message(make_object<td_api::inputMessageDice>(emoji.str(), false), std::move(query));
  return Status::OK();
}

td::Status Client::process_send_document_query(PromisedQueryPtr &query) {
  auto document = get_input_file(query.get(), "document");
  if (document == nullptr) {
    return Status::Error(400, "There is no document in the request");
  }
  auto thumbnail = get_input_thumbnail(query.get(), "thumb");
  TRY_RESULT(caption, get_caption(query.get()));
  bool disable_content_type_detection = to_bool(query->arg("disable_content_type_detection"));
  do_send_message(make_object<td_api::inputMessageDocument>(std::move(document), std::move(thumbnail),
                                                            disable_content_type_detection, std::move(caption)),
                  std::move(query));
  return Status::OK();
}

td::Status Client::process_send_photo_query(PromisedQueryPtr &query) {
  auto photo = get_input_file(query.get(), "photo");
  if (photo == nullptr) {
    return Status::Error(400, "There is no photo in the request");
  }
  TRY_RESULT(caption, get_caption(query.get()));
  auto ttl = 0;
  do_send_message(make_object<td_api::inputMessagePhoto>(std::move(photo), nullptr, td::vector<int32>(), 0, 0,
                                                         std::move(caption), ttl),
                  std::move(query));
  return Status::OK();
}

td::Status Client::process_send_sticker_query(PromisedQueryPtr &query) {
  auto sticker = get_input_file(query.get(), "sticker");
  if (sticker == nullptr) {
    return Status::Error(400, "There is no sticker in the request");
  }
  do_send_message(make_object<td_api::inputMessageSticker>(std::move(sticker), nullptr, 0, 0, td::string()),
                  std::move(query));
  return Status::OK();
}

td::Status Client::process_send_video_query(PromisedQueryPtr &query) {
  auto video = get_input_file(query.get(), "video");
  if (video == nullptr) {
    return Status::Error(400, "There is no video in the request");
  }
  auto thumbnail = get_input_thumbnail(query.get(), "thumb");
  int32 duration = get_integer_arg(query.get(), "duration", 0, 0, MAX_DURATION);
  int32 width = get_integer_arg(query.get(), "width", 0, 0, MAX_LENGTH);
  int32 height = get_integer_arg(query.get(), "height", 0, 0, MAX_LENGTH);
  bool supports_streaming = to_bool(query->arg("supports_streaming"));
  TRY_RESULT(caption, get_caption(query.get()));
  auto ttl = 0;
  do_send_message(
      make_object<td_api::inputMessageVideo>(std::move(video), std::move(thumbnail), td::vector<int32>(), duration,
                                             width, height, supports_streaming, std::move(caption), ttl),
      std::move(query));
  return Status::OK();
}

td::Status Client::process_send_video_note_query(PromisedQueryPtr &query) {
  auto video_note = get_input_file(query.get(), "video_note");
  if (video_note == nullptr) {
    return Status::Error(400, "There is no video note in the request");
  }
  auto thumbnail = get_input_thumbnail(query.get(), "thumb");
  int32 duration = get_integer_arg(query.get(), "duration", 0, 0, MAX_DURATION);
  int32 length = get_integer_arg(query.get(), "length", 0, 0, MAX_LENGTH);
  do_send_message(
      make_object<td_api::inputMessageVideoNote>(std::move(video_note), std::move(thumbnail), duration, length),
      std::move(query));
  return Status::OK();
}

td::Status Client::process_send_voice_query(PromisedQueryPtr &query) {
  auto voice_note = get_input_file(query.get(), "voice");
  if (voice_note == nullptr) {
    return Status::Error(400, "There is no voice in the request");
  }
  int32 duration = get_integer_arg(query.get(), "duration", 0, 0, MAX_DURATION);
  TRY_RESULT(caption, get_caption(query.get()));
  do_send_message(make_object<td_api::inputMessageVoiceNote>(std::move(voice_note), duration, "", std::move(caption)),
                  std::move(query));
  return Status::OK();
}

td::Status Client::process_send_game_query(PromisedQueryPtr &query) {
  CHECK_IS_BOT();
  TRY_RESULT(game_short_name, get_required_string_arg(query.get(), "game_short_name"));
  do_send_message(make_object<td_api::inputMessageGame>(my_id_, game_short_name.str()), std::move(query));
  return Status::OK();
}

td::Status Client::process_send_invoice_query(PromisedQueryPtr &query) {
  CHECK_IS_BOT();
  TRY_RESULT(title, get_required_string_arg(query.get(), "title"));
  TRY_RESULT(description, get_required_string_arg(query.get(), "description"));
  TRY_RESULT(payload, get_required_string_arg(query.get(), "payload"));
  if (!td::check_utf8(payload.str())) {
    return Status::Error(400, "The payload must be encoded in UTF-8");
  }
  TRY_RESULT(provider_token, get_required_string_arg(query.get(), "provider_token"));
  auto provider_data = query->arg("provider_data");
  TRY_RESULT(start_parameter, get_required_string_arg(query.get(), "start_parameter"));
  TRY_RESULT(currency, get_required_string_arg(query.get(), "currency"));

  TRY_RESULT(labeled_price_parts, get_required_string_arg(query.get(), "prices"));
  auto r_value = json_decode(labeled_price_parts);
  if (r_value.is_error()) {
    return Status::Error(400, "Can't parse prices JSON object");
  }

  TRY_RESULT(prices, get_labeled_price_parts(r_value.ok_ref()));

  auto photo_url = query->arg("photo_url");
  int32 photo_size = get_integer_arg(query.get(), "photo_size", 0, 0, 1000000000);
  int32 photo_width = get_integer_arg(query.get(), "photo_width", 0, 0, MAX_LENGTH);
  int32 photo_height = get_integer_arg(query.get(), "photo_height", 0, 0, MAX_LENGTH);

  auto need_name = to_bool(query->arg("need_name"));
  auto need_phone_number = to_bool(query->arg("need_phone_number"));
  auto need_email_address = to_bool(query->arg("need_email"));
  auto need_shipping_address = to_bool(query->arg("need_shipping_address"));
  auto send_phone_number_to_provider = to_bool(query->arg("send_phone_number_to_provider"));
  auto send_email_address_to_provider = to_bool(query->arg("send_email_to_provider"));
  auto is_flexible = to_bool(query->arg("is_flexible"));

  do_send_message(
      make_object<td_api::inputMessageInvoice>(
          make_object<td_api::invoice>(currency.str(), std::move(prices), false, need_name, need_phone_number,
                                       need_email_address, need_shipping_address, send_phone_number_to_provider,
                                       send_email_address_to_provider, is_flexible),
          title.str(), description.str(), photo_url.str(), photo_size, photo_width, photo_height, payload.str(),
          provider_token.str(), provider_data.str(), start_parameter.str()),
      std::move(query));
  return Status::OK();
}

td::Status Client::process_send_location_query(PromisedQueryPtr &query) {
  TRY_RESULT(location, get_location(query.get()));
  int32 live_period = get_integer_arg(query.get(), "live_period", 0);
  int32 heading = get_integer_arg(query.get(), "heading", 0);
  int32 proximity_alert_radius = get_integer_arg(query.get(), "proximity_alert_radius", 0);

  do_send_message(
      make_object<td_api::inputMessageLocation>(std::move(location), live_period, heading, proximity_alert_radius),
      std::move(query));
  return Status::OK();
}

td::Status Client::process_send_venue_query(PromisedQueryPtr &query) {
  TRY_RESULT(location, get_location(query.get()));

  auto title = query->arg("title");
  auto address = query->arg("address");
  td::string provider;
  td::string venue_id;
  td::string venue_type;

  auto google_place_id = query->arg("google_place_id");
  auto google_place_type = query->arg("google_place_type");
  if (!google_place_id.empty() || !google_place_type.empty()) {
    provider = "gplaces";
    venue_id = google_place_id.str();
    venue_type = google_place_type.str();
  }
  auto foursquare_id = query->arg("foursquare_id");
  auto foursquare_type = query->arg("foursquare_type");
  if (!foursquare_id.empty() || !foursquare_type.empty()) {
    provider = "foursquare";
    venue_id = foursquare_id.str();
    venue_type = foursquare_type.str();
  }

  do_send_message(make_object<td_api::inputMessageVenue>(make_object<td_api::venue>(
                      std::move(location), title.str(), address.str(), provider, venue_id, venue_type)),
                  std::move(query));
  return Status::OK();
}

td::Status Client::process_send_contact_query(PromisedQueryPtr &query) {
  TRY_RESULT(phone_number, get_required_string_arg(query.get(), "phone_number"));
  TRY_RESULT(first_name, get_required_string_arg(query.get(), "first_name"));
  auto last_name = query->arg("last_name");
  auto vcard = query->arg("vcard");
  do_send_message(make_object<td_api::inputMessageContact>(make_object<td_api::contact>(
                      phone_number.str(), first_name.str(), last_name.str(), vcard.str(), 0)),
                  std::move(query));
  return Status::OK();
}

td::Status Client::process_send_poll_query(PromisedQueryPtr &query) {
  auto question = query->arg("question");
  TRY_RESULT(options, get_poll_options(query.get()));
  bool is_anonymous = true;
  if (query->has_arg("is_anonymous")) {
    is_anonymous = to_bool(query->arg("is_anonymous"));
  }

  object_ptr<td_api::PollType> poll_type;
  auto type = query->arg("type");
  if (type == "quiz") {
    TRY_RESULT(explanation,
               get_formatted_text(query->arg("explanation").str(), query->arg("explanation_parse_mode").str(),
                                  get_input_entities(query.get(), "explanation_entities")));

    poll_type = make_object<td_api::pollTypeQuiz>(get_integer_arg(query.get(), "correct_option_id", -1),
                                                  std::move(explanation));
  } else if (type.empty() || type == "regular") {
    poll_type = make_object<td_api::pollTypeRegular>(to_bool(query->arg("allows_multiple_answers")));
  } else {
    return Status::Error(400, "Unsupported poll type specified");
  }
  int32 open_period = get_integer_arg(query.get(), "open_period", 0, 0, 10 * 60);
  int32 close_date = get_integer_arg(query.get(), "close_date", 0);
  auto is_closed = to_bool(query->arg("is_closed"));
  do_send_message(make_object<td_api::inputMessagePoll>(question.str(), std::move(options), is_anonymous,
                                                        std::move(poll_type), open_period, close_date, is_closed),
                  std::move(query));
  return Status::OK();
}

td::Status Client::process_stop_poll_query(PromisedQueryPtr &query) {
  auto chat_id = query->arg("chat_id");
  auto message_id = get_message_id(query.get());
  TRY_RESULT(reply_markup, get_reply_markup(query.get()));
  CHECK_USER_REPLY_MARKUP();

  resolve_reply_markup_bot_usernames(
      std::move(reply_markup), std::move(query),
      [this, chat_id = chat_id.str(), message_id](object_ptr<td_api::ReplyMarkup> reply_markup,
                                                  PromisedQueryPtr query) {
        check_message(chat_id, message_id, false, AccessRights::Edit, "message with poll to stop", std::move(query),
                      [this, reply_markup = std::move(reply_markup)](int64 chat_id, int64 message_id,
                                                                     PromisedQueryPtr query) mutable {
                        send_request(
                            make_object<td_api::stopPoll>(chat_id, message_id, std::move(reply_markup)),
                            std::make_unique<TdOnStopPollCallback>(this, chat_id, message_id, std::move(query)));
                      });
      });
  return Status::OK();
}

td::Status Client::process_copy_message_query(PromisedQueryPtr &query) {
  TRY_RESULT(from_chat_id, get_required_string_arg(query.get(), "from_chat_id"));
  auto message_id = get_message_id(query.get());
  bool replace_caption = query->has_arg("caption");
  td_api::object_ptr<td_api::formattedText> caption;
  if (replace_caption) {
    TRY_RESULT_ASSIGN(caption, get_caption(query.get()));
  }
  auto options = make_object<td_api::messageCopyOptions>(true, replace_caption, std::move(caption));

  check_message(
      from_chat_id, message_id, false, AccessRights::Read, "message to copy", std::move(query),
      [this, options = std::move(options)](int64 from_chat_id, int64 message_id, PromisedQueryPtr query) mutable {
        do_send_message(make_object<td_api::inputMessageForwarded>(from_chat_id, message_id, false, std::move(options)),
                        std::move(query));
      });
  return Status::OK();
}

td::Status Client::process_forward_message_query(PromisedQueryPtr &query) {
  TRY_RESULT(from_chat_id, get_required_string_arg(query.get(), "from_chat_id"));
  auto message_id = get_message_id(query.get());

  check_message(from_chat_id, message_id, false, AccessRights::Read, "message to forward", std::move(query),
                [this](int64 from_chat_id, int64 message_id, PromisedQueryPtr query) {
                  do_send_message(make_object<td_api::inputMessageForwarded>(from_chat_id, message_id, false, nullptr),
                                  std::move(query));
                });
  return Status::OK();
}

td::Status Client::process_send_media_group_query(PromisedQueryPtr &query) {
  auto chat_id = query->arg("chat_id");
  auto reply_to_message_id = get_message_id(query.get(), "reply_to_message_id");
  auto allow_sending_without_reply = to_bool(query->arg("allow_sending_without_reply"));
  auto disable_notification = to_bool(query->arg("disable_notification"));
  // TRY_RESULT(reply_markup, get_reply_markup(query.get()));
  auto reply_markup = nullptr;
  TRY_RESULT(input_message_contents, get_input_message_contents(query.get(), "media"));
  TRY_RESULT(send_at, get_message_scheduling_state(query.get()));

  resolve_reply_markup_bot_usernames(
      std::move(reply_markup), std::move(query),
      [this, chat_id = chat_id.str(), reply_to_message_id, allow_sending_without_reply, disable_notification,
       input_message_contents = std::move(input_message_contents),
       send_at = std::move(send_at)](object_ptr<td_api::ReplyMarkup> reply_markup, PromisedQueryPtr query) mutable {
        auto on_success = [this, disable_notification, input_message_contents = std::move(input_message_contents),
                           reply_markup = std::move(reply_markup), send_at = std::move(send_at)](
                              int64 chat_id, int64 reply_to_message_id, PromisedQueryPtr query) mutable {
          send_request(make_object<td_api::sendMessageAlbum>(chat_id, 0, reply_to_message_id,
                                                             get_message_send_options(disable_notification, std::move(send_at)),
                                                             std::move(input_message_contents)),
                       std::make_unique<TdOnSendMessageAlbumCallback>(this, std::move(query)));
        };
        check_message(chat_id, reply_to_message_id, reply_to_message_id <= 0 || allow_sending_without_reply,
                      AccessRights::Write, "replied message", std::move(query), std::move(on_success));
      });
  return Status::OK();
}

td::Status Client::process_send_chat_action_query(PromisedQueryPtr &query) {
  auto chat_id = query->arg("chat_id");
  object_ptr<td_api::ChatAction> action = get_chat_action(query.get());
  if (action == nullptr) {
    return Status::Error(400, "Wrong parameter action in request");
  }

  check_chat(chat_id, AccessRights::Write, std::move(query),
             [this, action = std::move(action)](int64 chat_id, PromisedQueryPtr query) mutable {
               send_request(make_object<td_api::sendChatAction>(chat_id, 0, std::move(action)),
                            std::make_unique<TdOnOkQueryCallback>(std::move(query)));
             });
  return Status::OK();
}

td::Status Client::process_edit_message_text_query(PromisedQueryPtr &query) {
  TRY_RESULT(input_message_text, get_input_message_text(query.get()));
  auto chat_id = query->arg("chat_id");
  auto message_id = get_message_id(query.get());
  TRY_RESULT(reply_markup, get_reply_markup(query.get()));
  CHECK_USER_REPLY_MARKUP();

  if (chat_id.empty() && message_id == 0) {
    TRY_RESULT(inline_message_id, get_inline_message_id(query.get()));
    resolve_reply_markup_bot_usernames(
        std::move(reply_markup), std::move(query),
        [this, inline_message_id = inline_message_id.str(), input_message_text = std::move(input_message_text)](
            object_ptr<td_api::ReplyMarkup> reply_markup, PromisedQueryPtr query) mutable {
          send_request(make_object<td_api::editInlineMessageText>(inline_message_id, std::move(reply_markup),
                                                                  std::move(input_message_text)),
                       std::make_unique<TdOnEditInlineMessageCallback>(std::move(query)));
        });
  } else {
    resolve_reply_markup_bot_usernames(
        std::move(reply_markup), std::move(query),
        [this, chat_id = chat_id.str(), message_id, input_message_text = std::move(input_message_text)](
            object_ptr<td_api::ReplyMarkup> reply_markup, PromisedQueryPtr query) mutable {
          check_message(
              chat_id, message_id, false, AccessRights::Edit, "message to edit", std::move(query),
              [this, input_message_text = std::move(input_message_text), reply_markup = std::move(reply_markup)](
                  int64 chat_id, int64 message_id, PromisedQueryPtr query) mutable {
                send_request(make_object<td_api::editMessageText>(chat_id, message_id, std::move(reply_markup),
                                                                  std::move(input_message_text)),
                             std::make_unique<TdOnEditMessageCallback>(this, std::move(query)));
              });
        });
  }
  return Status::OK();
}

td::Status Client::process_edit_message_live_location_query(PromisedQueryPtr &query) {
  object_ptr<td_api::location> location = nullptr;
  int32 heading = get_integer_arg(query.get(), "heading", 0);
  int32 proximity_alert_radius = get_integer_arg(query.get(), "proximity_alert_radius", 0);
  if (query->method() == "editmessagelivelocation") {
    TRY_RESULT_ASSIGN(location, get_location(query.get()));
  }
  auto chat_id = query->arg("chat_id");
  auto message_id = get_message_id(query.get());
  TRY_RESULT(reply_markup, get_reply_markup(query.get()));
  CHECK_USER_REPLY_MARKUP();

  if (chat_id.empty() && message_id == 0) {
    TRY_RESULT(inline_message_id, get_inline_message_id(query.get()));
    resolve_reply_markup_bot_usernames(
        std::move(reply_markup), std::move(query),
        [this, inline_message_id = inline_message_id.str(), location = std::move(location), heading,
         proximity_alert_radius](object_ptr<td_api::ReplyMarkup> reply_markup, PromisedQueryPtr query) mutable {
          send_request(
              make_object<td_api::editInlineMessageLiveLocation>(inline_message_id, std::move(reply_markup),
                                                                 std::move(location), heading, proximity_alert_radius),
              std::make_unique<TdOnEditInlineMessageCallback>(std::move(query)));
        });
  } else {
    resolve_reply_markup_bot_usernames(
        std::move(reply_markup), std::move(query),
        [this, chat_id = chat_id.str(), message_id, location = std::move(location), heading, proximity_alert_radius](
            object_ptr<td_api::ReplyMarkup> reply_markup, PromisedQueryPtr query) mutable {
          check_message(chat_id, message_id, false, AccessRights::Edit, "message to edit", std::move(query),
                        [this, location = std::move(location), heading, proximity_alert_radius,
                         reply_markup = std::move(reply_markup)](int64 chat_id, int64 message_id,
                                                                 PromisedQueryPtr query) mutable {
                          send_request(make_object<td_api::editMessageLiveLocation>(
                                           chat_id, message_id, std::move(reply_markup), std::move(location), heading,
                                           proximity_alert_radius),
                                       std::make_unique<TdOnEditMessageCallback>(this, std::move(query)));
                        });
        });
  }
  return Status::OK();
}

td::Status Client::process_edit_message_media_query(PromisedQueryPtr &query) {
  auto chat_id = query->arg("chat_id");
  auto message_id = get_message_id(query.get());
  TRY_RESULT(reply_markup, get_reply_markup(query.get()));
  CHECK_USER_REPLY_MARKUP();
  TRY_RESULT(input_media, get_input_media(query.get(), "media", false));

  if (chat_id.empty() && message_id == 0) {
    TRY_RESULT(inline_message_id, get_inline_message_id(query.get()));
    resolve_reply_markup_bot_usernames(
        std::move(reply_markup), std::move(query),
        [this, inline_message_id = inline_message_id.str(), input_message_content = std::move(input_media)](
            object_ptr<td_api::ReplyMarkup> reply_markup, PromisedQueryPtr query) mutable {
          send_request(make_object<td_api::editInlineMessageMedia>(inline_message_id, std::move(reply_markup),
                                                                   std::move(input_message_content)),
                       std::make_unique<TdOnEditInlineMessageCallback>(std::move(query)));
        });
  } else {
    resolve_reply_markup_bot_usernames(
        std::move(reply_markup), std::move(query),
        [this, chat_id = chat_id.str(), message_id, input_message_content = std::move(input_media)](
            object_ptr<td_api::ReplyMarkup> reply_markup, PromisedQueryPtr query) mutable {
          check_message(
              chat_id, message_id, false, AccessRights::Edit, "message to edit", std::move(query),
              [this, reply_markup = std::move(reply_markup), input_message_content = std::move(input_message_content)](
                  int64 chat_id, int64 message_id, PromisedQueryPtr query) mutable {
                send_request(make_object<td_api::editMessageMedia>(chat_id, message_id, std::move(reply_markup),
                                                                   std::move(input_message_content)),
                             std::make_unique<TdOnEditMessageCallback>(this, std::move(query)));
              });
        });
  }
  return Status::OK();
}

td::Status Client::process_edit_message_caption_query(PromisedQueryPtr &query) {
  auto chat_id = query->arg("chat_id");
  auto message_id = get_message_id(query.get());
  TRY_RESULT(reply_markup, get_reply_markup(query.get()));
  CHECK_USER_REPLY_MARKUP();
  TRY_RESULT(caption, get_caption(query.get()));

  if (chat_id.empty() && message_id == 0) {
    TRY_RESULT(inline_message_id, get_inline_message_id(query.get()));
    resolve_reply_markup_bot_usernames(
        std::move(reply_markup), std::move(query),
        [this, inline_message_id = inline_message_id.str(), caption = std::move(caption)](
            object_ptr<td_api::ReplyMarkup> reply_markup, PromisedQueryPtr query) mutable {
          send_request(make_object<td_api::editInlineMessageCaption>(inline_message_id, std::move(reply_markup),
                                                                     std::move(caption)),
                       std::make_unique<TdOnEditInlineMessageCallback>(std::move(query)));
        });
  } else {
    resolve_reply_markup_bot_usernames(
        std::move(reply_markup), std::move(query),
        [this, chat_id = chat_id.str(), message_id, caption = std::move(caption)](
            object_ptr<td_api::ReplyMarkup> reply_markup, PromisedQueryPtr query) mutable {
          check_message(chat_id, message_id, false, AccessRights::Edit, "message to edit", std::move(query),
                        [this, reply_markup = std::move(reply_markup), caption = std::move(caption)](
                            int64 chat_id, int64 message_id, PromisedQueryPtr query) mutable {
                          send_request(make_object<td_api::editMessageCaption>(
                                           chat_id, message_id, std::move(reply_markup), std::move(caption)),
                                       std::make_unique<TdOnEditMessageCallback>(this, std::move(query)));
                        });
        });
  }
  return Status::OK();
}

td::Status Client::process_edit_message_reply_markup_query(PromisedQueryPtr &query) {
  CHECK_IS_BOT();
  auto chat_id = query->arg("chat_id");
  auto message_id = get_message_id(query.get());
  TRY_RESULT(reply_markup, get_reply_markup(query.get()));
  CHECK_USER_REPLY_MARKUP();

  if (chat_id.empty() && message_id == 0) {
    TRY_RESULT(inline_message_id, get_inline_message_id(query.get()));
    resolve_reply_markup_bot_usernames(
        std::move(reply_markup), std::move(query),
        [this, inline_message_id = inline_message_id.str()](object_ptr<td_api::ReplyMarkup> reply_markup,
                                                            PromisedQueryPtr query) {
          send_request(make_object<td_api::editInlineMessageReplyMarkup>(inline_message_id, std::move(reply_markup)),
                       std::make_unique<TdOnEditInlineMessageCallback>(std::move(query)));
        });
  } else {
    resolve_reply_markup_bot_usernames(
        std::move(reply_markup), std::move(query),
        [this, chat_id = chat_id.str(), message_id](object_ptr<td_api::ReplyMarkup> reply_markup,
                                                    PromisedQueryPtr query) {
          check_message(chat_id, message_id, false, AccessRights::Edit, "message to edit", std::move(query),
                        [this, reply_markup = std::move(reply_markup)](int64 chat_id, int64 message_id,
                                                                       PromisedQueryPtr query) mutable {
                          send_request(
                              make_object<td_api::editMessageReplyMarkup>(chat_id, message_id, std::move(reply_markup)),
                              std::make_unique<TdOnEditMessageCallback>(this, std::move(query)));
                        });
        });
  }
  return Status::OK();
}

td::Status Client::process_delete_message_query(PromisedQueryPtr &query) {
  auto chat_id = query->arg("chat_id");
  auto message_id = get_message_id(query.get());

  if (chat_id.empty()) {
    return Status::Error(400, "Chat identifier is not specified");
  }

  if (message_id == 0) {
    return Status::Error(400, "Message identifier is not specified");
  }

  check_message(chat_id, message_id, false, AccessRights::Write, "message to delete", std::move(query),
                [this](int64 chat_id, int64 message_id, PromisedQueryPtr query) {
                  delete_message(chat_id, message_id, false);
                  send_request(make_object<td_api::deleteMessages>(chat_id, td::vector<int64>{message_id}, true),
                               std::make_unique<TdOnOkQueryCallback>(std::move(query)));
                });
  return Status::OK();
}

td::Status Client::process_set_game_score_query(PromisedQueryPtr &query) {
  CHECK_IS_BOT();
  auto chat_id = query->arg("chat_id");
  auto message_id = get_message_id(query.get());
  TRY_RESULT(user_id, get_user_id(query.get()));
  auto score = td::to_integer<int32>(query->arg("score"));
  auto force = to_bool(query->arg("force"));
  bool edit_message = true;
  if (query->has_arg("disable_edit_message")) {
    edit_message = !to_bool(query->arg("disable_edit_message"));
  } else if (query->has_arg("edit_message")) {
    edit_message = to_bool(query->arg("edit_message"));
  }

  if (chat_id.empty() && message_id == 0) {
    TRY_RESULT(inline_message_id, get_inline_message_id(query.get()));
    check_user_no_fail(
        user_id, std::move(query),
        [this, inline_message_id = inline_message_id.str(), edit_message, user_id, score,
         force](PromisedQueryPtr query) {
          send_request(make_object<td_api::setInlineGameScore>(inline_message_id, edit_message, user_id, score, force),
                       std::make_unique<TdOnEditInlineMessageCallback>(std::move(query)));
        });
  } else {
    check_message(chat_id, message_id, false, AccessRights::Edit, "message to set game score", std::move(query),
                  [this, user_id, score, force, edit_message](int64 chat_id, int64 message_id, PromisedQueryPtr query) {
                    check_user_no_fail(
                        user_id, std::move(query),
                        [this, chat_id, message_id, user_id, score, force, edit_message](PromisedQueryPtr query) {
                          send_request(make_object<td_api::setGameScore>(chat_id, message_id, edit_message, user_id,
                                                                         score, force),
                                       std::make_unique<TdOnEditMessageCallback>(this, std::move(query)));
                        });
                  });
  }
  return Status::OK();
}

td::Status Client::process_get_game_high_scores_query(PromisedQueryPtr &query) {
  CHECK_IS_BOT();
  auto chat_id = query->arg("chat_id");
  auto message_id = get_message_id(query.get());
  TRY_RESULT(user_id, get_user_id(query.get()));

  if (chat_id.empty() && message_id == 0) {
    TRY_RESULT(inline_message_id, get_inline_message_id(query.get()));
    check_user_no_fail(user_id, std::move(query),
                       [this, inline_message_id = inline_message_id.str(), user_id](PromisedQueryPtr query) {
                         send_request(make_object<td_api::getInlineGameHighScores>(inline_message_id, user_id),
                                      std::make_unique<TdOnGetGameHighScoresCallback>(this, std::move(query)));
                       });
  } else {
    check_message(chat_id, message_id, false, AccessRights::Read, "message to get game high scores", std::move(query),
                  [this, user_id](int64 chat_id, int64 message_id, PromisedQueryPtr query) {
                    check_user_no_fail(
                        user_id, std::move(query), [this, chat_id, message_id, user_id](PromisedQueryPtr query) {
                          send_request(make_object<td_api::getGameHighScores>(chat_id, message_id, user_id),
                                       std::make_unique<TdOnGetGameHighScoresCallback>(this, std::move(query)));
                        });
                  });
  }
  return Status::OK();
}

td::Status Client::process_answer_inline_query_query(PromisedQueryPtr &query) {
  CHECK_IS_BOT();
  auto inline_query_id = td::to_integer<int64>(query->arg("inline_query_id"));
  auto is_personal = to_bool(query->arg("is_personal"));
  int32 cache_time = get_integer_arg(query.get(), "cache_time", 300, 0, 24 * 60 * 60);
  auto next_offset = query->arg("next_offset");
  auto switch_pm_text = query->arg("switch_pm_text");
  auto switch_pm_parameter = query->arg("switch_pm_parameter");

  TRY_RESULT(results, get_inline_query_results(query.get()));

  resolve_inline_query_results_bot_usernames(
      std::move(results), std::move(query),
      [this, inline_query_id, is_personal, cache_time, next_offset = next_offset.str(),
       switch_pm_text = switch_pm_text.str(), switch_pm_parameter = switch_pm_parameter.str()](
          td::vector<object_ptr<td_api::InputInlineQueryResult>> results, PromisedQueryPtr query) {
        send_request(
            make_object<td_api::answerInlineQuery>(inline_query_id, is_personal, std::move(results), cache_time,
                                                   next_offset, switch_pm_text, switch_pm_parameter),
            std::make_unique<TdOnOkQueryCallback>(std::move(query)));
      });
  return Status::OK();
}

td::Status Client::process_answer_callback_query_query(PromisedQueryPtr &query) {
  CHECK_IS_BOT();
  auto callback_query_id = td::to_integer<int64>(query->arg("callback_query_id"));
  td::string text = query->arg("text").str();
  bool show_alert = to_bool(query->arg("show_alert"));
  td::string url = query->arg("url").str();
  int32 cache_time = get_integer_arg(query.get(), "cache_time", 0, 0, 24 * 30 * 60 * 60);

  send_request(make_object<td_api::answerCallbackQuery>(callback_query_id, text, show_alert, url, cache_time),
               std::make_unique<TdOnOkQueryCallback>(std::move(query)));
  return Status::OK();
}

td::Status Client::process_answer_shipping_query_query(PromisedQueryPtr &query) {
  CHECK_IS_BOT();
  auto shipping_query_id = td::to_integer<int64>(query->arg("shipping_query_id"));
  auto ok = to_bool(query->arg("ok"));
  td::vector<object_ptr<td_api::shippingOption>> shipping_options;
  td::MutableSlice error_message;
  if (ok) {
    TRY_RESULT_ASSIGN(shipping_options, get_shipping_options(query.get()));
  } else {
    TRY_RESULT_ASSIGN(error_message, get_required_string_arg(query.get(), "error_message"));
  }
  send_request(
      make_object<td_api::answerShippingQuery>(shipping_query_id, std::move(shipping_options), error_message.str()),
      std::make_unique<TdOnOkQueryCallback>(std::move(query)));
  return Status::OK();
}

td::Status Client::process_answer_pre_checkout_query_query(PromisedQueryPtr &query) {
  CHECK_IS_BOT();
  auto pre_checkout_query_id = td::to_integer<int64>(query->arg("pre_checkout_query_id"));
  auto ok = to_bool(query->arg("ok"));
  td::MutableSlice error_message;
  if (!ok) {
    TRY_RESULT_ASSIGN(error_message, get_required_string_arg(query.get(), "error_message"));
  }

  send_request(make_object<td_api::answerPreCheckoutQuery>(pre_checkout_query_id, error_message.str()),
               std::make_unique<TdOnOkQueryCallback>(std::move(query)));
  return Status::OK();
}

td::Status Client::process_export_chat_invite_link_query(PromisedQueryPtr &query) {
  auto chat_id = query->arg("chat_id");

  check_chat(chat_id, AccessRights::Write, std::move(query), [this](int64 chat_id, PromisedQueryPtr query) {
    send_request(make_object<td_api::replacePrimaryChatInviteLink>(chat_id),
                 std::make_unique<TdOnReplacePrimaryChatInviteLinkCallback>(std::move(query)));
  });
  return Status::OK();
}

td::Status Client::process_create_chat_invite_link_query(PromisedQueryPtr &query) {
  auto chat_id = query->arg("chat_id");
  auto expire_date = get_integer_arg(query.get(), "expire_date", 0, 0);
  auto member_limit = get_integer_arg(query.get(), "member_limit", 0, 0, 100000);

  check_chat(chat_id, AccessRights::Write, std::move(query),
             [this, expire_date, member_limit](int64 chat_id, PromisedQueryPtr query) {
               send_request(make_object<td_api::createChatInviteLink>(chat_id, expire_date, member_limit),
                            std::make_unique<TdOnGetChatInviteLinkCallback>(this, std::move(query)));
             });
  return Status::OK();
}

td::Status Client::process_edit_chat_invite_link_query(PromisedQueryPtr &query) {
  auto chat_id = query->arg("chat_id");
  auto invite_link = query->arg("invite_link");
  auto expire_date = get_integer_arg(query.get(), "expire_date", 0, 0);
  auto member_limit = get_integer_arg(query.get(), "member_limit", 0, 0, 100000);

  check_chat(chat_id, AccessRights::Write, std::move(query),
             [this, invite_link = invite_link.str(), expire_date, member_limit](int64 chat_id, PromisedQueryPtr query) {
               send_request(make_object<td_api::editChatInviteLink>(chat_id, invite_link, expire_date, member_limit),
                            std::make_unique<TdOnGetChatInviteLinkCallback>(this, std::move(query)));
             });
  return Status::OK();
}

td::Status Client::process_revoke_chat_invite_link_query(PromisedQueryPtr &query) {
  auto chat_id = query->arg("chat_id");
  auto invite_link = query->arg("invite_link");

  check_chat(chat_id, AccessRights::Write, std::move(query),
             [this, invite_link = invite_link.str()](int64 chat_id, PromisedQueryPtr query) {
               send_request(make_object<td_api::revokeChatInviteLink>(chat_id, invite_link),
                            std::make_unique<TdOnGetChatInviteLinkCallback>(this, std::move(query)));
             });
  return Status::OK();
}

td::Status Client::process_get_chat_query(PromisedQueryPtr &query) {
  auto chat_id = query->arg("chat_id");

  check_chat(chat_id, AccessRights::Read, std::move(query), [this](int64 chat_id, PromisedQueryPtr query) {
    auto chat_info = get_chat(chat_id);
    CHECK(chat_info != nullptr);
    switch (chat_info->type) {
      case ChatInfo::Type::Private:
        return send_request(make_object<td_api::getUserFullInfo>(chat_info->user_id),
                            std::make_unique<TdOnGetChatFullInfoCallback>(this, chat_id, std::move(query)));
      case ChatInfo::Type::Group:
        return send_request(make_object<td_api::getBasicGroupFullInfo>(chat_info->group_id),
                            std::make_unique<TdOnGetChatFullInfoCallback>(this, chat_id, std::move(query)));
      case ChatInfo::Type::Supergroup:
        return send_request(make_object<td_api::getSupergroupFullInfo>(chat_info->supergroup_id),
                            std::make_unique<TdOnGetChatFullInfoCallback>(this, chat_id, std::move(query)));
      case ChatInfo::Type::Unknown:
      default:
        UNREACHABLE();
    }
  });
  return Status::OK();
}

td::Status Client::process_set_chat_photo_query(PromisedQueryPtr &query) {
  auto chat_id = query->arg("chat_id");
  auto photo = get_input_file(query.get(), "photo", true);
  if (photo == nullptr) {
    if (query->arg("photo").empty()) {
      return Status::Error(400, "There is no photo in the request");
    }
    return Status::Error(400, "Photo must be uploaded as an InputFile");
  }

  check_chat(chat_id, AccessRights::Write, std::move(query),
             [this, photo = std::move(photo)](int64 chat_id, PromisedQueryPtr query) mutable {
               send_request(make_object<td_api::setChatPhoto>(
                                chat_id, make_object<td_api::inputChatPhotoStatic>(std::move(photo))),
                            std::make_unique<TdOnOkQueryCallback>(std::move(query)));
             });
  return Status::OK();
}

td::Status Client::process_delete_chat_photo_query(PromisedQueryPtr &query) {
  auto chat_id = query->arg("chat_id");

  check_chat(chat_id, AccessRights::Write, std::move(query), [this](int64 chat_id, PromisedQueryPtr query) {
    send_request(make_object<td_api::setChatPhoto>(chat_id, nullptr),
                 std::make_unique<TdOnOkQueryCallback>(std::move(query)));
  });
  return Status::OK();
}

td::Status Client::process_set_chat_title_query(PromisedQueryPtr &query) {
  auto chat_id = query->arg("chat_id");
  auto title = query->arg("title");

  check_chat(chat_id, AccessRights::Write, std::move(query),
             [this, title = title.str()](int64 chat_id, PromisedQueryPtr query) {
               send_request(make_object<td_api::setChatTitle>(chat_id, title),
                            std::make_unique<TdOnOkQueryCallback>(std::move(query)));
             });
  return Status::OK();
}

td::Status Client::process_set_chat_permissions_query(PromisedQueryPtr &query) {
  auto chat_id = query->arg("chat_id");
  bool allow_legacy = false;
  TRY_RESULT(permissions, get_chat_permissions(query.get(), allow_legacy));
  CHECK(!allow_legacy);

  check_chat(chat_id, AccessRights::Write, std::move(query),
             [this, permissions = std::move(permissions)](int64 chat_id, PromisedQueryPtr query) mutable {
               send_request(make_object<td_api::setChatPermissions>(chat_id, std::move(permissions)),
                            std::make_unique<TdOnOkQueryCallback>(std::move(query)));
             });
  return Status::OK();
}

td::Status Client::process_set_chat_description_query(PromisedQueryPtr &query) {
  auto chat_id = query->arg("chat_id");
  auto description = query->arg("description");

  check_chat(chat_id, AccessRights::Write, std::move(query),
             [this, description = description.str()](int64 chat_id, PromisedQueryPtr query) {
               send_request(make_object<td_api::setChatDescription>(chat_id, description),
                            std::make_unique<TdOnOkQueryCallback>(std::move(query)));
             });
  return Status::OK();
}

td::Status Client::process_pin_chat_message_query(PromisedQueryPtr &query) {
  auto chat_id = query->arg("chat_id");
  auto message_id = get_message_id(query.get());
  auto disable_notification = to_bool(query->arg("disable_notification"));

  check_message(chat_id, message_id, false, AccessRights::Write, "message to pin", std::move(query),
                [this, disable_notification](int64 chat_id, int64 message_id, PromisedQueryPtr query) {
                  send_request(make_object<td_api::pinChatMessage>(chat_id, message_id, disable_notification, false),
                               std::make_unique<TdOnOkQueryCallback>(std::move(query)));
                });
  return Status::OK();
}

td::Status Client::process_unpin_chat_message_query(PromisedQueryPtr &query) {
  auto chat_id = query->arg("chat_id");
  auto message_id = get_message_id(query.get());

  if (message_id == 0) {
    check_chat(chat_id, AccessRights::Write, std::move(query), [this](int64 chat_id, PromisedQueryPtr query) {
      send_request(make_object<td_api::getChatPinnedMessage>(chat_id),
                   std::make_unique<TdOnGetChatPinnedMessageToUnpinCallback>(this, chat_id, std::move(query)));
    });
  } else {
    check_message(chat_id, message_id, false, AccessRights::Write, "message to unpin", std::move(query),
                  [this](int64 chat_id, int64 message_id, PromisedQueryPtr query) {
                    send_request(make_object<td_api::unpinChatMessage>(chat_id, message_id),
                                 std::make_unique<TdOnOkQueryCallback>(std::move(query)));
                  });
  }
  return Status::OK();
}

td::Status Client::process_unpin_all_chat_messages_query(PromisedQueryPtr &query) {
  auto chat_id = query->arg("chat_id");

  check_chat(chat_id, AccessRights::Write, std::move(query), [this](int64 chat_id, PromisedQueryPtr query) {
    send_request(make_object<td_api::unpinAllChatMessages>(chat_id),
                 std::make_unique<TdOnOkQueryCallback>(std::move(query)));
  });
  return Status::OK();
}

td::Status Client::process_set_chat_sticker_set_query(PromisedQueryPtr &query) {
  auto chat_id = query->arg("chat_id");
  auto sticker_set_name = query->arg("sticker_set_name");

  check_chat(chat_id, AccessRights::Write, std::move(query),
             [this, sticker_set_name = sticker_set_name.str()](int64 chat_id, PromisedQueryPtr query) {
               if (get_chat_type(chat_id) != ChatType::Supergroup) {
                 return fail_query(400, "Bad Request: method is available only for supergroups", std::move(query));
               }

               resolve_sticker_set(
                   sticker_set_name, std::move(query), [this, chat_id](int64 sticker_set_id, PromisedQueryPtr query) {
                     auto chat_info = get_chat(chat_id);
                     CHECK(chat_info != nullptr);
                     CHECK(chat_info->type == ChatInfo::Type::Supergroup);
                     send_request(
                         make_object<td_api::setSupergroupStickerSet>(chat_info->supergroup_id, sticker_set_id),
                         std::make_unique<TdOnOkQueryCallback>(std::move(query)));
                   });
             });
  return Status::OK();
}

td::Status Client::process_delete_chat_sticker_set_query(PromisedQueryPtr &query) {
  auto chat_id = query->arg("chat_id");

  check_chat(chat_id, AccessRights::Write, std::move(query), [this](int64 chat_id, PromisedQueryPtr query) {
    if (get_chat_type(chat_id) != ChatType::Supergroup) {
      return fail_query(400, "Bad Request: method is available only for supergroups", std::move(query));
    }

    auto chat_info = get_chat(chat_id);
    CHECK(chat_info != nullptr);
    CHECK(chat_info->type == ChatInfo::Type::Supergroup);
    send_request(make_object<td_api::setSupergroupStickerSet>(chat_info->supergroup_id, 0),
                 std::make_unique<TdOnOkQueryCallback>(std::move(query)));
  });
  return Status::OK();
}

td::Status Client::process_get_chat_member_query(PromisedQueryPtr &query) {
  auto chat_id = query->arg("chat_id");
  TRY_RESULT(user_id, get_user_id(query.get()));

  check_chat(chat_id, AccessRights::Read, std::move(query), [this, user_id](int64 chat_id, PromisedQueryPtr query) {
    get_chat_member(chat_id, user_id, std::move(query),
                    [this, chat_type = get_chat_type(chat_id)](td_api::object_ptr<td_api::chatMember> &&chat_member,
                                                               PromisedQueryPtr query) {
                      answer_query(JsonChatMember(chat_member.get(), chat_type, this), std::move(query));
                    });
  });
  return Status::OK();
}

td::Status Client::process_get_chat_administrators_query(PromisedQueryPtr &query) {
  auto chat_id = query->arg("chat_id");

  check_chat(chat_id, AccessRights::Read, std::move(query), [this](int64 chat_id, PromisedQueryPtr query) {
    auto chat_info = get_chat(chat_id);
    CHECK(chat_info != nullptr);
    switch (chat_info->type) {
      case ChatInfo::Type::Private:
        return fail_query(400, "Bad Request: there are no administrators in the private chat", std::move(query));
      case ChatInfo::Type::Group: {
        auto group_info = get_group_info(chat_info->group_id);
        CHECK(group_info != nullptr);
        return send_request(make_object<td_api::getBasicGroupFullInfo>(chat_info->group_id),
                            std::make_unique<TdOnGetGroupMembersCallback>(this, true, std::move(query)));
      }
      case ChatInfo::Type::Supergroup:
        return send_request(
            make_object<td_api::getSupergroupMembers>(
                chat_info->supergroup_id, make_object<td_api::supergroupMembersFilterAdministrators>(), 0, 100),
            std::make_unique<TdOnGetSupergroupMembersCallback>(this, get_chat_type(chat_id), std::move(query)));
      case ChatInfo::Type::Unknown:
      default:
        UNREACHABLE();
    }
  });
  return Status::OK();
}

td::Status Client::process_get_chat_member_count_query(PromisedQueryPtr &query) {
  auto chat_id = query->arg("chat_id");

  check_chat(chat_id, AccessRights::Read, std::move(query), [this](int64 chat_id, PromisedQueryPtr query) {
    auto chat_info = get_chat(chat_id);
    CHECK(chat_info != nullptr);
    switch (chat_info->type) {
      case ChatInfo::Type::Private:
        return answer_query(td::VirtuallyJsonableInt(1 + (chat_info->user_id != my_id_)), std::move(query));
      case ChatInfo::Type::Group: {
        auto group_info = get_group_info(chat_info->group_id);
        CHECK(group_info != nullptr);
        if (group_info->member_count == 0) {
          return fail_query(403, "Forbidden: bot is not a member of the group chat", std::move(query));
        }
        return answer_query(td::VirtuallyJsonableInt(group_info->member_count), std::move(query));
      }
      case ChatInfo::Type::Supergroup:
        return send_request(make_object<td_api::getSupergroupFullInfo>(chat_info->supergroup_id),
                            std::make_unique<TdOnGetSupergroupMembersCountCallback>(std::move(query)));
      case ChatInfo::Type::Unknown:
      default:
        UNREACHABLE();
    }
  });
  return Status::OK();
}

td::Status Client::process_optimize_memory_query(PromisedQueryPtr &query) {
  disable_internet_connection(std::move(query), [this](PromisedQueryPtr query) {
    optimize_memory(std::move(query), [this](PromisedQueryPtr query) { enable_internet_connection(std::move(query)); });
  });
  return Status::OK();
}

template <class OnSuccess>
void Client::disable_internet_connection(PromisedQueryPtr query, OnSuccess on_success) {
  send_request(make_object<td_api::setNetworkType>(make_object<td_api::networkTypeNone>()),
               std::make_unique<TdOnDisableInternetConnectionCallback<OnSuccess>>(this, std::move(query),
                                                                                  std::move(on_success)));
}

void Client::enable_internet_connection(PromisedQueryPtr query) {
  send_request(make_object<td_api::setNetworkType>(make_object<td_api::networkTypeOther>()),
               std::make_unique<TdOnOkQueryCallback>(std::move(query)));
}

template <class OnSuccess>
void Client::optimize_memory(PromisedQueryPtr query, OnSuccess on_success) {
  send_request(make_object<td_api::optimizeMemory>(),
               std::make_unique<TdOnOptimizeMemoryCallback<OnSuccess>>(this, std::move(query), std::move(on_success)));
}

td::Status Client::process_leave_chat_query(PromisedQueryPtr &query) {
  auto chat_id = query->arg("chat_id");

  check_chat(chat_id, AccessRights::Read, std::move(query), [this](int64 chat_id, PromisedQueryPtr query) {
    send_request(make_object<td_api::leaveChat>(chat_id), std::make_unique<TdOnOkQueryCallback>(std::move(query)));
  });
  return Status::OK();
}

td::Status Client::process_promote_chat_member_query(PromisedQueryPtr &query) {
  auto chat_id = query->arg("chat_id");
  TRY_RESULT(user_id, get_user_id(query.get()));
  auto can_manage_chat = to_bool(query->arg("can_manage_chat"));
  auto can_change_info = to_bool(query->arg("can_change_info"));
  auto can_post_messages = to_bool(query->arg("can_post_messages"));
  auto can_edit_messages = to_bool(query->arg("can_edit_messages"));
  auto can_delete_messages = to_bool(query->arg("can_delete_messages"));
  auto can_invite_users = to_bool(query->arg("can_invite_users"));
  auto can_restrict_members = to_bool(query->arg("can_restrict_members"));
  auto can_pin_messages = to_bool(query->arg("can_pin_messages"));
  auto can_promote_members = to_bool(query->arg("can_promote_members"));
  auto can_manage_voice_chats = to_bool(query->arg("can_manage_voice_chats"));
  auto is_anonymous = to_bool(query->arg("is_anonymous"));
  auto status = make_object<td_api::chatMemberStatusAdministrator>(
      td::string(), true, can_manage_chat, can_change_info, can_post_messages, can_edit_messages, can_delete_messages,
      can_invite_users, can_restrict_members, can_pin_messages, can_promote_members, can_manage_voice_chats,
      is_anonymous);
  check_chat(chat_id, AccessRights::Write, std::move(query),
             [this, user_id, status = std::move(status)](int64 chat_id, PromisedQueryPtr query) mutable {
               auto chat_info = get_chat(chat_id);
               CHECK(chat_info != nullptr);
               if (chat_info->type != ChatInfo::Type::Supergroup) {
                 return fail_query(400, "Bad Request: method is available for supergroup and channel chats only",
                                   std::move(query));
               }

               get_chat_member(
                   chat_id, user_id, std::move(query),
                   [this, chat_id, user_id, status = std::move(status)](
                       td_api::object_ptr<td_api::chatMember> &&chat_member, PromisedQueryPtr query) mutable {
                     if (chat_member->status_->get_id() == td_api::chatMemberStatusAdministrator::ID) {
                       auto administrator =
                           static_cast<const td_api::chatMemberStatusAdministrator *>(chat_member->status_.get());
                       status->custom_title_ = std::move(administrator->custom_title_);
                     }

                     send_request(make_object<td_api::setChatMemberStatus>(chat_id, user_id, std::move(status)),
                                  std::make_unique<TdOnOkQueryCallback>(std::move(query)));
                   });
             });
  return Status::OK();
}

td::Status Client::process_set_chat_administrator_custom_title_query(PromisedQueryPtr &query) {
  auto chat_id = query->arg("chat_id");
  TRY_RESULT(user_id, get_user_id(query.get()));

  check_chat(chat_id, AccessRights::Write, std::move(query), [this, user_id](int64 chat_id, PromisedQueryPtr query) {
    if (get_chat_type(chat_id) != ChatType::Supergroup) {
      return fail_query(400, "Bad Request: method is available only for supergroups", std::move(query));
    }

    get_chat_member(
        chat_id, user_id, std::move(query),
        [this, chat_id, user_id](td_api::object_ptr<td_api::chatMember> &&chat_member, PromisedQueryPtr query) {
          if (chat_member->status_->get_id() == td_api::chatMemberStatusCreator::ID) {
            return fail_query(400, "Bad Request: only creator can edit their custom title", std::move(query));
          }
          if (chat_member->status_->get_id() != td_api::chatMemberStatusAdministrator::ID) {
            return fail_query(400, "Bad Request: user is not an administrator", std::move(query));
          }
          auto administrator = td_api::move_object_as<td_api::chatMemberStatusAdministrator>(chat_member->status_);
          if (!administrator->can_be_edited_) {
            return fail_query(400, "Bad Request: not enough rights to change custom title of the user",
                              std::move(query));
          }
          administrator->custom_title_ = query->arg("custom_title").str();

          send_request(make_object<td_api::setChatMemberStatus>(chat_id, user_id, std::move(administrator)),
                       std::make_unique<TdOnOkQueryCallback>(std::move(query)));
        });
  });
  return Status::OK();
}

td::Status Client::process_ban_chat_member_query(PromisedQueryPtr &query) {
  auto chat_id = query->arg("chat_id");
  TRY_RESULT(user_id, get_user_id(query.get()));
  int32 until_date = get_integer_arg(query.get(), "until_date", 0);
  auto revoke_messages = to_bool(query->arg("revoke_messages"));

  check_chat(chat_id, AccessRights::Write, std::move(query),
             [this, user_id, until_date, revoke_messages](int64 chat_id, PromisedQueryPtr query) {
               check_user_no_fail(
                   user_id, std::move(query),
                   [this, chat_id, user_id, until_date, revoke_messages](PromisedQueryPtr query) {
                     send_request(make_object<td_api::banChatMember>(chat_id, user_id, until_date, revoke_messages),
                                  std::make_unique<TdOnOkQueryCallback>(std::move(query)));
                   });
             });
  return Status::OK();
}

td::Status Client::process_restrict_chat_member_query(PromisedQueryPtr &query) {
  auto chat_id = query->arg("chat_id");
  TRY_RESULT(user_id, get_user_id(query.get()));
  int32 until_date = get_integer_arg(query.get(), "until_date", 0);
  bool allow_legacy = true;
  TRY_RESULT(permissions, get_chat_permissions(query.get(), allow_legacy));

  check_chat(chat_id, AccessRights::Write, std::move(query),
             [this, user_id, until_date, is_legacy = allow_legacy, permissions = std::move(permissions)](
                 int64 chat_id, PromisedQueryPtr query) mutable {
               if (get_chat_type(chat_id) != ChatType::Supergroup) {
                 return fail_query(400, "Bad Request: method is available only for supergroups", std::move(query));
               }

               get_chat_member(
                   chat_id, user_id, std::move(query),
                   [this, chat_id, user_id, until_date, is_legacy, permissions = std::move(permissions)](
                       td_api::object_ptr<td_api::chatMember> &&chat_member, PromisedQueryPtr query) mutable {
                     if (is_legacy && chat_member->status_->get_id() == td_api::chatMemberStatusRestricted::ID) {
                       auto restricted =
                           static_cast<const td_api::chatMemberStatusRestricted *>(chat_member->status_.get());
                       auto *old_permissions = restricted->permissions_.get();
                       permissions->can_send_polls_ = old_permissions->can_send_polls_;
                       permissions->can_change_info_ = old_permissions->can_change_info_;
                       permissions->can_invite_users_ = old_permissions->can_invite_users_;
                       permissions->can_pin_messages_ = old_permissions->can_pin_messages_;
                     }

                     send_request(make_object<td_api::setChatMemberStatus>(
                                      chat_id, user_id,
                                      make_object<td_api::chatMemberStatusRestricted>(
                                          is_chat_member(chat_member->status_), until_date, std::move(permissions))),
                                  std::make_unique<TdOnOkQueryCallback>(std::move(query)));
                   });
             });
  return Status::OK();
}

td::Status Client::process_unban_chat_member_query(PromisedQueryPtr &query) {
  auto chat_id = query->arg("chat_id");
  TRY_RESULT(user_id, get_user_id(query.get()));
  auto only_if_banned = to_bool(query->arg("only_if_banned"));

  check_chat(chat_id, AccessRights::Write, std::move(query),
             [this, user_id, only_if_banned](int64 chat_id, PromisedQueryPtr query) {
               auto chat_info = get_chat(chat_id);
               CHECK(chat_info != nullptr);
               if (chat_info->type != ChatInfo::Type::Supergroup) {
                 return fail_query(400, "Bad Request: method is available for supergroup and channel chats only",
                                   std::move(query));
               }

               if (only_if_banned) {
                 get_chat_member(chat_id, user_id, std::move(query),
                                 [this, chat_id, user_id](td_api::object_ptr<td_api::chatMember> &&chat_member,
                                                          PromisedQueryPtr query) {
                                   if (chat_member->status_->get_id() != td_api::chatMemberStatusBanned::ID) {
                                     return answer_query(td::JsonTrue(), std::move(query));
                                   }

                                   send_request(make_object<td_api::setChatMemberStatus>(
                                                    chat_id, user_id, make_object<td_api::chatMemberStatusLeft>()),
                                                std::make_unique<TdOnOkQueryCallback>(std::move(query)));
                                 });
               } else {
                 check_user_no_fail(user_id, std::move(query), [this, chat_id, user_id](PromisedQueryPtr query) {
                   send_request(make_object<td_api::setChatMemberStatus>(chat_id, user_id,
                                                                         make_object<td_api::chatMemberStatusLeft>()),
                                std::make_unique<TdOnOkQueryCallback>(std::move(query)));
                 });
               }
             });
  return Status::OK();
}

td::Status Client::process_get_sticker_set_query(PromisedQueryPtr &query) {
  auto name = query->arg("name");
  if (td::trim(to_lower(name)) == to_lower(GREAT_MINDS_SET_NAME)) {
    send_request(make_object<td_api::getStickerSet>(GREAT_MINDS_SET_ID),
                 std::make_unique<TdOnReturnStickerSetCallback>(this, true, std::move(query)));
  } else {
    send_request(make_object<td_api::searchStickerSet>(name.str()),
                 std::make_unique<TdOnReturnStickerSetCallback>(this, true, std::move(query)));
  }
  return Status::OK();
}

td::Status Client::process_upload_sticker_file_query(PromisedQueryPtr &query) {
  CHECK_IS_BOT();
  TRY_RESULT(user_id, get_user_id(query.get()));
  auto png_sticker = get_input_file(query.get(), "png_sticker");

  check_user(user_id, std::move(query),
             [this, user_id, png_sticker = std::move(png_sticker)](PromisedQueryPtr query) mutable {
               send_request(make_object<td_api::uploadStickerFile>(user_id, std::move(png_sticker)),
                            std::make_unique<TdOnReturnFileCallback>(this, std::move(query)));
             });
  return Status::OK();
}

td::Status Client::process_create_new_sticker_set_query(PromisedQueryPtr &query) {
  CHECK_IS_BOT();
  TRY_RESULT(user_id, get_user_id(query.get()));
  auto name = query->arg("name");
  auto title = query->arg("title");
  auto is_masks = to_bool(query->arg("contains_masks"));
  TRY_RESULT(stickers, get_input_stickers(query.get()));

  check_user(user_id, std::move(query),
             [this, user_id, title, name, is_masks, stickers = std::move(stickers)](PromisedQueryPtr query) mutable {
               send_request(make_object<td_api::createNewStickerSet>(user_id, title.str(), name.str(), is_masks,
                                                                     std::move(stickers)),
                            std::make_unique<TdOnReturnStickerSetCallback>(this, false, std::move(query)));
             });
  return Status::OK();
}

td::Status Client::process_add_sticker_to_set_query(PromisedQueryPtr &query) {
  CHECK_IS_BOT();
  TRY_RESULT(user_id, get_user_id(query.get()));
  auto name = query->arg("name");
  TRY_RESULT(stickers, get_input_stickers(query.get()));
  CHECK(!stickers.empty());

  check_user(user_id, std::move(query),
             [this, user_id, name, sticker = std::move(stickers[0])](PromisedQueryPtr query) mutable {
               send_request(make_object<td_api::addStickerToSet>(user_id, name.str(), std::move(sticker)),
                            std::make_unique<TdOnReturnStickerSetCallback>(this, false, std::move(query)));
             });
  return Status::OK();
}

td::Status Client::process_set_sticker_set_thumb_query(PromisedQueryPtr &query) {
  CHECK_IS_BOT();
  TRY_RESULT(user_id, get_user_id(query.get()));
  auto name = query->arg("name");
  auto thumbnail = get_input_file(query.get(), "thumb");
  check_user(user_id, std::move(query),
             [this, user_id, name, thumbnail = std::move(thumbnail)](PromisedQueryPtr query) mutable {
               send_request(make_object<td_api::setStickerSetThumbnail>(user_id, name.str(), std::move(thumbnail)),
                            std::make_unique<TdOnReturnStickerSetCallback>(this, false, std::move(query)));
             });
  return Status::OK();
}

td::Status Client::process_set_sticker_position_in_set_query(PromisedQueryPtr &query) {
  CHECK_IS_BOT();
  auto file_id = trim(query->arg("sticker"));
  if (file_id.empty()) {
    return Status::Error(400, "Sticker is not specified");
  }
  int32 position = get_integer_arg(query.get(), "position", -1);

  send_request(
      make_object<td_api::setStickerPositionInSet>(make_object<td_api::inputFileRemote>(file_id.str()), position),
      std::make_unique<TdOnOkQueryCallback>(std::move(query)));
  return Status::OK();
}

td::Status Client::process_delete_sticker_from_set_query(PromisedQueryPtr &query) {
  CHECK_IS_BOT();
  auto file_id = trim(query->arg("sticker"));
  if (file_id.empty()) {
    return Status::Error(400, "Sticker is not specified");
  }

  send_request(make_object<td_api::removeStickerFromSet>(make_object<td_api::inputFileRemote>(file_id.str())),
               std::make_unique<TdOnOkQueryCallback>(std::move(query)));
  return Status::OK();
}

td::Status Client::process_set_passport_data_errors_query(PromisedQueryPtr &query) {
  CHECK_IS_BOT();
  TRY_RESULT(user_id, get_user_id(query.get()));
  TRY_RESULT(passport_element_errors, get_passport_element_errors(query.get()));

  check_user(user_id, std::move(query),
             [this, user_id, errors = std::move(passport_element_errors)](PromisedQueryPtr query) mutable {
               send_request(make_object<td_api::setPassportElementErrors>(user_id, std::move(errors)),
                            std::make_unique<TdOnOkQueryCallback>(std::move(query)));
             });
  return Status::OK();
}

td::Status Client::process_send_custom_request_query(PromisedQueryPtr &query) {
  TRY_RESULT(method, get_required_string_arg(query.get(), "method"));
  auto parameters = query->arg("parameters");
  send_request(make_object<td_api::sendCustomRequest>(method.str(), parameters.str()),
               std::make_unique<TdOnSendCustomRequestCallback>(std::move(query)));
  return Status::OK();
}

td::Status Client::process_answer_custom_query_query(PromisedQueryPtr &query) {
  auto custom_query_id = td::to_integer<int64>(query->arg("custom_query_id"));
  auto data = query->arg("data");
  send_request(make_object<td_api::answerCustomQuery>(custom_query_id, data.str()),
               std::make_unique<TdOnOkQueryCallback>(std::move(query)));
  return Status::OK();
}

td::Status Client::process_get_updates_query(PromisedQueryPtr &query) {
  if (!webhook_url_.empty() || webhook_set_query_) {
    fail_query_conflict(
        "Conflict: can't use getUpdates method while webhook is active; use deleteWebhook to delete the webhook first",
        std::move(query));
    return Status::OK();
  }
  int32 offset = get_integer_arg(query.get(), "offset", 0);
  int32 limit = get_integer_arg(query.get(), "limit", 100, 1, 100);
  int32 timeout = get_integer_arg(query.get(), "timeout", 0, 0, LONG_POLL_MAX_TIMEOUT);

  update_allowed_update_types(query.get());

  auto now = td::Time::now_cached();
  if (offset == previous_get_updates_offset_ && timeout < 3 && now < previous_get_updates_start_time_ + 3.0) {
    timeout = 3;
  }
  previous_get_updates_offset_ = offset;
  previous_get_updates_start_time_ = now;
  do_get_updates(offset, limit, timeout, std::move(query));
  return Status::OK();
}

td::Status Client::process_set_webhook_query(PromisedQueryPtr &query) {
  Slice new_url;
  if (query->method() == "setwebhook") {
    new_url = query->arg("url");
  }

  auto now = td::Time::now_cached();
  if (!new_url.empty()) {
    if (now < next_allowed_set_webhook_time_) {
      query->set_retry_after_error(1);
      return Status::OK();
    }
    next_allowed_set_webhook_time_ = now + 1;
  }

  // do not send warning just after webhook was deleted or set
  next_bot_updates_warning_time_ = td::max(next_bot_updates_warning_time_, now + BOT_UPDATES_WARNING_DELAY);

  int32 new_max_connections = new_url.empty() ? 0 : get_webhook_max_connections(query.get());
  Slice new_ip_address = new_url.empty() ? Slice() : query->arg("ip_address");
  bool new_fix_ip_address = new_url.empty() ? false : get_webhook_fix_ip_address(query.get());
  bool drop_pending_updates = to_bool(query->arg("drop_pending_updates"));
  if (webhook_set_query_) {
    // already updating webhook. Cancel previous request
    fail_query_conflict("Conflict: terminated by other setWebhook", std::move(webhook_set_query_));
  } else if (webhook_url_ == new_url && !has_webhook_certificate_ && query->file("certificate") == nullptr &&
             query->arg("certificate").empty() && new_max_connections == webhook_max_connections_ &&
             new_fix_ip_address == webhook_fix_ip_address_ &&
             (!new_fix_ip_address || new_ip_address == webhook_ip_address_) && !drop_pending_updates) {
    if (update_allowed_update_types(query.get())) {
      save_webhook();
    } else if (now > next_webhook_is_not_modified_warning_time_) {
      next_webhook_is_not_modified_warning_time_ = now + 300;
      LOG(WARNING) << "Webhook is not modified: \"" << new_url << '"';
    }
    answer_query(td::JsonTrue(), std::move(query),
                 new_url.empty() ? Slice("Webhook is already deleted") : Slice("Webhook is already set"));
    return Status::OK();
  }

  if (now > next_set_webhook_logging_time_ || webhook_url_ != new_url) {
    next_set_webhook_logging_time_ = now + 300;
    LOG(WARNING) << "Set webhook to " << new_url << ", max_connections = " << new_max_connections
                 << ", IP address = " << new_ip_address;
  }

  if (!new_url.empty()) {
    abort_long_poll(true);
  }

  webhook_generation_++;
  // need to close old webhook first
  if (!webhook_url_.empty()) {
    if (!webhook_id_.empty()) {
      send_closure_later(std::move(webhook_id_), &WebhookActor::close);
    }

    // wait for webhook_close callback
    webhook_query_type_ = WebhookQueryType::Cancel;
    webhook_set_query_ = std::move(query);
    return Status::OK();
  }
  do_set_webhook(std::move(query), false);
  return Status::OK();
}

td::Status Client::process_get_webhook_info_query(PromisedQueryPtr &query) {
  answer_query(JsonWebhookInfo(this), std::move(query));
  return Status::OK();
}

td::Status Client::process_get_file_query(PromisedQueryPtr &query) {
  td::string file_id = query->arg("file_id").str();
  check_remote_file_id(file_id, std::move(query), [this](object_ptr<td_api::file> file, PromisedQueryPtr query) {
    do_get_file(std::move(file), std::move(query));
  });
  return Status::OK();
}

//start custom methods impl

td::Status Client::process_get_message_info_query(PromisedQueryPtr &query) {
  auto chat_id = query->arg("chat_id");
  auto message_id = get_message_id(query.get(), "message_id");
  check_message(chat_id, message_id, false, AccessRights::Read, "message", std::move(query),
                [this](int64 chat_id, int64 message_id, PromisedQueryPtr query) {
                  auto message = get_message(chat_id, message_id);
                  answer_query(JsonMessage(message, false, "get message info", this), std::move(query));
                });

  return Status::OK();
}

td::Status Client::process_get_chat_members_query(PromisedQueryPtr &query) {
  auto chat_id = query->arg("chat_id");
  td::int32 offset = get_integer_arg(query.get(), "offset", 0);
  td::int32 limit = get_integer_arg(query.get(), "limit", 200, 0, 200);

  check_chat(
      chat_id, AccessRights::Read, std::move(query), [this, offset, limit](int64 chat_id, PromisedQueryPtr query) {
        auto chat_info = get_chat(chat_id);
        CHECK(chat_info != nullptr);
    switch (chat_info->type) {
      case ChatInfo::Type::Private:
        return fail_query(400, "Bad Request: there are no administrators in the private chat", std::move(query));
      case ChatInfo::Type::Group: {
        auto group_info = get_group_info(chat_info->group_id);
        CHECK(group_info != nullptr);
        return send_request(make_object<td_api::getBasicGroupFullInfo>(chat_info->group_id),
                            std::make_unique<TdOnGetGroupMembersCallback>(this, false, std::move(query)));
      }
      case ChatInfo::Type::Supergroup: {
        td_api::object_ptr<td_api::SupergroupMembersFilter> filter;
        td::string filter_name = td::to_lower(query->arg("filter"));
        auto query_ = query->arg("query");
        if (!query->empty()) {
          filter = td_api::make_object<td_api::supergroupMembersFilterSearch>(query_.str());
        } else if (filter_name == "members" || filter_name == "participants") {
          filter = td_api::make_object<td_api::supergroupMembersFilterRecent>();
        } else if (filter_name == "banned") {
          filter = td_api::make_object<td_api::supergroupMembersFilterBanned>();
        } else if (filter_name == "restricted") {
          filter = td_api::make_object<td_api::supergroupMembersFilterRestricted>();
        } else if (filter_name == "bots") {
          filter = td_api::make_object<td_api::supergroupMembersFilterBots>();
        } else if (filter_name == "admins" || filter_name == "administrators") {
          filter = td_api::make_object<td_api::supergroupMembersFilterAdministrators>();
        } else {
          fail_query_with_error(std::move(query), 400, "Invalid member type");
          return;
        }
        return send_request(
            make_object<td_api::getSupergroupMembers>(
                chat_info->supergroup_id, std::move(filter), offset, limit),
            std::make_unique<TdOnGetSupergroupMembersCallback>(this, get_chat_type(chat_id), std::move(query)));
      }
      case ChatInfo::Type::Unknown:
      default:
        UNREACHABLE();
    }
  });
  return Status::OK();
}

td::Status Client::process_delete_messages_query(PromisedQueryPtr &query) {
  auto chat_id = query->arg("chat_id");

  if (chat_id.empty()) {
    return Status::Error(400, "Chat identifier is not specified");
  }

  auto start = as_client_message_id(get_message_id(query.get(), "start"));
  auto end = as_client_message_id(get_message_id(query.get(), "end"));

  if (start == 0 || end == 0) {
    return Status::Error(400, "Message identifier is not specified");
  }

  if (start >= end) {
    return Status::Error(400, "Initial message identifier is not lower than last message identifier");
  }

  if (static_cast<td::uint32>(end-start) > parameters_->max_batch_operations) {
    return Status::Error(400, PSLICE() << "Too many operations: maximum number of batch operation is " << parameters_->max_batch_operations);
  }

  check_chat(chat_id, AccessRights::Write, std::move(query), [this, start, end](int64 chat_id, PromisedQueryPtr query) {
    if (get_chat_type(chat_id) != ChatType::Supergroup) {
      return fail_query(400, "Bad Request: method is available only for supergroups", std::move(query));
    }

    td::vector<td::int64> ids;
    ids.reserve(end-start+1);
    for (td::int32 i = start; i <= end; i++) {
      ids.push_back(as_tdlib_message_id(i));
    }

    if (!ids.empty()) {
      send_request(make_object<td_api::deleteMessages>(chat_id, std::move(ids), true),
                   std::make_unique<TdOnOkQueryCallback>(std::move(query)));
    }
  });

  return Status::OK();
}

td::Status Client::process_toggle_group_invites_query(PromisedQueryPtr &query) {
  answer_query(td::JsonFalse(), std::move(query), "Not implemented");
  return Status::OK();
}

td::Status Client::process_ping_query(PromisedQueryPtr &query) {
  send_request(make_object<td_api::pingProxy>(), std::make_unique<TdOnPingCallback>(std::move(query)));
  return Status::OK();
}

td::Status Client::process_get_memory_stats_query(PromisedQueryPtr &query) {
  send_request(make_object<td_api::getMemoryStatistics>(),
               std::make_unique<TdOnGetMemoryStatisticsCallback>(std::move(query)));
  return Status::OK();
}
//end custom methods impl
//start custom user methods impl

td::Status Client::process_get_chats_query(PromisedQueryPtr &query) {
  CHECK_IS_USER();
  td::int64 offset_chat_id = get_integer_arg(query.get(), "offset_chat_id", 0);
  send_request(make_object<td_api::getChats>(make_object<td_api::chatListMain>(), LLONG_MAX, offset_chat_id, 100),
               std::make_unique<TdOnGetChatsCallback>(this, std::move(query)));
  return Status::OK();
}

td::Status Client::process_get_common_chats_query(PromisedQueryPtr &query) {
  CHECK_IS_USER();
  TRY_RESULT(user_id, get_user_id(query.get()));
  td::int64 offset_chat_id = get_integer_arg(query.get(), "offset_chat_id", 0);

  send_request(make_object<td_api::getGroupsInCommon>(user_id, offset_chat_id, 100),
               std::make_unique<TdOnGetChatsCallback>(this, std::move(query)));
  return Status::OK();
}

td::Status Client::process_get_inactive_chats_query(PromisedQueryPtr &query) {
  CHECK_IS_USER();

  send_request(make_object<td_api::getInactiveSupergroupChats>(),
               std::make_unique<TdOnGetChatsCallback>(this, std::move(query)));
  return Status::OK();
}

td::Status Client::process_get_nearby_chats_query(PromisedQueryPtr &query) {
  CHECK_IS_USER();
  TRY_RESULT(location, get_location(query.get()));

  send_request(make_object<td_api::searchChatsNearby>(std::move(location)),
               std::make_unique<TdOnGetChatsNearbyCallback>(this, std::move(query)));
  return Status::OK();
}

td::Status Client::process_search_public_chats_query(PromisedQueryPtr &query) {
  CHECK_IS_USER();
  auto query_ = query->arg("query");

  send_request(make_object<td_api::searchPublicChats>(query_.str()),
               std::make_unique<TdOnGetChatsCallback>(this, std::move(query)));
  return Status::OK();
}

td::Status Client::process_set_poll_answer_query(PromisedQueryPtr &query) {
  CHECK_IS_USER();
  auto chat_id = query->arg("chat_id");
  TRY_RESULT(option_ids, get_int_array_arg<td::int32>(query.get(), "option_ids"));

  check_chat(chat_id, AccessRights::Read, std::move(query),
             [this, option_ids = std::move(option_ids)](int64 chat_id, PromisedQueryPtr query) mutable {
               auto message_id = get_message_id(query.get());
               send_request(make_object<td_api::setPollAnswer>(chat_id, message_id, std::move(option_ids)),
                            std::make_unique<TdOnOkQueryCallback>(std::move(query)));
             });

  return Status::OK();
}

td::Status Client::process_join_chat_query(PromisedQueryPtr &query) {
  CHECK_IS_USER();
  auto chat_id = query->arg("chat_id");
  auto invite_link = query->arg("invite_link");

  if (!chat_id.empty()) {
    check_chat(chat_id, AccessRights::Read, std::move(query), [this](int64 chat_id, PromisedQueryPtr query) {
      send_request(make_object<td_api::joinChat>(chat_id),
                   std::make_unique<TdOnJoinChatCallback>(this, std::move(query), chat_id));
    });
  } else if (!invite_link.empty()) {
    send_request(make_object<td_api::joinChatByInviteLink>(invite_link.str()),
                 std::make_unique<TdOnReturnChatCallback>(this, std::move(query)));
  } else {
    fail_query(400, "Bad request: Please specify chat_id or invite_link", std::move(query));
  }

  return Status::OK();
}

td::Status Client::process_add_chat_member_query(PromisedQueryPtr &query) {
  CHECK_IS_USER();
  auto chat_id = query->arg("chat_id");
  TRY_RESULT(user_id, get_user_id(query.get()))

  check_chat(chat_id, AccessRights::Write, std::move(query),
             [this, user_id](int64 chat_id, PromisedQueryPtr query) mutable {
               auto chat = get_chat(chat_id);
               if (chat->type == ChatInfo::Type::Supergroup) {
                 std::vector<td::int32> user_ids{user_id};
                 send_request(make_object<td_api::addChatMembers>(chat_id, std::move(user_ids)),
                              std::make_unique<TdOnOkQueryCallback>(std::move(query)));
               } else if (chat->type == ChatInfo::Type::Group) {
                 send_request(make_object<td_api::addChatMember>(chat_id, user_id, 0),
                              std::make_unique<TdOnOkQueryCallback>(std::move(query)));
               }
             });
  return Status::OK();
}

td::Status Client::process_report_chat_query(PromisedQueryPtr &query) {
  CHECK_IS_USER();
  auto chat_id = query->arg("chat_id");
  TRY_RESULT(reason, get_report_reason(query.get()));
  TRY_RESULT(message_ids, get_int_array_arg<td::int64>(query.get(), "message_ids", true));

  check_chat(chat_id, AccessRights::Read, std::move(query),
             [this, reason = std::move(reason), message_ids = std::move(message_ids)](int64 chat_id,
                                                                                      PromisedQueryPtr query) mutable {
               send_request(make_object<td_api::reportChat>(chat_id, std::move(reason), std::move(message_ids)),
                            std::make_unique<TdOnOkQueryCallback>(std::move(query)));
             });
  return Status::OK();
}

td::Status Client::process_create_chat_query(PromisedQueryPtr &query) {
  CHECK_IS_USER();
  auto chat_type = query->arg("type");
  auto title = query->arg("title");
  auto description = query->arg("description");

  if (chat_type == "supergroup") {
    send_request(make_object<td_api::createNewSupergroupChat>(title.str(), false, description.str(), nullptr),
                 std::make_unique<TdOnReturnChatCallback>(this, std::move(query)));
  } else if (chat_type == "channel") {
    send_request(make_object<td_api::createNewSupergroupChat>(title.str(), true, description.str(), nullptr),
                 std::make_unique<TdOnReturnChatCallback>(this, std::move(query)));
  } else if (chat_type == "group") {
    TRY_RESULT(initial_members, get_int_array_arg<td::int32>(query.get(), "user_ids"))
    send_request(make_object<td_api::createNewBasicGroupChat>(std::move(initial_members), title.str()),
                 std::make_unique<TdOnReturnChatCallback>(this, std::move(query)));
  } else {
    return Status::Error(400, "Chat type is not specified");
  }
  return Status::OK();
}

td::Status Client::process_search_messages_query(PromisedQueryPtr &query) {
  CHECK_IS_USER();
  auto query_ = query->arg("query");
  auto offset_date = get_integer_arg(query.get(), "offset_date", 0);
  auto offset_chat_id = get_int64_arg(query.get(), "offset_chat_id", 0);
  auto offset_message_id = get_int64_arg(query.get(), "offset_message_id", 0);
  TRY_RESULT(filter, get_search_messages_filter(query.get()));
  auto min_date = get_integer_arg(query.get(), "min_date", 0);
  auto max_date = get_integer_arg(query.get(), "max_date", 0);

  send_request(make_object<td_api::searchMessages>(nullptr, query_.str(), offset_date, offset_chat_id,
                                                   offset_message_id, 100, std::move(filter), min_date, max_date),
               std::make_unique<TdOnReturnMessagesCallback>(this, std::move(query)));
  return Status::OK();
}

td::Status Client::process_search_chat_messages_query(PromisedQueryPtr &query) {
  CHECK_IS_USER();
  auto chat_id = query->arg("chat_id");
  auto query_ = query->arg("query");
  auto sender_user_id = get_integer_arg(query.get(), "sender_user_id", 0);
  auto sender = make_object<td_api::messageSenderUser>(sender_user_id);
  if (sender_user_id == 0) {
    sender = nullptr;
  }
  auto from_message_id = get_int64_arg(query.get(), "from_message_id", 0);
  TRY_RESULT(filter, get_search_messages_filter(query.get()));

  check_chat(chat_id, AccessRights::Read, std::move(query),
             [this, query_, sender = std::move(sender), from_message_id, filter = std::move(filter)](
                 int64 chat_id, PromisedQueryPtr query) mutable {
               send_request(make_object<td_api::searchChatMessages>(chat_id, query_.str(), std::move(sender),
                                                                    from_message_id, 0, 100, std::move(filter), 0),
                            std::make_unique<TdOnReturnMessagesCallback>(this, std::move(query)));
             });
  return Status::OK();
}

td::Status Client::process_get_callback_query_answer_query(PromisedQueryPtr &query) {
  CHECK_IS_USER();
  auto chat_id = query->arg("chat_id");
  auto message_id = get_message_id(query.get());
  auto callback_data = query->arg("callback_data");
  auto payload = make_object<td_api::callbackQueryPayloadData>(callback_data.str());
  check_chat(chat_id, AccessRights::Read, std::move(query),
             [this, message_id, payload = std::move(payload)](int64 chat_id, PromisedQueryPtr query) mutable {
               send_request(make_object<td_api::getCallbackQueryAnswer>(chat_id, message_id, std::move(payload)),
                            std::make_unique<TdOnGetCallbackQueryAnswerCallback>(std::move(query)));
             });
  return Status::OK();
}

td::Status Client::process_delete_chat_history_query(PromisedQueryPtr &query) {
  CHECK_IS_USER();
  auto chat_id = query->arg("chat_id");
  bool for_everyone = to_bool(query->arg("for_everyone"));
  bool remove_from_chat_list = to_bool(query->arg("remove_from_chat_list"));

  check_chat(chat_id, AccessRights::Read, std::move(query),
             [this, for_everyone, remove_from_chat_list](int64 chat_id, PromisedQueryPtr query) mutable {
               send_request(make_object<td_api::deleteChatHistory>(chat_id, for_everyone, remove_from_chat_list),
                            std::make_unique<TdOnOkQueryCallback>(std::move(query)));
             });
  return Status::OK();
}

td::Status Client::process_get_scheduled_messages_query(PromisedQueryPtr &query) {
  CHECK_IS_USER();
  auto chat_id = query->arg("chat_id");
  check_chat(chat_id, AccessRights::Read, std::move(query), [this](int64 chat_id, PromisedQueryPtr query) mutable {
    send_request(make_object<td_api::getChatScheduledMessages>(chat_id),
                 std::make_unique<TdOnReturnMessagesCallback>(this, std::move(query)));
  });
  return Status::OK();
}

td::Status Client::process_edit_message_scheduling_query(PromisedQueryPtr &query) {
  CHECK_IS_USER();
  auto chat_id = query->arg("chat_id");
  auto message_id = get_message_id(query.get());
  TRY_RESULT(send_at, get_message_scheduling_state(query.get()));
  check_chat(chat_id, AccessRights::Read, std::move(query),
             [this, message_id, send_at = std::move(send_at)](int64 chat_id, PromisedQueryPtr query) mutable {
               send_request(make_object<td_api::editMessageSchedulingState>(chat_id, message_id, std::move(send_at)),
                            std::make_unique<TdOnOkQueryCallback>(std::move(query)));
             });
  return Status::OK();
}

//end custom user methods impl
//start custom auth methods impl

void Client::process_auth_phone_number_query(PromisedQueryPtr &query) {
  td::MutableSlice r_phone_number = query->arg("phone_number");
  if (r_phone_number.size() < 5 || r_phone_number.size() > 15) {
    return fail_query(401, "Unauthorized: invalid phone number specified", std::move(query));
  }
  td::int64 phone_number = 0;
  for (char const &c : r_phone_number) {
    if (isdigit(c)) {
      phone_number = phone_number * 10 + (c - 48);
    }
  }
  if (authorization_state_->get_id() != td_api::authorizationStateWaitPhoneNumber::ID) {
    return fail_query(400, "Bad Request: currently not waiting for a phone_number", std::move(query));
  }
  send_request(make_object<td_api::setAuthenticationPhoneNumber>(td::to_string(phone_number), nullptr),
               std::make_unique<TdOnAuthorizationQueryCallback>(this, std::move(query), true));
}

void Client::process_authcode_query(PromisedQueryPtr &query) {
  auto code = query->arg("code");
  if (code.empty()) {
    return fail_query(400, "Bad Request: code not found", std::move(query));
  }
  if (authorization_state_->get_id() != td_api::authorizationStateWaitCode::ID) {
    return fail_query(400, "Bad Request: currently not waiting for a code", std::move(query));
  }
  send_request(make_object<td_api::checkAuthenticationCode>(code.str()),
               std::make_unique<TdOnAuthorizationQueryCallback>(this, std::move(query)));
}

void Client::process_2fapassword_query(PromisedQueryPtr &query) {
  auto password = query->arg("password");
  if (password.empty()) {
    return fail_query(400, "Bad Request: password not found", std::move(query));
  }
  if (authorization_state_->get_id() != td_api::authorizationStateWaitPassword::ID) {
    return fail_query(400, "Bad Request: currently not waiting for a password", std::move(query));
  }
  send_request(make_object<td_api::checkAuthenticationPassword>(password.str()),
               std::make_unique<TdOnAuthorizationQueryCallback>(this, std::move(query)));
}

void Client::process_register_user_query(PromisedQueryPtr &query) {
  auto first_name = query->arg("first_name");
  if (first_name.empty()) {
    return fail_query(400, "Bad Request: first_name not found", std::move(query));
  }
  auto last_name = query->arg("last_name");
  if (authorization_state_->get_id() != td_api::authorizationStateWaitRegistration::ID) {
    return fail_query(400, "Bad Request: currently not waiting for registration", std::move(query));
  }
  send_request(make_object<td_api::registerUser>(first_name.str(), last_name.str()),
               std::make_unique<TdOnAuthorizationQueryCallback>(this, std::move(query)));
}
//end custom auth methods impl

void Client::do_get_file(object_ptr<td_api::file> file, PromisedQueryPtr query) {
  if ((!parameters_->local_mode_ || !parameters_->no_file_limit_) &&
      td::max(file->expected_size_, file->local_->downloaded_size_) > MAX_DOWNLOAD_FILE_SIZE) {  // speculative check
    return fail_query(400, "Bad Request: file is too big", std::move(query));
  }

  auto file_id = file->id_;
  file_download_listeners_[file_id].push_back(std::move(query));
  if (file->local_->is_downloading_completed_) {
    Slice relative_path = td::PathView::relative(file->local_->path_, absolute_dir_, true);
    if (!relative_path.empty()) {
      auto r_stat = td::stat(file->local_->path_);
      if (r_stat.is_ok() && r_stat.ok().is_reg_ && r_stat.ok().size_ == file->size_) {
        return on_file_download(file_id, std::move(file));
      }
    }
  }

  send_request(make_object<td_api::downloadFile>(file_id, 1, 0, 0, false),
               std::make_unique<TdOnDownloadFileCallback>(this, file_id));
}

bool Client::is_file_being_downloaded(int32 file_id) const {
  return file_download_listeners_.count(file_id) > 0;
}

void Client::on_file_download(int32 file_id, td::Result<object_ptr<td_api::file>> r_file) {
  auto it = file_download_listeners_.find(file_id);
  if (it == file_download_listeners_.end()) {
    return;
  }
  auto queries = std::move(it->second);
  file_download_listeners_.erase(it);
  download_started_file_ids_.erase(file_id);
  for (auto &query : queries) {
    if (r_file.is_error()) {
      const auto &error = r_file.error();
      fail_query_with_error(std::move(query), error.code(), error.public_message());
    } else {
      answer_query(JsonFile(r_file.ok().get(), this), std::move(query));
    }
  }
}

void Client::webhook_verified(td::string cached_ip_address) {
  if (get_link_token() != webhook_generation_) {
    return;
  }
  bool need_save = webhook_set_query_ || cached_ip_address != webhook_ip_address_;
  webhook_ip_address_ = cached_ip_address;
  if (webhook_set_query_) {
    LOG(WARNING) << "Webhook verified";
    answer_query(td::JsonTrue(), std::move(webhook_set_query_), "Webhook was set");
  }
  if (need_save) {
    save_webhook();
  }
}

void Client::save_webhook() const {
  td::string value;
  if (has_webhook_certificate_) {
    value += "cert/";
  }
  value += PSTRING() << "#maxc" << webhook_max_connections_ << '/';
  if (!webhook_ip_address_.empty()) {
    value += PSTRING() << "#ip" << webhook_ip_address_ << '/';
  }
  if (webhook_fix_ip_address_) {
    value += "#fix_ip/";
  }
  if (allowed_update_types_ != DEFAULT_ALLOWED_UPDATE_TYPES) {
    value += PSTRING() << "#allow" << allowed_update_types_ << '/';
  }
  value += webhook_url_;
  LOG(INFO) << "Save webhook " << value;
  parameters_->shared_data_->webhook_db_->set(bot_token_with_dc_, value);
}

void Client::webhook_success() {
  next_bot_updates_warning_time_ = td::Time::now() + BOT_UPDATES_WARNING_DELAY;
  if (was_bot_updates_warning_) {
    send_request(make_object<td_api::setBotUpdatesStatus>(0, ""), std::make_unique<TdOnOkCallback>());
    was_bot_updates_warning_ = false;
  }
}

void Client::webhook_error(Status status) {
  CHECK(status.is_error());
  last_webhook_error_date_ = get_unix_time();
  last_webhook_error_ = std::move(status);

  auto pending_update_count = get_pending_update_count();
  if (pending_update_count >= MIN_PENDING_UPDATES_WARNING && td::Time::now() > next_bot_updates_warning_time_) {
    send_request(make_object<td_api::setBotUpdatesStatus>(td::narrow_cast<int32>(pending_update_count),
                                                          "Webhook error. " + last_webhook_error_.message().str()),
                 std::make_unique<TdOnOkCallback>());
    next_bot_updates_warning_time_ = td::Time::now_cached() + BOT_UPDATES_WARNING_DELAY;
    was_bot_updates_warning_ = true;
  }
}

void Client::webhook_closed(Status status) {
  LOG(WARNING) << "Webhook closed: " << status
               << ", webhook_query_type = " << (webhook_query_type_ == WebhookQueryType::Verify ? "verify" : "change");
  webhook_id_.release();
  webhook_url_ = td::string();
  if (has_webhook_certificate_) {
    td::unlink(get_webhook_certificate_path()).ignore();
    has_webhook_certificate_ = false;
  }
  webhook_max_connections_ = 0;
  webhook_ip_address_ = td::string();
  webhook_fix_ip_address_ = false;
  webhook_set_time_ = td::Time::now();
  last_webhook_error_date_ = 0;
  last_webhook_error_ = Status::OK();
  parameters_->shared_data_->webhook_db_->erase(bot_token_with_dc_);

  if (webhook_set_query_) {
    if (webhook_query_type_ == WebhookQueryType::Verify) {
      fail_query(400, PSLICE() << "Bad Request: bad webhook: " << status.message(), std::move(webhook_set_query_));
    } else {
      do_set_webhook(std::move(webhook_set_query_), true);
    }
  }
}

void Client::hangup_shared() {
  webhook_closed(Status::Error("Unknown"));
}

td::string Client::get_webhook_certificate_path() const {
  return dir_ + "cert.pem";
}

td::int32 Client::get_webhook_max_connections(const Query *query) const {
  auto default_value = parameters_->default_max_webhook_connections_;
  auto max_value = parameters_->local_mode_ ? 100000 : 100;
  return get_integer_arg(query, "max_connections", default_value, 1, max_value);
}

bool Client::get_webhook_fix_ip_address(const Query *query) {
  if (query->is_internal()) {
    return query->has_arg("fix_ip_address");
  }
  return !query->arg("ip_address").empty();
}

void Client::do_set_webhook(PromisedQueryPtr query, bool was_deleted) {
  CHECK(webhook_url_.empty());
  if (to_bool(query->arg("drop_pending_updates"))) {
    clear_tqueue();
  }
  Slice new_url;
  if (query->method() == "setwebhook") {
    new_url = query->arg("url");
  }
  if (!new_url.empty()) {
    auto url = td::parse_url(new_url, td::HttpUrl::Protocol::Https);
    if (url.is_error()) {
      return fail_query(400, "Bad Request: invalid webhook URL specified", std::move(query));
    }
    auto *cert_file_ptr = query->file("certificate");
    has_webhook_certificate_ = false;
    if (cert_file_ptr != nullptr) {
      auto size = cert_file_ptr->size;
      if (size > MAX_CERTIFICATE_FILE_SIZE) {
        return fail_query(400, PSLICE() << "Bad Request: certificate size is too big (" << size << " bytes)",
                          std::move(query));
      }
      auto from_path = cert_file_ptr->temp_file_name;
      auto to_path = get_webhook_certificate_path();
      auto status = td::copy_file(from_path, to_path, size);
      if (status.is_error()) {
        return fail_query(500, "Internal Server Error: failed to save certificate", std::move(query));
      }
      has_webhook_certificate_ = true;
    }

    if (query->is_internal() && query->arg("certificate") == "previous") {
      has_webhook_certificate_ = true;
    }
    webhook_url_ = new_url.str();
    webhook_set_time_ = td::Time::now();
    webhook_max_connections_ = get_webhook_max_connections(query.get());
    webhook_ip_address_ = query->arg("ip_address").str();
    webhook_fix_ip_address_ = get_webhook_fix_ip_address(query.get());
    last_webhook_error_date_ = 0;
    last_webhook_error_ = Status::OK();

    update_allowed_update_types(query.get());

    LOG(WARNING) << "Create " << (has_webhook_certificate_ ? "" : "not ") << "self signed webhook: " << url.ok();
    auto webhook_actor_name = PSTRING() << "Webhook " << url.ok();
    webhook_id_ = td::create_actor<WebhookActor>(
        webhook_actor_name, actor_shared(this, webhook_generation_), tqueue_id_, url.move_as_ok(),
        has_webhook_certificate_ ? get_webhook_certificate_path() : "", webhook_max_connections_, query->is_internal(),
        webhook_ip_address_, webhook_fix_ip_address_, parameters_);
    // wait for webhook verified or webhook callback
    webhook_query_type_ = WebhookQueryType::Verify;
    webhook_set_query_ = std::move(query);
  } else {
    answer_query(td::JsonTrue(), std::move(query),
                 was_deleted ? Slice("Webhook was deleted") : Slice("Webhook is already deleted"));
  }
}

void Client::do_send_message(object_ptr<td_api::InputMessageContent> input_message_content, PromisedQueryPtr query) {
  auto chat_id = query->arg("chat_id");
  auto reply_to_message_id = get_message_id(query.get(), "reply_to_message_id");
  auto allow_sending_without_reply = to_bool(query->arg("allow_sending_without_reply"));
  auto disable_notification = to_bool(query->arg("disable_notification"));
  auto r_reply_markup = get_reply_markup(query.get());
  if (r_reply_markup.is_error()) {
    return fail_query_with_error(std::move(query), 400, r_reply_markup.error().message());
  }
  auto reply_markup = r_reply_markup.move_as_ok();
  if (reply_markup != nullptr && is_user_) {
    return fail_query_with_error(std::move(query), 405, "Method Not Allowed: reply markup not available as user.");
  }

  auto r_send_at = get_message_scheduling_state(query.get());
  if (r_send_at.is_error()) {
    return fail_query_with_error(std::move(query), 400, r_send_at.error().message());
  }
  auto send_at = r_send_at.move_as_ok();

  resolve_reply_markup_bot_usernames(
      std::move(reply_markup), std::move(query),
      [this, chat_id = chat_id.str(), reply_to_message_id, allow_sending_without_reply, disable_notification,
       input_message_content = std::move(input_message_content),
       send_at = std::move(send_at)](object_ptr<td_api::ReplyMarkup> reply_markup, PromisedQueryPtr query) mutable {
        auto on_success = [this, disable_notification, input_message_content = std::move(input_message_content),
                           reply_markup = std::move(reply_markup), send_at = std::move(send_at)](
                              int64 chat_id, int64 reply_to_message_id, PromisedQueryPtr query) mutable {
          send_request(make_object<td_api::sendMessage>(chat_id, 0, reply_to_message_id,
                                                        get_message_send_options(disable_notification, std::move(send_at)),
                                                        std::move(reply_markup), std::move(input_message_content)),
                       std::make_unique<TdOnSendMessageCallback>(this, std::move(query)));
        };
        check_message(chat_id, reply_to_message_id, reply_to_message_id <= 0 || allow_sending_without_reply,
                      AccessRights::Write, "replied message", std::move(query), std::move(on_success));
      });
}

td::int64 Client::get_send_message_query_id(PromisedQueryPtr query, bool is_multisend) {
  auto query_id = current_send_message_query_id_++;
  auto &pending_query = pending_send_message_queries_[query_id];
  pending_query.query = std::move(query);
  pending_query.is_multisend = is_multisend;
  return query_id;
}

void Client::on_sent_message(object_ptr<td_api::message> &&message, int64 query_id) {
  CHECK(message != nullptr);
  int64 chat_id = message->chat_id_;
  int64 message_id = message->id_;
  int64 reply_to_message_id = message->reply_to_message_id_;
  if (reply_to_message_id > 0) {
    CHECK(message->reply_in_chat_id_ == chat_id);
    bool is_inserted = yet_unsent_reply_message_ids_[{chat_id, reply_to_message_id}].insert(message_id).second;
    CHECK(is_inserted);
  }

  FullMessageId yet_unsent_message_id{chat_id, message_id};
  YetUnsentMessage yet_unsent_message;
  yet_unsent_message.reply_to_message_id = reply_to_message_id;
  yet_unsent_message.send_message_query_id = query_id;
  auto emplace_result = yet_unsent_messages_.emplace(yet_unsent_message_id, yet_unsent_message);
  CHECK(emplace_result.second);
  pending_send_message_queries_[query_id].awaited_messages++;
}

void Client::abort_long_poll(bool from_set_webhook) {
  if (long_poll_query_) {
    Slice message;
    if (from_set_webhook) {
      message = Slice("Conflict: terminated by setWebhook request");
    } else {
      message =
          Slice("Conflict: terminated by other getUpdates request; make sure that only one bot instance is running");
    }
    fail_query_conflict(message, std::move(long_poll_query_));
  }
}

void Client::fail_query_conflict(Slice message, PromisedQueryPtr &&query) {
  auto now = td::Time::now_cached();
  if (now >= next_get_updates_conflict_time_) {
    fail_query(409, message, std::move(query));
    next_get_updates_conflict_time_ = now + 3.0;
  } else {
    td::create_actor<td::SleepActor>(
        "FailQueryConflictSleepActor", 3.0,
        td::PromiseCreator::lambda([message = message.str(), query = std::move(query)](td::Result<> result) mutable {
          fail_query(409, message, std::move(query));
        }))
        .release();
  }
}

class Client::JsonUpdates : public Jsonable {
 public:
  explicit JsonUpdates(td::Span<td::TQueue::Event> updates) : updates_(updates) {
  }
  void store(JsonValueScope *scope) const {
    auto array = scope->enter_array();
    int left_len = 1 << 22;
    for (auto &update : updates_) {
      left_len -= 50 + td::narrow_cast<int>(update.data.size());
      if (left_len <= 0) {
        break;
      }
      array << JsonUpdate(update.id.value(), update.data);
    }
  }

 private:
  td::Span<td::TQueue::Event> updates_;
};

void Client::do_get_updates(int32 offset, int32 limit, int32 timeout, PromisedQueryPtr query) {
  auto &tqueue = parameters_->shared_data_->tqueue_;
  LOG(DEBUG) << "Get updates with offset = " << offset << ", limit = " << limit << " and timeout = " << timeout;
  LOG(DEBUG) << "Queue head = " << tqueue->get_head(tqueue_id_) << ", queue tail = " << tqueue->get_tail(tqueue_id_);

  if (offset <= 0) {
    auto head = tqueue->get_head(tqueue_id_);
    if (!head.empty() && offset < 0) {
      // negative offset is counted from the end
      auto tail = tqueue->get_tail(tqueue_id_);
      CHECK(!tail.empty());
      offset += tail.value();
    }
    if (offset < head.value()) {
      offset = head.value();
    }
  }

  auto updates = mutable_span(parameters_->shared_data_->event_buffer_, SharedData::TQUEUE_EVENT_BUFFER_SIZE);
  updates.truncate(limit);
  td::TQueue::EventId from;
  size_t total_size = 0;
  if (offset <= 0) {
    // queue is not created yet
    updates = {};
  } else {
    bool is_ok = false;
    auto r_offset = td::TQueue::EventId::from_int32(offset);
    auto now = get_unix_time();
    if (r_offset.is_ok()) {
      from = r_offset.ok();
      auto r_total_size = tqueue->get(tqueue_id_, from, true, now, updates);
      if (r_total_size.is_ok()) {
        is_ok = true;
        total_size = r_total_size.move_as_ok();
      }
    }
    if (!is_ok) {
      from = tqueue->get_head(tqueue_id_);
      auto r_total_size = tqueue->get(tqueue_id_, from, true, now, updates);
      CHECK(r_total_size.is_ok());
      total_size = r_total_size.move_as_ok();
    }
  }
  CHECK(total_size >= updates.size());
  total_size -= updates.size();

  bool need_warning = false;
  if (total_size <= MIN_PENDING_UPDATES_WARNING / 2) {
    if (last_pending_update_count_ > MIN_PENDING_UPDATES_WARNING) {
      need_warning = true;
      last_pending_update_count_ = MIN_PENDING_UPDATES_WARNING;
    }
  } else if (total_size >= last_pending_update_count_) {
    need_warning = true;
    while (total_size >= last_pending_update_count_) {
      last_pending_update_count_ *= 2;
    }
  }
  if (need_warning) {
    LOG(WARNING) << "Found " << updates.size() << " updates out of " << total_size << " + " << updates.size()
                 << " after last getUpdates call " << (td::Time::now() - previous_get_updates_finish_time_)
                 << " seconds ago";
  } else {
    LOG(DEBUG) << "Found " << updates.size() << " updates out of " << total_size << " from " << from;
  }

  if (timeout != 0 && updates.size() == 0) {
    abort_long_poll(false);
    long_poll_offset_ = offset;
    long_poll_limit_ = limit;
    long_poll_query_ = std::move(query);
    long_poll_was_wakeup_ = false;
    long_poll_hard_timeout_ = td::Time::now_cached() + timeout;
    long_poll_slot_.set_event(td::EventCreator::raw(actor_id(), static_cast<td::uint64>(0)));
    long_poll_slot_.set_timeout_at(long_poll_hard_timeout_);
    return;
  }
  previous_get_updates_finish_time_ = td::Time::now();
  next_bot_updates_warning_time_ = td::Time::now() + BOT_UPDATES_WARNING_DELAY;
  if (total_size == updates.size() && was_bot_updates_warning_) {
    send_request(make_object<td_api::setBotUpdatesStatus>(0, ""), std::make_unique<TdOnOkCallback>());
    was_bot_updates_warning_ = false;
  }
  answer_query(JsonUpdates(updates), std::move(query));
}

void Client::long_poll_wakeup(bool force_flag) {
  if (!long_poll_query_) {
    auto pending_update_count = get_pending_update_count();
    if (pending_update_count >= MIN_PENDING_UPDATES_WARNING && td::Time::now() > next_bot_updates_warning_time_) {
      send_request(make_object<td_api::setBotUpdatesStatus>(td::narrow_cast<int32>(pending_update_count),
                                                            "The getUpdates method is not called for too long"),
                   std::make_unique<TdOnOkCallback>());
      next_bot_updates_warning_time_ =
          td::Time::now_cached() + BOT_UPDATES_WARNING_DELAY;  // do not send warnings too often
      was_bot_updates_warning_ = true;
    }
    return;
  }
  if (force_flag) {
    do_get_updates(long_poll_offset_, long_poll_limit_, 0, std::move(long_poll_query_));
  } else {
    double now = td::Time::now();
    if (!long_poll_was_wakeup_) {
      long_poll_hard_timeout_ = td::min(now + LONG_POLL_MAX_DELAY, long_poll_hard_timeout_);
      long_poll_was_wakeup_ = true;
    }
    double timeout = td::min(now + LONG_POLL_WAIT_AFTER, long_poll_hard_timeout_);
    long_poll_slot_.set_event(td::EventCreator::raw(actor_id(), static_cast<td::uint64>(0)));
    long_poll_slot_.set_timeout_at(timeout);
  }
}

void Client::add_user(std::unordered_map<int32, UserInfo> &users, object_ptr<td_api::user> &&user) {
  auto user_info = &users[user->id_];
  user_info->first_name = std::move(user->first_name_);
  user_info->last_name = std::move(user->last_name_);
  user_info->username = std::move(user->username_);
  user_info->language_code = std::move(user->language_code_);

  // start custom properties
  user_info->is_verified = user->is_verified_;
  user_info->is_scam = user->is_scam_;
  //end custom properties

  user_info->have_access = user->have_access_;

  switch (user->type_->get_id()) {
    case td_api::userTypeRegular::ID:
      user_info->type = UserInfo::Type::Regular;
      break;
    case td_api::userTypeBot::ID: {
      user_info->type = UserInfo::Type::Bot;
      auto *bot = static_cast<const td_api::userTypeBot *>(user->type_.get());
      user_info->can_join_groups = bot->can_join_groups_;
      user_info->can_read_all_group_messages = bot->can_read_all_group_messages_;
      user_info->is_inline_bot = bot->is_inline_;
      break;
    }
    case td_api::userTypeDeleted::ID:
      user_info->type = UserInfo::Type::Deleted;
      break;
    case td_api::userTypeUnknown::ID:
      user_info->type = UserInfo::Type::Unknown;
      break;
    default:
      UNREACHABLE();
      break;
  }
}

const Client::UserInfo *Client::get_user_info(int32 user_id) const {
  auto it = users_.find(user_id);
  return it == users_.end() ? nullptr : &it->second;
}

void Client::set_user_bio(int32 user_id, td::string &&bio) {
  auto user_info = &users_[user_id];
  user_info->bio = std::move(bio);
}

void Client::add_group(std::unordered_map<int32, GroupInfo> &groups, object_ptr<td_api::basicGroup> &&group) {
  auto group_info = &groups[group->id_];
  group_info->member_count = group->member_count_;
  group_info->left = group->status_->get_id() == td_api::chatMemberStatusLeft::ID;
  group_info->kicked = group->status_->get_id() == td_api::chatMemberStatusBanned::ID;
  group_info->is_active = group->is_active_;
  group_info->upgraded_to_supergroup_id = group->upgraded_to_supergroup_id_;
}

const Client::GroupInfo *Client::get_group_info(int32 group_id) const {
  auto it = groups_.find(group_id);
  return it == groups_.end() ? nullptr : &it->second;
}

void Client::set_group_description(int32 group_id, td::string &&descripton) {
  auto group_info = &groups_[group_id];
  group_info->description = std::move(descripton);
}

void Client::set_group_invite_link(int32 group_id, td::string &&invite_link) {
  auto group_info = &groups_[group_id];
  group_info->invite_link = std::move(invite_link);
}

void Client::add_supergroup(std::unordered_map<int32, SupergroupInfo> &supergroups,
                            object_ptr<td_api::supergroup> &&supergroup) {
  auto supergroup_info = &supergroups[supergroup->id_];
  supergroup_info->username = std::move(supergroup->username_);
  supergroup_info->date = supergroup->date_;
  supergroup_info->status = std::move(supergroup->status_);
  supergroup_info->is_supergroup = !supergroup->is_channel_;
  supergroup_info->has_location = supergroup->has_location_;

  // start custom properties
  supergroup_info->is_verified = supergroup->is_verified_;
  supergroup_info->is_scam = supergroup->is_scam_;
  // end custom properties
}

void Client::set_supergroup_description(int32 supergroup_id, td::string &&descripton) {
  auto supergroup_info = &supergroups_[supergroup_id];
  supergroup_info->description = std::move(descripton);
}

void Client::set_supergroup_invite_link(int32 supergroup_id, td::string &&invite_link) {
  auto supergroup_info = &supergroups_[supergroup_id];
  supergroup_info->invite_link = std::move(invite_link);
}

void Client::set_supergroup_sticker_set_id(int32 supergroup_id, int64 sticker_set_id) {
  auto supergroup_info = &supergroups_[supergroup_id];
  supergroup_info->sticker_set_id = sticker_set_id;
}

void Client::set_supergroup_can_set_sticker_set(int32 supergroup_id, bool can_set_sticker_set) {
  auto supergroup_info = &supergroups_[supergroup_id];
  supergroup_info->can_set_sticker_set = can_set_sticker_set;
}

void Client::set_supergroup_slow_mode_delay(int32 supergroup_id, int32 slow_mode_delay) {
  auto supergroup_info = &supergroups_[supergroup_id];
  supergroup_info->slow_mode_delay = slow_mode_delay;
}

void Client::set_supergroup_linked_chat_id(int32 supergroup_id, int64 linked_chat_id) {
  auto supergroup_info = &supergroups_[supergroup_id];
  supergroup_info->linked_chat_id = linked_chat_id;
}

void Client::set_supergroup_location(int32 supergroup_id, object_ptr<td_api::chatLocation> location) {
  auto supergroup_info = &supergroups_[supergroup_id];
  supergroup_info->location = std::move(location);
}

const Client::SupergroupInfo *Client::get_supergroup_info(int32 supergroup_id) const {
  auto it = supergroups_.find(supergroup_id);
  return it == supergroups_.end() ? nullptr : &it->second;
}

Client::ChatInfo *Client::add_chat(int64 chat_id) {
  LOG(DEBUG) << "Update chat " << chat_id;
  return &chats_[chat_id];
}

const Client::ChatInfo *Client::get_chat(int64 chat_id) const {
  auto it = chats_.find(chat_id);
  if (it == chats_.end()) {
    return nullptr;
  }
  return &it->second;
}

Client::ChatType Client::get_chat_type(int64 chat_id) const {
  auto chat_info = get_chat(chat_id);
  if (chat_info == nullptr) {
    return ChatType::Unknown;
  }
  switch (chat_info->type) {
    case ChatInfo::Type::Private:
      return ChatType::Private;
    case ChatInfo::Type::Group:
      return ChatType::Group;
    case ChatInfo::Type::Supergroup: {
      auto supergroup_info = get_supergroup_info(chat_info->supergroup_id);
      if (supergroup_info == nullptr) {
        return ChatType::Unknown;
      }
      if (supergroup_info->is_supergroup) {
        return ChatType::Supergroup;
      } else {
        return ChatType::Channel;
      }
    }
    case ChatInfo::Type::Unknown:
      return ChatType::Unknown;
    default:
      UNREACHABLE();
      return ChatType::Unknown;
  }
}

td::string Client::get_chat_description(int64 chat_id) const {
  auto chat_info = get_chat(chat_id);
  if (chat_info == nullptr) {
    return PSTRING() << "unknown chat " << chat_id;
  }
  switch (chat_info->type) {
    case ChatInfo::Type::Private: {
      auto user_info = get_user_info(chat_info->user_id);
      return PSTRING() << "private " << (user_info == nullptr || !user_info->have_access ? "un" : "")
                       << "accessible chat " << chat_id;
    }
    case ChatInfo::Type::Group: {
      auto group_info = get_group_info(chat_info->group_id);
      if (group_info == nullptr) {
        return PSTRING() << "unknown group chat " << chat_id;
      }
      return PSTRING() << (group_info->is_active ? "" : "in") << "active group chat " << chat_id << ", chat status = "
                       << (group_info->kicked ? "kicked" : (group_info->left ? "left" : "member"));
    }
    case ChatInfo::Type::Supergroup: {
      auto supergroup_info = get_supergroup_info(chat_info->supergroup_id);
      if (supergroup_info == nullptr) {
        return PSTRING() << "unknown supergroup chat " << chat_id;
      }
      return PSTRING() << (supergroup_info->is_supergroup ? "supergroup" : "channel") << " chat " << chat_id
                       << ", chat status = " << to_string(supergroup_info->status)
                       << ", username = " << supergroup_info->username;
    }
    case ChatInfo::Type::Unknown:
      return PSTRING() << "unknown chat " << chat_id;
    default:
      UNREACHABLE();
      return "";
  }
}

void Client::json_store_file(td::JsonObjectScope &object, const td_api::file *file, bool with_path) const {
  if (file->id_ == 0) {
    return;
  }

  LOG_IF(ERROR, file->remote_->id_.empty()) << "File remote identifier is empty: " << td::oneline(to_string(*file));

  object("file_id", file->remote_->id_);
  object("file_unique_id", file->remote_->unique_id_);
  if (file->size_) {
    object("file_size", file->size_);
  }
  if (with_path && file->local_->is_downloading_completed_) {
    if (parameters_->local_mode_ && !parameters_->use_relative_path_) {
      if (td::check_utf8(file->local_->path_)) {
        object("file_path", file->local_->path_);
      } else {
        object("file_path", td::JsonRawString(file->local_->path_));
      }
    } else {
      Slice relative_path = td::PathView::relative(file->local_->path_, absolute_dir_, true);
      if (!relative_path.empty() && (parameters_->local_mode_ || parameters_->no_file_limit_ || file->local_->downloaded_size_ <= MAX_DOWNLOAD_FILE_SIZE)) {
        object("file_path", relative_path);
      }
    }
  }
}

void Client::json_store_thumbnail(td::JsonObjectScope &object, const td_api::thumbnail *thumbnail) const {
  if (thumbnail == nullptr || thumbnail->format_->get_id() == td_api::thumbnailFormatMpeg4::ID) {
    return;
  }

  CHECK(thumbnail->file_->id_ > 0);
  object("thumb", JsonThumbnail(thumbnail, this));
}

void Client::json_store_callback_query_payload(td::JsonObjectScope &object,
                                               const td_api::CallbackQueryPayload *payload) {
  CHECK(payload != nullptr);
  switch (payload->get_id()) {
    case td_api::callbackQueryPayloadData::ID: {
      auto data = static_cast<const td_api::callbackQueryPayloadData *>(payload);
      if (!td::check_utf8(data->data_)) {
        LOG(WARNING) << "Receive non-UTF-8 callback query data";
        object("data", td::JsonRawString(data->data_));
      } else {
        object("data", data->data_);
      }
      break;
    }
    case td_api::callbackQueryPayloadGame::ID:
      object("game_short_name", static_cast<const td_api::callbackQueryPayloadGame *>(payload)->game_short_name_);
      break;
    case td_api::callbackQueryPayloadDataWithPassword::ID:
      UNREACHABLE();
      break;
    default:
      UNREACHABLE();
  }
}

void Client::json_store_permissions(td::JsonObjectScope &object, const td_api::chatPermissions *permissions) {
  object("can_send_messages", td::JsonBool(permissions->can_send_messages_));
  object("can_send_media_messages", td::JsonBool(permissions->can_send_media_messages_));
  object("can_send_polls", td::JsonBool(permissions->can_send_polls_));
  object("can_send_other_messages", td::JsonBool(permissions->can_send_other_messages_));
  object("can_add_web_page_previews", td::JsonBool(permissions->can_add_web_page_previews_));
  object("can_change_info", td::JsonBool(permissions->can_change_info_));
  object("can_invite_users", td::JsonBool(permissions->can_invite_users_));
  object("can_pin_messages", td::JsonBool(permissions->can_pin_messages_));
}

Client::Slice Client::get_update_type_name(UpdateType update_type) {
  switch (update_type) {
    case UpdateType::Message:
      return Slice("message");
    case UpdateType::EditedMessage:
      return Slice("edited_message");
    case UpdateType::ChannelPost:
      return Slice("channel_post");
    case UpdateType::EditedChannelPost:
      return Slice("edited_channel_post");
    case UpdateType::InlineQuery:
      return Slice("inline_query");
    case UpdateType::ChosenInlineResult:
      return Slice("chosen_inline_result");
    case UpdateType::CallbackQuery:
      return Slice("callback_query");
    case UpdateType::CustomEvent:
      return Slice("custom_event");
    case UpdateType::CustomQuery:
      return Slice("custom_query");
    case UpdateType::ShippingQuery:
      return Slice("shipping_query");
    case UpdateType::PreCheckoutQuery:
      return Slice("pre_checkout_query");
    case UpdateType::Poll:
      return Slice("poll");
    case UpdateType::PollAnswer:
      return Slice("poll_answer");
    case UpdateType::MyChatMember:
      return Slice("my_chat_member");
    case UpdateType::ChatMember:
      return Slice("chat_member");
    default:
      UNREACHABLE();
      return Slice();
  }
}

td::uint32 Client::get_allowed_update_types(td::MutableSlice allowed_updates, bool is_internal) {
  if (allowed_updates.empty()) {
    return 0;
  }

  LOG(INFO) << "Parsing JSON object: " << allowed_updates;
  auto r_value = json_decode(allowed_updates);
  if (r_value.is_error()) {
    LOG(INFO) << "Can't parse JSON object: " << r_value.error();
    return 0;
  }

  td::uint32 result = 0;
  auto value = r_value.move_as_ok();
  if (value.type() != JsonValue::Type::Array) {
    if (value.type() == JsonValue::Type::Number && is_internal) {
      auto r_number = td::to_integer_safe<td::uint32>(value.get_number());
      if (r_number.is_ok() && r_number.ok() > 0) {
        return r_number.ok();
      }
    }
    return 0;
  }
  for (auto &update_type_name : value.get_array()) {
    if (update_type_name.type() != JsonValue::Type::String) {
      return 0;
    }
    auto type_name = update_type_name.get_string();
    to_lower_inplace(type_name);
    for (int32 i = 0; i < static_cast<int32>(UpdateType::Size); i++) {
      if (get_update_type_name(static_cast<UpdateType>(i)) == type_name) {
        result |= (1 << i);
      }
    }
  }

  if (result == 0) {
    return DEFAULT_ALLOWED_UPDATE_TYPES;
  }
  return result;
}

bool Client::update_allowed_update_types(const Query *query) {
  auto allowed_update_types = get_allowed_update_types(query->arg("allowed_updates"), query->is_internal());
  if (allowed_update_types != 0 && allowed_update_types != allowed_update_types_) {
    allowed_update_types_ = allowed_update_types;
    object_ptr<td_api::OptionValue> value;
    if (allowed_update_types == DEFAULT_ALLOWED_UPDATE_TYPES) {
      value = make_object<td_api::optionValueEmpty>();
    } else {
      value = make_object<td_api::optionValueInteger>(allowed_update_types);
    }
    send_request(make_object<td_api::setOption>("xallowed_update_types", std::move(value)),
                 std::make_unique<TdOnOkCallback>());
    return true;
  }
  return false;
}

template <class T>
class UpdateJsonable : public td::VirtuallyJsonable {
 public:
  explicit UpdateJsonable(const T &update) : update(update) {
  }
  void store(JsonValueScope *scope) const override {
    *scope << update;
  }

 private:
  const T &update;
};

template <class T>
void Client::add_update(UpdateType update_type, const T &update, int32 timeout, int64 webhook_queue_id) {
  add_update_impl(update_type, UpdateJsonable<T>(update), timeout, webhook_queue_id);
}

void Client::add_update_impl(UpdateType update_type, const td::VirtuallyJsonable &update, int32 timeout,
                             int64 webhook_queue_id) {
  if (((allowed_update_types_ >> static_cast<int32>(update_type)) & 1) == 0) {
    return;
  }

  send_closure(stat_actor_, &BotStatActor::add_event<ServerBotStat::Update>, ServerBotStat::Update{}, td::Time::now());

  const size_t BUF_SIZE = 1 << 16;
  auto buf = td::StackAllocator::alloc(BUF_SIZE);
  td::JsonBuilder jb(td::StringBuilder(buf.as_slice(), true));
  jb.enter_value() << get_update_type_name(update_type);
  jb.string_builder() << ":";
  jb.enter_value() << update;
  if (jb.string_builder().is_error()) {
    LOG(ERROR) << "JSON buffer overflow";
    return;
  }

  auto update_slice = jb.string_builder().as_cslice();
  auto r_id = parameters_->shared_data_->tqueue_->push(tqueue_id_, update_slice.str(), get_unix_time() + timeout,
                                                       webhook_queue_id, td::TQueue::EventId());
  if (r_id.is_ok()) {
    auto id = r_id.move_as_ok();
    LOG(DEBUG) << "Update " << id << " was added for " << timeout << " seconds: " << update_slice;
    if (webhook_url_.empty()) {
      long_poll_wakeup(false);
    } else {
      send_closure(webhook_id_, &WebhookActor::update);
    }
  } else {
    LOG(DEBUG) << "Update failed to be added with error " << r_id.error() << " for " << timeout
               << " seconds: " << update_slice;
  }
}

void Client::add_new_message(object_ptr<td_api::message> &&message, bool is_edited) {
  CHECK(message != nullptr);

  if (message->sending_state_ != nullptr) {
    return;
  }

  auto chat_id = message->chat_id_;
  if (chat_id == 0) {
    LOG(ERROR) << "Receive invalid chat in " << to_string(message);
    return;
  }
  new_message_queues_[chat_id].queue_.emplace(std::move(message), is_edited);
  process_new_message_queue(chat_id);
}

void Client::add_update_poll(object_ptr<td_api::updatePoll> &&update) {
  CHECK(update != nullptr);
  add_update(UpdateType::Poll, JsonPoll(update->poll_.get(), this), 86400, update->poll_->id_);
}

void Client::add_update_poll_answer(object_ptr<td_api::updatePollAnswer> &&update) {
  CHECK(update != nullptr);
  add_update(UpdateType::PollAnswer, JsonPollAnswer(update.get(), this), 86400, update->poll_id_);
}

void Client::add_new_inline_query(int64 inline_query_id, int32 sender_user_id, object_ptr<td_api::location> location,
                                  object_ptr<td_api::ChatType> chat_type, const td::string &query,
                                  const td::string &offset) {
  add_update(UpdateType::InlineQuery,
             JsonInlineQuery(inline_query_id, sender_user_id, location.get(), chat_type.get(), query, offset, this), 30,
             sender_user_id + (static_cast<int64>(1) << 33));
}

void Client::add_new_chosen_inline_result(int32 sender_user_id, object_ptr<td_api::location> location,
                                          const td::string &query, const td::string &result_id,
                                          const td::string &inline_message_id) {
  add_update(UpdateType::ChosenInlineResult,
             JsonChosenInlineResult(sender_user_id, location.get(), query, result_id, inline_message_id, this), 600,
             sender_user_id + (static_cast<int64>(2) << 33));
}

void Client::add_new_callback_query(object_ptr<td_api::updateNewCallbackQuery> &&query) {
  CHECK(query != nullptr);
  auto user_id = query->sender_user_id_;
  if (user_id == 0) {
    LOG(ERROR) << "Receive invalid sender in " << to_string(query);
    return;
  }
  new_callback_query_queues_[user_id].queue_.push(std::move(query));
  process_new_callback_query_queue(user_id, 0);
}

void Client::process_new_callback_query_queue(int32 user_id, int state) {
  auto &queue = new_callback_query_queues_[user_id];
  if (queue.has_active_request_) {
    CHECK(state == 0);
    return;
  }
  if (logging_out_ || closing_) {
    new_callback_query_queues_.erase(user_id);
    return;
  }
  while (!queue.queue_.empty()) {
    auto &query = queue.queue_.front();
    int64 chat_id = query->chat_id_;
    int64 message_id = query->message_id_;
    auto message_info = get_message(chat_id, message_id);
    // callback message can be already deleted in the bot outbox
    if (state == 0) {
      if (message_info == nullptr) {
        // get the message from the server
        queue.has_active_request_ = true;
        return send_request(make_object<td_api::getCallbackQueryMessage>(chat_id, message_id, query->id_),
                            std::make_unique<TdOnGetCallbackQueryMessageCallback>(this, user_id, state));
      }
      state = 1;
    }
    if (state == 1) {
      auto reply_to_message_id =
          message_info == nullptr || message_info->is_reply_to_message_deleted ? 0 : message_info->reply_to_message_id;
      if (reply_to_message_id > 0 && get_message(chat_id, reply_to_message_id) == nullptr) {
        queue.has_active_request_ = true;
        return send_request(make_object<td_api::getRepliedMessage>(chat_id, message_id),
                            std::make_unique<TdOnGetCallbackQueryMessageCallback>(this, user_id, state));
      }
      state = 2;
    }
    if (state == 2) {
      auto message_sticker_set_id = message_info == nullptr ? 0 : get_sticker_set_id(message_info->content);
      if (!have_sticker_set_name(message_sticker_set_id)) {
        queue.has_active_request_ = true;
        return send_request(make_object<td_api::getStickerSet>(message_sticker_set_id),
                            std::make_unique<TdOnGetStickerSetCallback>(this, message_sticker_set_id, user_id, 0));
      }
      auto reply_to_message_id =
          message_info == nullptr || message_info->is_reply_to_message_deleted ? 0 : message_info->reply_to_message_id;
      if (reply_to_message_id > 0) {
        auto reply_to_message_info = get_message(chat_id, reply_to_message_id);
        auto reply_sticker_set_id =
            reply_to_message_info == nullptr ? 0 : get_sticker_set_id(reply_to_message_info->content);
        if (!have_sticker_set_name(reply_sticker_set_id)) {
          queue.has_active_request_ = true;
          return send_request(make_object<td_api::getStickerSet>(reply_sticker_set_id),
                              std::make_unique<TdOnGetStickerSetCallback>(this, reply_sticker_set_id, user_id, 0));
        }
      }
    }
    CHECK(state == 2);

    CHECK(user_id == query->sender_user_id_);
    add_update(UpdateType::CallbackQuery,
               JsonCallbackQuery(query->id_, user_id, chat_id, message_id, message_info, query->chat_instance_,
                                 query->payload_.get(), this),
               150, user_id + (static_cast<int64>(3) << 33));

    queue.queue_.pop();
  }
  new_callback_query_queues_.erase(user_id);
}

void Client::add_new_inline_callback_query(object_ptr<td_api::updateNewInlineCallbackQuery> &&query) {
  CHECK(query != nullptr);
  add_update(UpdateType::CallbackQuery,
             JsonInlineCallbackQuery(query->id_, query->sender_user_id_, query->inline_message_id_,
                                     query->chat_instance_, query->payload_.get(), this),
             150, query->sender_user_id_ + (static_cast<int64>(3) << 33));
}

void Client::add_new_shipping_query(object_ptr<td_api::updateNewShippingQuery> &&query) {
  CHECK(query != nullptr);
  add_update(UpdateType::ShippingQuery, JsonShippingQuery(query.get(), this), 150,
             query->sender_user_id_ + (static_cast<int64>(4) << 33));
}

void Client::add_new_pre_checkout_query(object_ptr<td_api::updateNewPreCheckoutQuery> &&query) {
  CHECK(query != nullptr);
  add_update(UpdateType::PreCheckoutQuery, JsonPreCheckoutQuery(query.get(), this), 150,
             query->sender_user_id_ + (static_cast<int64>(4) << 33));
}

void Client::add_new_custom_event(object_ptr<td_api::updateNewCustomEvent> &&event) {
  CHECK(event != nullptr);
  add_update(UpdateType::CustomEvent, JsonCustomJson(event->event_), 600, 0);
}

void Client::add_new_custom_query(object_ptr<td_api::updateNewCustomQuery> &&query) {
  CHECK(query != nullptr);
  int32 timeout = query->timeout_ <= 0 ? 86400 : query->timeout_;
  add_update(UpdateType::CustomQuery, JsonCustomJson(query->data_), timeout, 0);
}

void Client::add_update_chat_member(object_ptr<td_api::updateChatMember> &&update) {
  CHECK(update != nullptr);
  auto left_time = update->date_ + 86400 - get_unix_time();
  if (left_time > 0) {
    bool is_my = (update->old_chat_member_->user_id_ == my_id_);
    auto webhook_queue_id = update->chat_id_ + (static_cast<int64>(is_my ? 5 : 6) << 33);
    auto update_type = is_my ? UpdateType::MyChatMember : UpdateType::ChatMember;
    add_update(update_type, JsonChatMemberUpdated(update.get(), this), left_time, webhook_queue_id);
  }
}

td::int32 Client::choose_added_member_id(const td_api::messageChatAddMembers *message_add_members) const {
  CHECK(message_add_members != nullptr);
  for (auto &member_user_id : message_add_members->member_user_ids_) {
    if (member_user_id == my_id_) {
      return my_id_;
    }
  }
  if (message_add_members->member_user_ids_.empty()) {
    return 0;
  }
  return message_add_members->member_user_ids_[0];
}

bool Client::need_skip_update_message(int64 chat_id, const object_ptr<td_api::message> &message, bool is_edited) const {
  auto chat = get_chat(chat_id);
  CHECK(chat != nullptr);
  if (message->is_outgoing_) {
    switch (message->content_->get_id()) {
      case td_api::messageChatChangeTitle::ID:
      case td_api::messageChatChangePhoto::ID:
      case td_api::messageChatDeletePhoto::ID:
      case td_api::messageChatDeleteMember::ID:
      case td_api::messagePinMessage::ID:
      case td_api::messageProximityAlertTriggered::ID:
      case td_api::messageVoiceChatStarted::ID:
      case td_api::messageVoiceChatEnded::ID:
      case td_api::messageInviteVoiceChatParticipants::ID:
        // don't skip
        break;
      default:
        return true;
    }
  }

  int32 message_date = message->edit_date_ == 0 ? message->date_ : message->edit_date_;
  if (message_date <= get_unix_time() - 86400) {
    // don't send messages received/edited more than 1 day ago
    return true;
  }

  if (chat->type == ChatInfo::Type::Supergroup) {
    auto supergroup_info = get_supergroup_info(chat->supergroup_id);
    if (supergroup_info->status->get_id() == td_api::chatMemberStatusLeft::ID ||
        supergroup_info->status->get_id() == td_api::chatMemberStatusBanned::ID) {
      // if we have left the chat, send only update about leaving the supergroup
      if (message->content_->get_id() == td_api::messageChatDeleteMember::ID) {
        auto user_id = static_cast<const td_api::messageChatDeleteMember *>(message->content_.get())->user_id_;
        return user_id != my_id_;
      }
      return true;
    }

    if (supergroup_info->date > message->date_ || authorization_date_ > message->date_) {
      // don't send messages received before join or getting authorization
      return true;
    }
  }

<<<<<<< HEAD
  //if (message->ttl_ > 0) {
  //  return true;
  //}
=======
  if (message->ttl_ > 0 && message->ttl_expires_in_ == 0) {
    return true;
  }

  if (message->forward_info_ != nullptr &&
      message->forward_info_->origin_->get_id() == td_api::messageForwardOriginMessageImport::ID) {
    return true;
  }
>>>>>>> 202ddaff

  switch (message->content_->get_id()) {
    case td_api::messagePhoto::ID: {
      auto message_photo = static_cast<const td_api::messagePhoto *>(message->content_.get());
      if (message_photo->photo_ == nullptr) {
        LOG(ERROR) << "Got empty messagePhoto";
        return true;
      }
      break;
    }
    case td_api::messageChatAddMembers::ID: {
      auto message_add_members = static_cast<const td_api::messageChatAddMembers *>(message->content_.get());
      if (message_add_members->member_user_ids_.empty()) {
        LOG(ERROR) << "Got empty messageChatAddMembers";
        return true;
      }
      break;
    }
    case td_api::messageChatChangePhoto::ID: {
      auto message_change_photo = static_cast<const td_api::messageChatChangePhoto *>(message->content_.get());
      if (message_change_photo->photo_ == nullptr) {
        LOG(ERROR) << "Got empty messageChatChangePhoto";
        return true;
      }
      break;
    }
    case td_api::messageSupergroupChatCreate::ID: {
      if (chat->type != ChatInfo::Type::Supergroup) {
        LOG(ERROR) << "Receive messageSupergroupChatCreate in the non-supergroup chat " << chat_id;
        return true;
      }
      break;
    }
    case td_api::messagePinMessage::ID: {
      auto message_pin_message = static_cast<const td_api::messagePinMessage *>(message->content_.get());
      auto pinned_message_id = message_pin_message->message_id_;
      if (pinned_message_id <= 0) {
        return true;
      }
      const MessageInfo *pinned_message = get_message(chat_id, pinned_message_id);
      if (pinned_message == nullptr) {
        LOG(WARNING) << "Pinned unknown, inaccessible or deleted message " << pinned_message_id;
        return true;
      }
      break;
    }
    case td_api::messageProximityAlertTriggered::ID: {
      auto proximity_alert_triggered =
          static_cast<const td_api::messageProximityAlertTriggered *>(message->content_.get());
      return proximity_alert_triggered->traveler_->get_id() != td_api::messageSenderUser::ID ||
             proximity_alert_triggered->watcher_->get_id() != td_api::messageSenderUser::ID;
    }
    case td_api::messageGameScore::ID:
      return true;
    case td_api::messagePaymentSuccessful::ID:
      return true;
    case td_api::messagePassportDataSent::ID:
      return true;
    case td_api::messageCall::ID:
      return true;
    case td_api::messageUnsupported::ID:
      return true;
    case td_api::messageContactRegistered::ID:
      return true;
    case td_api::messageExpiredPhoto::ID:
      return true;
    case td_api::messageExpiredVideo::ID:
      return true;
    case td_api::messageCustomServiceAction::ID:
      return true;
    default:
      break;
  }

  if (is_edited) {
    const MessageInfo *old_message = get_message(chat_id, message->id_);
    if (old_message != nullptr && !old_message->is_content_changed) {
      return true;
    }
  }

  return false;
}

td::int64 &Client::get_reply_to_message_id(object_ptr<td_api::message> &message) {
  if (message->content_->get_id() == td_api::messagePinMessage::ID) {
    CHECK(message->reply_to_message_id_ == 0);
    return static_cast<td_api::messagePinMessage *>(message->content_.get())->message_id_;
  }
  if (message->reply_in_chat_id_ != message->chat_id_ && message->reply_to_message_id_ != 0) {
    LOG(WARNING) << "Drop reply to message " << message->id_ << " in chat " << message->chat_id_
                 << " from another chat " << message->reply_in_chat_id_;
    message->reply_in_chat_id_ = 0;
    message->reply_to_message_id_ = 0;
  }
  return message->reply_to_message_id_;
}

void Client::set_message_reply_to_message_id(MessageInfo *message_info, int64 reply_to_message_id) {
  if (message_info->reply_to_message_id == reply_to_message_id) {
    return;
  }

  if (message_info->reply_to_message_id > 0) {
    LOG_IF(ERROR, reply_to_message_id > 0)
        << "Message " << message_info->id << " in chat " << message_info->chat_id
        << " has changed reply_to_message from " << message_info->reply_to_message_id << " to " << reply_to_message_id;
    auto it = reply_message_ids_.find({message_info->chat_id, message_info->reply_to_message_id});
    if (it != reply_message_ids_.end()) {
      it->second.erase(message_info->id);
      if (it->second.empty()) {
        reply_message_ids_.erase(it);
      }
    }
  }
  if (reply_to_message_id > 0) {
    reply_message_ids_[{message_info->chat_id, reply_to_message_id}].insert(message_info->id);
  }

  message_info->reply_to_message_id = reply_to_message_id;
}

td::CSlice Client::get_callback_data(const object_ptr<td_api::InlineKeyboardButtonType> &type) {
  CHECK(type != nullptr);
  switch (type->get_id()) {
    case td_api::inlineKeyboardButtonTypeCallback::ID:
      return static_cast<const td_api::inlineKeyboardButtonTypeCallback *>(type.get())->data_;
    case td_api::inlineKeyboardButtonTypeCallbackWithPassword::ID:
      return static_cast<const td_api::inlineKeyboardButtonTypeCallbackWithPassword *>(type.get())->data_;
    default:
      UNREACHABLE();
      return td::CSlice();
  }
}

bool Client::are_equal_inline_keyboard_buttons(const td_api::inlineKeyboardButton *lhs,
                                               const td_api::inlineKeyboardButton *rhs) {
  CHECK(lhs != nullptr);
  CHECK(rhs != nullptr);
  if (lhs->text_ != rhs->text_) {
    return false;
  }
  if (lhs->type_->get_id() != rhs->type_->get_id()) {
    return false;
  }
  switch (lhs->type_->get_id()) {
    case td_api::inlineKeyboardButtonTypeUrl::ID: {
      auto lhs_type = static_cast<const td_api::inlineKeyboardButtonTypeUrl *>(lhs->type_.get());
      auto rhs_type = static_cast<const td_api::inlineKeyboardButtonTypeUrl *>(rhs->type_.get());
      return lhs_type->url_ == rhs_type->url_;
    }
    case td_api::inlineKeyboardButtonTypeLoginUrl::ID: {
      auto lhs_type = static_cast<const td_api::inlineKeyboardButtonTypeLoginUrl *>(lhs->type_.get());
      auto rhs_type = static_cast<const td_api::inlineKeyboardButtonTypeLoginUrl *>(rhs->type_.get());
      return lhs_type->url_ == rhs_type->url_;  // don't compare id_ and forward_text_
    }
    case td_api::inlineKeyboardButtonTypeCallback::ID:
    case td_api::inlineKeyboardButtonTypeCallbackWithPassword::ID:
      return get_callback_data(lhs->type_) == get_callback_data(rhs->type_);
    case td_api::inlineKeyboardButtonTypeCallbackGame::ID:
      return true;
    case td_api::inlineKeyboardButtonTypeSwitchInline::ID: {
      auto lhs_type = static_cast<const td_api::inlineKeyboardButtonTypeSwitchInline *>(lhs->type_.get());
      auto rhs_type = static_cast<const td_api::inlineKeyboardButtonTypeSwitchInline *>(rhs->type_.get());
      return lhs_type->query_ == rhs_type->query_ && lhs_type->in_current_chat_ == rhs_type->in_current_chat_;
    }
    case td_api::inlineKeyboardButtonTypeBuy::ID:
      return true;
    default:
      UNREACHABLE();
      return false;
  }
}

bool Client::are_equal_inline_keyboards(const td_api::replyMarkupInlineKeyboard *lhs,
                                        const td_api::replyMarkupInlineKeyboard *rhs) {
  CHECK(lhs != nullptr);
  CHECK(rhs != nullptr);
  auto &old_rows = lhs->rows_;
  auto &new_rows = rhs->rows_;
  if (old_rows.size() != new_rows.size()) {
    return false;
  }
  for (size_t i = 0; i < old_rows.size(); i++) {
    if (old_rows[i].size() != new_rows[i].size()) {
      return false;
    }
    for (size_t j = 0; j < old_rows[i].size(); j++) {
      if (!are_equal_inline_keyboard_buttons(old_rows[i][j].get(), new_rows[i][j].get())) {
        return false;
      }
    }
  }
  return true;
}

void Client::set_message_reply_markup(MessageInfo *message_info, object_ptr<td_api::ReplyMarkup> &&reply_markup) {
  if (reply_markup != nullptr && reply_markup->get_id() != td_api::replyMarkupInlineKeyboard::ID) {
    reply_markup = nullptr;
  }
  if (reply_markup == nullptr && message_info->reply_markup == nullptr) {
    return;
  }
  if (reply_markup != nullptr && message_info->reply_markup != nullptr) {
    CHECK(message_info->reply_markup->get_id() == td_api::replyMarkupInlineKeyboard::ID);
    if (are_equal_inline_keyboards(
            static_cast<const td_api::replyMarkupInlineKeyboard *>(message_info->reply_markup.get()),
            static_cast<const td_api::replyMarkupInlineKeyboard *>(reply_markup.get()))) {
      return;
    }
  }
  message_info->reply_markup = std::move(reply_markup);
  message_info->is_content_changed = true;
}

td::int64 Client::get_sticker_set_id(const object_ptr<td_api::MessageContent> &content) {
  if (content->get_id() != td_api::messageSticker::ID) {
    return 0;
  }

  return static_cast<const td_api::messageSticker *>(content.get())->sticker_->set_id_;
}

bool Client::have_sticker_set_name(int64 sticker_set_id) const {
  return sticker_set_id == 0 || sticker_set_names_.count(sticker_set_id) > 0;
}

Client::Slice Client::get_sticker_set_name(int64 sticker_set_id) const {
  auto it = sticker_set_names_.find(sticker_set_id);
  if (it == sticker_set_names_.end()) {
    return Slice();
  }
  return it->second;
}

void Client::process_new_message_queue(int64 chat_id) {
  auto &queue = new_message_queues_[chat_id];
  if (queue.has_active_request_) {
    return;
  }
  if (logging_out_ || closing_) {
    new_message_queues_.erase(chat_id);
    return;
  }
  while (!queue.queue_.empty()) {
    auto &message_ref = queue.queue_.front().message;
    CHECK(chat_id == message_ref->chat_id_);
    int64 message_id = message_ref->id_;
    int64 reply_to_message_id = get_reply_to_message_id(message_ref);
    if (reply_to_message_id > 0 && get_message(chat_id, reply_to_message_id) == nullptr) {
      queue.has_active_request_ = true;
      return send_request(make_object<td_api::getRepliedMessage>(chat_id, message_id),
                          std::make_unique<TdOnGetReplyMessageCallback>(this, chat_id));
    }
    auto message_sticker_set_id = get_sticker_set_id(message_ref->content_);
    if (!have_sticker_set_name(message_sticker_set_id)) {
      queue.has_active_request_ = true;
      return send_request(make_object<td_api::getStickerSet>(message_sticker_set_id),
                          std::make_unique<TdOnGetStickerSetCallback>(this, message_sticker_set_id, 0, chat_id));
    }
    if (reply_to_message_id > 0) {
      auto reply_to_message_info = get_message(chat_id, reply_to_message_id);
      CHECK(reply_to_message_info != nullptr);
      auto reply_sticker_set_id = get_sticker_set_id(reply_to_message_info->content);
      if (!have_sticker_set_name(reply_sticker_set_id)) {
        queue.has_active_request_ = true;
        return send_request(make_object<td_api::getStickerSet>(reply_sticker_set_id),
                            std::make_unique<TdOnGetStickerSetCallback>(this, reply_sticker_set_id, 0, chat_id));
      }
    }

    auto message = std::move(message_ref);
    auto is_edited = queue.queue_.front().is_edited;
    queue.queue_.pop();
    if (need_skip_update_message(chat_id, message, is_edited)) {
      add_message(std::move(message));
      continue;
    }

    auto chat = get_chat(chat_id);
    CHECK(chat != nullptr);
    bool is_channel_post =
        (chat->type == ChatInfo::Type::Supergroup && !get_supergroup_info(chat->supergroup_id)->is_supergroup);

    UpdateType update_type;
    if (is_channel_post) {
      update_type = is_edited ? UpdateType::EditedChannelPost : UpdateType::ChannelPost;
    } else {
      update_type = is_edited ? UpdateType::EditedMessage : UpdateType::Message;
    }

    int32 message_date = message->edit_date_ == 0 ? message->date_ : message->edit_date_;
    auto now = get_unix_time();
    auto update_delay_time = now - td::max(message_date, parameters_->shared_data_->get_unix_time(webhook_set_time_));
    const auto UPDATE_DELAY_WARNING_TIME = 10 * 60;
    LOG_IF(ERROR, update_delay_time > UPDATE_DELAY_WARNING_TIME)
        << "Receive very old update " << get_update_type_name(update_type) << " sent at " << message_date << " to chat "
        << chat_id << " with a delay of " << update_delay_time << " seconds: " << to_string(message);
    auto left_time = message_date + 86400 - now;
    add_message(std::move(message));

    auto message_info = get_message(chat_id, message_id);
    CHECK(message_info != nullptr);

    message_info->is_content_changed = false;
    add_update(update_type, JsonMessage(message_info, true, get_update_type_name(update_type).str(), this), left_time,
               chat_id);
  }
  new_message_queues_.erase(chat_id);
}

void Client::remove_replies_to_message(int64 chat_id, int64 reply_to_message_id, bool only_from_cache) {
  if (!only_from_cache) {
    auto yet_unsent_it = yet_unsent_reply_message_ids_.find({chat_id, reply_to_message_id});
    if (yet_unsent_it != yet_unsent_reply_message_ids_.end()) {
      for (auto message_id : yet_unsent_it->second) {
        auto &message = yet_unsent_messages_[{chat_id, message_id}];
        CHECK(message.reply_to_message_id == reply_to_message_id);
        message.is_reply_to_message_deleted = true;
      }
    }
  }

  auto it = reply_message_ids_.find({chat_id, reply_to_message_id});
  if (it == reply_message_ids_.end()) {
    return;
  }

  if (!only_from_cache) {
    for (auto message_id : it->second) {
      auto message_info = get_message_editable(chat_id, message_id);
      CHECK(message_info != nullptr);
      CHECK(message_info->reply_to_message_id == reply_to_message_id);
      message_info->reply_to_message_id = 0;
    }
  }
  reply_message_ids_.erase(it);
}

void Client::delete_message(int64 chat_id, int64 message_id, bool only_from_cache) {
  remove_replies_to_message(chat_id, message_id, only_from_cache);

  auto it = messages_.find({chat_id, message_id});
  if (it == messages_.end()) {
    if (yet_unsent_messages_.count({chat_id, message_id}) > 0) {
      // yet unsent message is deleted, possible only if we are trying to write to inaccessible supergroup or
      // sent message was deleted before added to the chat
      auto chat_info = get_chat(chat_id);
      CHECK(chat_info != nullptr);

      Status error =
          Status::Error(500, "Internal Server Error: sent message was immediately deleted and can't be returned");
      if (chat_info->type == ChatInfo::Type::Supergroup) {
        auto supergroup_info = get_supergroup_info(chat_info->supergroup_id);
        CHECK(supergroup_info != nullptr);
        if (supergroup_info->status->get_id() == td_api::chatMemberStatusBanned::ID ||
            supergroup_info->status->get_id() == td_api::chatMemberStatusLeft::ID) {
          if (supergroup_info->is_supergroup) {
            error = Status::Error(403, "Forbidden: bot is not a member of the supergroup chat");
          } else {
            error = Status::Error(403, "Forbidden: bot is not a member of the channel chat");
          }
        }
      }

      on_message_send_failed(chat_id, message_id, 0, std::move(error));
    }
    return;
  }

  auto message_info = it->second.get();
  CHECK(message_info->lru_next != nullptr);
  message_info->lru_next->lru_prev = message_info->lru_prev;
  message_info->lru_prev->lru_next = message_info->lru_next;

  set_message_reply_to_message_id(message_info, 0);

  messages_.erase(it);
}

void Client::schedule_next_delete_messages_lru() {
  CHECK(!next_delete_messages_lru_timeout_.has_timeout());
  next_delete_messages_lru_timeout_.set_callback(Client::delete_messages_lru);
  next_delete_messages_lru_timeout_.set_callback_data(static_cast<void *>(this));
  next_delete_messages_lru_timeout_.set_timeout_in(td::Random::fast(MESSAGES_CACHE_TIME, 2 * MESSAGES_CACHE_TIME));
}

void Client::delete_messages_lru(void *client_void) {
  CHECK(client_void != nullptr);
  auto client = static_cast<Client *>(client_void);

  auto now = td::Time::now();
  int32 deleted_message_count = 0;
  while (client->messages_lru_root_.lru_next->access_time < now - MESSAGES_CACHE_TIME) {
    auto message = client->messages_lru_root_.lru_next;
    if (client->yet_unsent_reply_message_ids_.count({message->chat_id, message->id})) {
      LOG(DEBUG) << "Force usage of message " << message->id << " in " << message->chat_id;
      client->update_message_lru(message);
    } else {
      client->delete_message(message->chat_id, message->id, true);
      deleted_message_count++;
    }
  }

  if (deleted_message_count != 0) {
    LOG(DEBUG) << "Delete " << deleted_message_count << " messages from cache";
  }
  client->schedule_next_delete_messages_lru();
}

void Client::update_message_lru(const MessageInfo *message_info) const {
  message_info->access_time = td::Time::now();
  if (message_info->lru_next != nullptr) {
    message_info->lru_next->lru_prev = message_info->lru_prev;
    message_info->lru_prev->lru_next = message_info->lru_next;
  }
  auto prev = messages_lru_root_.lru_prev;
  message_info->lru_prev = prev;
  prev->lru_next = message_info;
  message_info->lru_next = &messages_lru_root_;
  messages_lru_root_.lru_prev = message_info;
}

Client::FullMessageId Client::add_message(object_ptr<td_api::message> &&message, bool force_update_content) {
  CHECK(message != nullptr);
  CHECK(message->sending_state_ == nullptr);

  int64 chat_id = message->chat_id_;
  int64 message_id = message->id_;

  LOG(DEBUG) << "Add message " << message_id << " to chat " << chat_id;
  std::unique_ptr<MessageInfo> message_info;
  auto it = messages_.find({chat_id, message_id});
  if (it == messages_.end()) {
    message_info = std::make_unique<MessageInfo>();
  } else {
    message_info = std::move(it->second);
  }

  update_message_lru(message_info.get());

  message_info->id = message_id;
  message_info->chat_id = chat_id;
  message_info->date = message->date_;
  message_info->edit_date = message->edit_date_;
  message_info->media_album_id = message->media_album_id_;
  message_info->via_bot_user_id = message->via_bot_user_id_;
  message_info->message_thread_id = message->message_thread_id_;

  CHECK(message->sender_ != nullptr);
  switch (message->sender_->get_id()) {
    case td_api::messageSenderUser::ID: {
      auto sender = move_object_as<td_api::messageSenderUser>(message->sender_);
      message_info->sender_user_id = sender->user_id_;
      CHECK(message_info->sender_user_id > 0);
      break;
    }
    case td_api::messageSenderChat::ID: {
      auto sender = move_object_as<td_api::messageSenderChat>(message->sender_);
      message_info->sender_chat_id = sender->chat_id_;

      auto chat_type = get_chat_type(chat_id);
      if (chat_type != ChatType::Channel) {
        if (message_info->sender_chat_id == chat_id) {
          message_info->sender_user_id = group_anonymous_bot_user_id_;
        } else {
          message_info->sender_user_id = service_notifications_user_id_;
        }
        CHECK(message_info->sender_user_id > 0);
      }
      break;
    }
    default:
      UNREACHABLE();
  }

  message_info->initial_chat_id = 0;
  message_info->initial_sender_user_id = 0;
  message_info->initial_sender_chat_id = 0;
  message_info->initial_send_date = 0;
  message_info->initial_message_id = 0;
  message_info->initial_author_signature = td::string();
  message_info->initial_sender_name = td::string();
  if (message->forward_info_ != nullptr) {
    message_info->initial_send_date = message->forward_info_->date_;
    auto origin = std::move(message->forward_info_->origin_);
    switch (origin->get_id()) {
      case td_api::messageForwardOriginUser::ID: {
        auto forward_info = move_object_as<td_api::messageForwardOriginUser>(origin);
        message_info->initial_sender_user_id = forward_info->sender_user_id_;
        break;
      }
      case td_api::messageForwardOriginChat::ID: {
        auto forward_info = move_object_as<td_api::messageForwardOriginChat>(origin);
        message_info->initial_sender_chat_id = forward_info->sender_chat_id_;
        message_info->initial_author_signature = std::move(forward_info->author_signature_);
        break;
      }
      case td_api::messageForwardOriginHiddenUser::ID: {
        auto forward_info = move_object_as<td_api::messageForwardOriginHiddenUser>(origin);
        message_info->initial_sender_name = std::move(forward_info->sender_name_);
        break;
      }
      case td_api::messageForwardOriginChannel::ID: {
        auto forward_info = move_object_as<td_api::messageForwardOriginChannel>(origin);
        message_info->initial_chat_id = forward_info->chat_id_;
        message_info->initial_message_id = forward_info->message_id_;
        message_info->initial_author_signature = std::move(forward_info->author_signature_);
        break;
      }
      case td_api::messageForwardOriginMessageImport::ID: {
        auto forward_info = move_object_as<td_api::messageForwardOriginMessageImport>(origin);
        message_info->initial_sender_name = std::move(forward_info->sender_name_);
        break;
      }
      default:
        UNREACHABLE();
    }
  }

  if (message->interaction_info_ != nullptr) {
    message_info->views = message->interaction_info_->view_count_;
    message_info->forwards = message->interaction_info_->forward_count_;
  }
  message_info->is_scheduled = message->scheduling_state_!=nullptr;
  if (message->scheduling_state_!=nullptr && message->scheduling_state_->get_id() == td_api::messageSchedulingStateSendAtDate::ID) {
    auto scheduling_state = move_object_as<td_api::messageSchedulingStateSendAtDate>(message->scheduling_state_);
    message_info->scheduled_at = scheduling_state->send_date_;
  }

  message_info->author_signature = std::move(message->author_signature_);

  if (message->reply_in_chat_id_ != chat_id && message->reply_to_message_id_ != 0) {
    LOG(WARNING) << "Drop reply to message " << message_id << " in chat " << chat_id << " from another chat "
                 << message->reply_in_chat_id_;
    message->reply_in_chat_id_ = 0;
    message->reply_to_message_id_ = 0;
  }
  set_message_reply_to_message_id(message_info.get(), message->reply_to_message_id_);
  if (message_info->content == nullptr || force_update_content) {
    message_info->content = std::move(message->content_);
    message_info->is_content_changed = true;

    auto sticker_set_id = get_sticker_set_id(message_info->content);
    if (!have_sticker_set_name(sticker_set_id)) {
      send_request(make_object<td_api::getStickerSet>(sticker_set_id),
                   std::make_unique<TdOnGetStickerSetCallback>(this, sticker_set_id, 0, 0));
    }
  }
  set_message_reply_markup(message_info.get(), std::move(message->reply_markup_));

  messages_[{chat_id, message_id}] = std::move(message_info);
  message = nullptr;

  return {chat_id, message_id};
}

void Client::update_message_content(int64 chat_id, int64 message_id, object_ptr<td_api::MessageContent> &&content) {
  auto message_info = get_message_editable(chat_id, message_id);
  if (message_info == nullptr) {
    return;
  }
  LOG(DEBUG) << "Update content of the message " << message_id << " from chat " << chat_id;

  message_info->content = std::move(content);
  message_info->is_content_changed = true;
}

void Client::on_update_message_edited(int64 chat_id, int64 message_id, int32 edit_date,
                                      object_ptr<td_api::ReplyMarkup> &&reply_markup) {
  auto message_info = get_message_editable(chat_id, message_id);
  if (message_info == nullptr) {
    return;
  }
  message_info->edit_date = edit_date;
  set_message_reply_markup(message_info, std::move(reply_markup));
}

const Client::MessageInfo *Client::get_message(int64 chat_id, int64 message_id) const {
  auto it = messages_.find({chat_id, message_id});
  if (it == messages_.end()) {
    LOG(DEBUG) << "Not found message " << message_id << " from chat " << chat_id;
    return nullptr;
  }
  LOG(DEBUG) << "Found message " << message_id << " from chat " << chat_id;

  auto result = it->second.get();
  update_message_lru(result);
  return result;
}

Client::MessageInfo *Client::get_message_editable(int64 chat_id, int64 message_id) {
  auto it = messages_.find({chat_id, message_id});
  if (it == messages_.end()) {
    LOG(DEBUG) << "Not found message " << message_id << " from chat " << chat_id;
    return nullptr;
  }
  LOG(DEBUG) << "Found message " << message_id << " from chat " << chat_id;

  auto result = it->second.get();
  update_message_lru(result);
  return result;
}

td::string Client::get_chat_member_status(const object_ptr<td_api::ChatMemberStatus> &status) {
  CHECK(status != nullptr);
  switch (status->get_id()) {
    case td_api::chatMemberStatusCreator::ID:
      return "creator";
    case td_api::chatMemberStatusAdministrator::ID:
      return "administrator";
    case td_api::chatMemberStatusMember::ID:
      return "member";
    case td_api::chatMemberStatusRestricted::ID:
      return "restricted";
    case td_api::chatMemberStatusLeft::ID:
      return "left";
    case td_api::chatMemberStatusBanned::ID:
      return "kicked";
    default:
      UNREACHABLE();
      return "";
  }
}

td::string Client::get_passport_element_type(int32 id) {
  switch (id) {
    case td_api::passportElementTypePersonalDetails::ID:
      return "personal_details";
    case td_api::passportElementTypePassport::ID:
      return "passport";
    case td_api::passportElementTypeDriverLicense::ID:
      return "driver_license";
    case td_api::passportElementTypeIdentityCard::ID:
      return "identity_card";
    case td_api::passportElementTypeInternalPassport::ID:
      return "internal_passport";
    case td_api::passportElementTypeAddress::ID:
      return "address";
    case td_api::passportElementTypeUtilityBill::ID:
      return "utility_bill";
    case td_api::passportElementTypeBankStatement::ID:
      return "bank_statement";
    case td_api::passportElementTypeRentalAgreement::ID:
      return "rental_agreement";
    case td_api::passportElementTypePassportRegistration::ID:
      return "passport_registration";
    case td_api::passportElementTypeTemporaryRegistration::ID:
      return "temporary_registration";
    case td_api::passportElementTypePhoneNumber::ID:
      return "phone_number";
    case td_api::passportElementTypeEmailAddress::ID:
      return "email";
    default:
      UNREACHABLE();
      return "None";
  }
}

td_api::object_ptr<td_api::PassportElementType> Client::get_passport_element_type(Slice type) {
  if (type == "personal_details") {
    return make_object<td_api::passportElementTypePersonalDetails>();
  }
  if (type == "passport") {
    return make_object<td_api::passportElementTypePassport>();
  }
  if (type == "driver_license") {
    return make_object<td_api::passportElementTypeDriverLicense>();
  }
  if (type == "identity_card") {
    return make_object<td_api::passportElementTypeIdentityCard>();
  }
  if (type == "internal_passport") {
    return make_object<td_api::passportElementTypeInternalPassport>();
  }
  if (type == "address") {
    return make_object<td_api::passportElementTypeAddress>();
  }
  if (type == "utility_bill") {
    return make_object<td_api::passportElementTypeUtilityBill>();
  }
  if (type == "bank_statement") {
    return make_object<td_api::passportElementTypeBankStatement>();
  }
  if (type == "rental_agreement") {
    return make_object<td_api::passportElementTypeRentalAgreement>();
  }
  if (type == "passport_registration") {
    return make_object<td_api::passportElementTypePassportRegistration>();
  }
  if (type == "temporary_registration") {
    return make_object<td_api::passportElementTypeTemporaryRegistration>();
  }
  if (type == "phone_number") {
    return make_object<td_api::passportElementTypePhoneNumber>();
  }
  if (type == "email") {
    return make_object<td_api::passportElementTypeEmailAddress>();
  }
  return nullptr;
}

td::int32 Client::get_unix_time() const {
  CHECK(was_authorized_);
  return parameters_->shared_data_->get_unix_time(td::Time::now());
}

td::int64 Client::as_tdlib_message_id(int32 message_id) {
  if (message_id >= 0) {
    return static_cast<int64>(message_id) << 20;
  } else {
    return static_cast<int64>((-message_id) << 3) + 4;
  }
}

td::int32 Client::as_client_message_id(int64 message_id) {
  int32 result = static_cast<int32>(message_id >> 20);
  CHECK(as_tdlib_message_id(result) >> 2 == message_id >> 2);
  return result;
}

td::int32 Client::as_scheduled_message_id(int64 message_id) {
  // scheduled message ID layout
  // |-------30-------|----18---|1|--2-|
  // |send_date-2**30 |server_id|1|type|
  return -static_cast<int32>((message_id >> 3) & ((1 << 18) - 1));
}

td::int64 Client::get_supergroup_chat_id(int32 supergroup_id) {
  return static_cast<td::int64>(-1000000000000ll) - static_cast<int64>(supergroup_id);
}

td::int64 Client::get_basic_group_chat_id(int32 basic_group_id) {
  return -static_cast<int64>(basic_group_id);
}

constexpr Client::int64 Client::GREAT_MINDS_SET_ID;
constexpr Client::Slice Client::GREAT_MINDS_SET_NAME;

constexpr Client::Slice Client::MASK_POINTS[MASK_POINTS_SIZE];

constexpr int Client::LOGGING_OUT_ERROR_CODE;
constexpr Client::Slice Client::LOGGING_OUT_ERROR_DESCRIPTION;
constexpr Client::Slice Client::API_ID_INVALID_ERROR_DESCRIPTION;

constexpr int Client::CLOSING_ERROR_CODE;
constexpr Client::Slice Client::CLOSING_ERROR_DESCRIPTION;

constexpr int Client::BOT_ONLY_ERROR_CODE;
constexpr Client::Slice Client::BOT_ONLY_ERROR_DESCRIPTION;

constexpr int Client::USER_ONLY_ERROR_CODE;
constexpr Client::Slice Client::USER_ONLY_ERROR_DESCRIPTION;

std::unordered_map<td::string, td::Status (Client::*)(PromisedQueryPtr &query)> Client::methods_;

}  // namespace telegram_bot_api<|MERGE_RESOLUTION|>--- conflicted
+++ resolved
@@ -9756,20 +9756,15 @@
     }
   }
 
-<<<<<<< HEAD
-  //if (message->ttl_ > 0) {
-  //  return true;
-  //}
-=======
+/*
   if (message->ttl_ > 0 && message->ttl_expires_in_ == 0) {
     return true;
   }
-
+*/
   if (message->forward_info_ != nullptr &&
       message->forward_info_->origin_->get_id() == td_api::messageForwardOriginMessageImport::ID) {
     return true;
   }
->>>>>>> 202ddaff
 
   switch (message->content_->get_id()) {
     case td_api::messagePhoto::ID: {
