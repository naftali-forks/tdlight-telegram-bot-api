--- conflicted
+++ resolved
@@ -3198,7 +3198,6 @@
 };
 
 template <class OnSuccess>
-<<<<<<< HEAD
 class Client::TdOnDisableInternetConnectionCallback : public TdQueryCallback {
  public:
   TdOnDisableInternetConnectionCallback(const Client *client, PromisedQueryPtr query, OnSuccess on_success)
@@ -3228,7 +3227,11 @@
 
  private:
   const Client *client_;
-=======
+  PromisedQueryPtr query_;
+  OnSuccess on_success_;
+};
+
+template <class OnSuccess>
 class Client::TdOnCheckChatNoFailCallback : public TdQueryCallback {
  public:
   TdOnCheckChatNoFailCallback(int64 chat_id, PromisedQueryPtr query, OnSuccess on_success)
@@ -3241,7 +3244,6 @@
 
  private:
   int64 chat_id_;
->>>>>>> b440ade2
   PromisedQueryPtr query_;
   OnSuccess on_success_;
 };
@@ -10959,7 +10961,6 @@
                                          message_info->initial_message_id == message->forward_info_->from_message_id_;
   }
 
-<<<<<<< HEAD
   if (message->interaction_info_ != nullptr) {
     message_info->views = message->interaction_info_->view_count_;
     message_info->forwards = message->interaction_info_->forward_count_;
@@ -10970,9 +10971,7 @@
     message_info->scheduled_at = scheduling_state->send_date_;
   }
 
-=======
   message_info->can_be_saved = message->can_be_saved_;
->>>>>>> b440ade2
   message_info->author_signature = std::move(message->author_signature_);
 
   if (message->reply_in_chat_id_ != chat_id && message->reply_to_message_id_ != 0) {
