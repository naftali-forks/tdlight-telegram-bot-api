//
// Copyright Aliaksei Levin (levlam@telegram.org), Arseny Smirnov (arseny30@gmail.com) 2014-2021
//
// Distributed under the Boost Software License, Version 1.0. (See accompanying
// file LICENSE_1_0.txt or copy at http://www.boost.org/LICENSE_1_0.txt)
//
#include "telegram-bot-api/Client.h"

#include "telegram-bot-api/ClientParameters.h"

#include "td/db/TQueue.h"

#include "td/actor/MultiPromise.h"
#include "td/actor/SleepActor.h"

#include "td/utils/algorithm.h"
#include "td/utils/base64.h"
#include "td/utils/filesystem.h"
#include "td/utils/HttpUrl.h"
#include "td/utils/JsonBuilder.h"
#include "td/utils/logging.h"
#include "td/utils/misc.h"
#include "td/utils/PathView.h"
#include "td/utils/port/path.h"
#include "td/utils/Slice.h"
#include "td/utils/SliceBuilder.h"
#include "td/utils/Span.h"
#include "td/utils/StackAllocator.h"
#include "td/utils/Status.h"
#include "td/utils/StringBuilder.h"
#include "td/utils/Time.h"
#include "td/utils/utf8.h"

#include <cstdlib>
#include <climits>

#define CHECK_IS_BOT()                                                     \
  if (is_user_) {                                                          \
    return Status::Error(BOT_ONLY_ERROR_CODE, BOT_ONLY_ERROR_DESCRIPTION); \
  }

#define CHECK_IS_USER()                                                      \
  if (!is_user_) {                                                           \
    return Status::Error(USER_ONLY_ERROR_CODE, USER_ONLY_ERROR_DESCRIPTION); \
  }

#define CHECK_USER_REPLY_MARKUP()                                          \
  if (reply_markup != nullptr && is_user_) {                               \
    return Status::Error(BOT_ONLY_ERROR_CODE, BOT_ONLY_ERROR_DESCRIPTION); \
  }

namespace telegram_bot_api {

using td::Jsonable;
using td::JsonValueScope;
using td::JsonValue;

using td_api::make_object;
using td_api::move_object_as;

void Client::fail_query_with_error(PromisedQueryPtr query, int32 error_code, Slice error_message,
                                   Slice default_message) {
  if (error_code == 429) {
    Slice prefix = "Too Many Requests: retry after ";
    if (begins_with(error_message, prefix)) {
      auto r_retry_after = td::to_integer_safe<int>(error_message.substr(prefix.size()));
      if (r_retry_after.is_ok() && r_retry_after.ok() > 0) {
        return query->set_retry_after_error(r_retry_after.ok());
      }
    }
    LOG(ERROR) << "Wrong error message: " << error_message << " from " << *query;
    return fail_query(500, error_message, std::move(query));
  }
  int32 real_error_code = error_code;
  Slice real_error_message = error_message;
  if (error_code < 400 || error_code == 404) {
    if (error_code < 200) {
      LOG(ERROR) << "Receive error \"" << real_error_message << "\" with code " << error_code << " from " << *query;
    }

    error_code = 400;
  } else if (error_code == 403) {
    bool is_server_error = true;
    for (auto c : error_message) {
      if (c == '_' || ('A' <= c && c <= 'Z') || td::is_digit(c)) {
        continue;
      }

      is_server_error = false;
      break;
    }
    if (is_server_error) {
      error_code = 400;
    }
  }
  if (error_code == 400) {
    if (!default_message.empty()) {
      error_message = default_message;
    }
    if (error_message == "MESSAGE_NOT_MODIFIED") {
      error_message = Slice(
          "message is not modified: specified new message content and reply markup are exactly the same as a current "
          "content and reply markup of the message");
    } else if (error_message == "WC_CONVERT_URL_INVALID" || error_message == "EXTERNAL_URL_INVALID") {
      error_message = "Wrong HTTP URL specified";
    } else if (error_message == "WEBPAGE_CURL_FAILED") {
      error_message = "Failed to get HTTP URL content";
    } else if (error_message == "WEBPAGE_MEDIA_EMPTY") {
      error_message = "Wrong type of the web page content";
    } else if (error_message == "MEDIA_GROUPED_INVALID") {
      error_message = "Can't use the media of the specified type in the album";
    } else if (error_message == "REPLY_MARKUP_TOO_LONG") {
      error_message = Slice("reply markup is too long");
    } else if (error_message == "INPUT_USER_DEACTIVATED") {
      error_code = 403;
      error_message = Slice("Forbidden: user is deactivated");
    } else if (error_message == "USER_IS_BLOCKED") {
      error_code = 403;
      error_message = Slice("bot was blocked by the user");
    } else if (error_message == "USER_ADMIN_INVALID") {
      error_code = 400;
      error_message = Slice("user is an administrator of the chat");
    } else if (error_message == "File generation failed") {
      error_code = 400;
      error_message = Slice("can't upload file by URL");
    } else if (error_message == "CHAT_ABOUT_NOT_MODIFIED") {
      error_code = 400;
      error_message = Slice("chat description is not modified");
    } else if (error_message == "PACK_SHORT_NAME_INVALID") {
      error_code = 400;
      error_message = Slice("invalid sticker set name is specified");
    } else if (error_message == "PACK_SHORT_NAME_OCCUPIED") {
      error_code = 400;
      error_message = Slice("sticker set name is already occupied");
    } else if (error_message == "STICKER_EMOJI_INVALID") {
      error_code = 400;
      error_message = Slice("invalid sticker emojis");
    } else if (error_message == "QUERY_ID_INVALID") {
      error_code = 400;
      error_message = Slice("query is too old and response timeout expired or query ID is invalid");
    } else if (error_message == "MESSAGE_DELETE_FORBIDDEN") {
      error_code = 400;
      error_message = Slice("message can't be deleted");
    }
  }
  Slice prefix;
  switch (error_code) {
    case 400:
      prefix = Slice("Bad Request");
      break;
    case 401:
      prefix = Slice("Unauthorized");
      break;
    case 403:
      prefix = Slice("Forbidden");
      break;
    case 405:
      prefix = Slice("Method Not Allowed");
      break;
    case 500:
      prefix = Slice("Internal Server Error");
      if (real_error_message != Slice("Request aborted")) {
        LOG(ERROR) << "Receive Internal Server Error \"" << real_error_message << "\" from " << *query;
      }
      break;
    default:
      LOG(ERROR) << "Unsupported error " << real_error_code << ": " << real_error_message << " from " << *query;
      return fail_query(400, PSLICE() << "Bad Request: " << error_message, std::move(query));
  }

  if (begins_with(error_message, prefix)) {
    return fail_query(error_code, error_message, std::move(query));
  } else {
    td::string error_str = prefix.str();
    if (error_message.empty()) {
      LOG(ERROR) << "Empty error message with code " << real_error_code << " from " << *query;
    } else {
      error_str += ": ";
      if (error_message.size() >= 2u &&
          (error_message[1] == '_' || ('A' <= error_message[1] && error_message[1] <= 'Z'))) {
        error_str += error_message.str();
      } else {
        error_str += td::to_lower(error_message[0]);
        error_str += error_message.substr(1).str();
      }
    }
    return fail_query(error_code, error_str, std::move(query));
  }
}

void Client::fail_query_with_error(PromisedQueryPtr &&query, object_ptr<td_api::error> error, Slice default_message) {
  fail_query_with_error(std::move(query), error->code_, error->message_, default_message);
}

Client::Client(td::ActorShared<> parent, const td::string &bot_token, bool is_user, bool is_test_dc, int64 tqueue_id,
               std::shared_ptr<const ClientParameters> parameters, td::ActorId<BotStatActor> stat_actor)
    : parent_(std::move(parent))
    , bot_token_(bot_token)
    , bot_token_id_("<unknown>")
    , is_user_(is_user)
    , is_test_dc_(is_test_dc)
    , tqueue_id_(tqueue_id)
    , parameters_(std::move(parameters))
    , stat_actor_(std::move(stat_actor)) {
  static auto is_inited = init_methods();
  CHECK(is_inited);
}

Client::~Client() {
  td::Scheduler::instance()->destroy_on_scheduler(get_file_gc_scheduler_id(), messages_, users_, groups_, supergroups_,
                                                  chats_, reply_message_ids_, yet_unsent_reply_message_ids_,
                                                  sticker_set_names_);
}

bool Client::init_methods() {
  methods_.emplace("getme", &Client::process_get_me_query);
  methods_.emplace("getmycommands", &Client::process_get_my_commands_query);
  methods_.emplace("setmycommands", &Client::process_set_my_commands_query);
  methods_.emplace("deletemycommands", &Client::process_delete_my_commands_query);
  methods_.emplace("getmydefaultadministratorrights", &Client::process_get_my_default_administrator_rights_query);
  methods_.emplace("setmydefaultadministratorrights", &Client::process_set_my_default_administrator_rights_query);
  methods_.emplace("getchatmenubutton", &Client::process_get_chat_menu_button_query);
  methods_.emplace("setchatmenubutton", &Client::process_set_chat_menu_button_query);
  methods_.emplace("getuserprofilephotos", &Client::process_get_user_profile_photos_query);
  methods_.emplace("sendmessage", &Client::process_send_message_query);
  methods_.emplace("sendanimation", &Client::process_send_animation_query);
  methods_.emplace("sendaudio", &Client::process_send_audio_query);
  methods_.emplace("senddice", &Client::process_send_dice_query);
  methods_.emplace("senddocument", &Client::process_send_document_query);
  methods_.emplace("sendphoto", &Client::process_send_photo_query);
  methods_.emplace("sendsticker", &Client::process_send_sticker_query);
  methods_.emplace("sendvideo", &Client::process_send_video_query);
  methods_.emplace("sendvideonote", &Client::process_send_video_note_query);
  methods_.emplace("sendvoice", &Client::process_send_voice_query);
  methods_.emplace("sendgame", &Client::process_send_game_query);
  methods_.emplace("sendinvoice", &Client::process_send_invoice_query);
  methods_.emplace("sendlocation", &Client::process_send_location_query);
  methods_.emplace("sendvenue", &Client::process_send_venue_query);
  methods_.emplace("sendcontact", &Client::process_send_contact_query);
  methods_.emplace("sendpoll", &Client::process_send_poll_query);
  methods_.emplace("stoppoll", &Client::process_stop_poll_query);
  methods_.emplace("copymessage", &Client::process_copy_message_query);
  methods_.emplace("forwardmessage", &Client::process_forward_message_query);
  methods_.emplace("sendmediagroup", &Client::process_send_media_group_query);
  methods_.emplace("sendchataction", &Client::process_send_chat_action_query);
  methods_.emplace("editmessagetext", &Client::process_edit_message_text_query);
  methods_.emplace("editmessagelivelocation", &Client::process_edit_message_live_location_query);
  methods_.emplace("stopmessagelivelocation", &Client::process_edit_message_live_location_query);
  methods_.emplace("editmessagemedia", &Client::process_edit_message_media_query);
  methods_.emplace("editmessagecaption", &Client::process_edit_message_caption_query);
  methods_.emplace("editmessagereplymarkup", &Client::process_edit_message_reply_markup_query);
  methods_.emplace("deletemessage", &Client::process_delete_message_query);
  methods_.emplace("createinvoicelink", &Client::process_create_invoice_link_query);
  methods_.emplace("setgamescore", &Client::process_set_game_score_query);
  methods_.emplace("getgamehighscores", &Client::process_get_game_high_scores_query);
  methods_.emplace("answerwebappquery", &Client::process_answer_web_app_query_query);
  methods_.emplace("answerinlinequery", &Client::process_answer_inline_query_query);
  methods_.emplace("answercallbackquery", &Client::process_answer_callback_query_query);
  methods_.emplace("answershippingquery", &Client::process_answer_shipping_query_query);
  methods_.emplace("answerprecheckoutquery", &Client::process_answer_pre_checkout_query_query);
  methods_.emplace("exportchatinvitelink", &Client::process_export_chat_invite_link_query);
  methods_.emplace("createchatinvitelink", &Client::process_create_chat_invite_link_query);
  methods_.emplace("editchatinvitelink", &Client::process_edit_chat_invite_link_query);
  methods_.emplace("revokechatinvitelink", &Client::process_revoke_chat_invite_link_query);
  methods_.emplace("getchat", &Client::process_get_chat_query);
  methods_.emplace("setchatphoto", &Client::process_set_chat_photo_query);
  methods_.emplace("deletechatphoto", &Client::process_delete_chat_photo_query);
  methods_.emplace("setchattitle", &Client::process_set_chat_title_query);
  methods_.emplace("setchatpermissions", &Client::process_set_chat_permissions_query);
  methods_.emplace("setchatdescription", &Client::process_set_chat_description_query);
  methods_.emplace("pinchatmessage", &Client::process_pin_chat_message_query);
  methods_.emplace("unpinchatmessage", &Client::process_unpin_chat_message_query);
  methods_.emplace("unpinallchatmessages", &Client::process_unpin_all_chat_messages_query);
  methods_.emplace("setchatstickerset", &Client::process_set_chat_sticker_set_query);
  methods_.emplace("deletechatstickerset", &Client::process_delete_chat_sticker_set_query);
  methods_.emplace("getchatmember", &Client::process_get_chat_member_query);
  methods_.emplace("getchatadministrators", &Client::process_get_chat_administrators_query);
  methods_.emplace("getchatmembercount", &Client::process_get_chat_member_count_query);
  methods_.emplace("getchatmemberscount", &Client::process_get_chat_member_count_query);
  methods_.emplace("optimizememory", &Client::process_optimize_memory_query);
  methods_.emplace("leavechat", &Client::process_leave_chat_query);
  methods_.emplace("promotechatmember", &Client::process_promote_chat_member_query);
  methods_.emplace("setchatadministratorcustomtitle", &Client::process_set_chat_administrator_custom_title_query);
  methods_.emplace("banchatmember", &Client::process_ban_chat_member_query);
  methods_.emplace("kickchatmember", &Client::process_ban_chat_member_query);
  methods_.emplace("restrictchatmember", &Client::process_restrict_chat_member_query);
  methods_.emplace("unbanchatmember", &Client::process_unban_chat_member_query);
  methods_.emplace("banchatsenderchat", &Client::process_ban_chat_sender_chat_query);
  methods_.emplace("unbanchatsenderchat", &Client::process_unban_chat_sender_chat_query);
  methods_.emplace("approvechatjoinrequest", &Client::process_approve_chat_join_request_query);
  methods_.emplace("declinechatjoinrequest", &Client::process_decline_chat_join_request_query);
  methods_.emplace("getstickerset", &Client::process_get_sticker_set_query);
  methods_.emplace("getcustomemojistickers", &Client::process_get_custom_emoji_stickers_query);
  methods_.emplace("uploadstickerfile", &Client::process_upload_sticker_file_query);
  methods_.emplace("createnewstickerset", &Client::process_create_new_sticker_set_query);
  methods_.emplace("addstickertoset", &Client::process_add_sticker_to_set_query);
  methods_.emplace("setstickersetthumb", &Client::process_set_sticker_set_thumb_query);
  methods_.emplace("setstickerpositioninset", &Client::process_set_sticker_position_in_set_query);
  methods_.emplace("deletestickerfromset", &Client::process_delete_sticker_from_set_query);
  methods_.emplace("setpassportdataerrors", &Client::process_set_passport_data_errors_query);
  methods_.emplace("sendcustomrequest", &Client::process_send_custom_request_query);
  methods_.emplace("answercustomquery", &Client::process_answer_custom_query_query);
  methods_.emplace("getupdates", &Client::process_get_updates_query);
  methods_.emplace("setwebhook", &Client::process_set_webhook_query);
  methods_.emplace("deletewebhook", &Client::process_set_webhook_query);
  methods_.emplace("getwebhookinfo", &Client::process_get_webhook_info_query);
  methods_.emplace("getfile", &Client::process_get_file_query);

  //custom methods
  methods_.emplace("getmessageinfo", &Client::process_get_message_info_query);
  methods_.emplace("getparticipants", &Client::process_get_chat_members_query);
  methods_.emplace("getchatmembers", &Client::process_get_chat_members_query);
  methods_.emplace("deletemessages", &Client::process_delete_messages_query);
  methods_.emplace("togglegroupinvites", &Client::process_toggle_group_invites_query);
  methods_.emplace("ping", &Client::process_ping_query);
  methods_.emplace("getmemorystats", &Client::process_get_memory_stats_query);
  methods_.emplace("getproxies", &Client::process_get_proxies_query);
  methods_.emplace("addproxy", &Client::process_add_proxy_query);
  methods_.emplace("deleteproxy", &Client::process_delete_proxy_query);
  methods_.emplace("enableproxy", &Client::process_enable_proxy_query);
  methods_.emplace("disableproxy", &Client::process_disable_proxy_query);

  //custom user methods
  methods_.emplace("getchats", &Client::process_get_chats_query);
  methods_.emplace("getcommonchats", &Client::process_get_common_chats_query);
  methods_.emplace("getinactivechats", &Client::process_get_inactive_chats_query);
  methods_.emplace("getnearbychats", &Client::process_get_nearby_chats_query);
  methods_.emplace("searchpublicchats", &Client::process_search_public_chats_query);
  methods_.emplace("votepoll", &Client::process_set_poll_answer_query);
  methods_.emplace("joinchat", &Client::process_join_chat_query);
  methods_.emplace("addchatmembers", &Client::process_add_chat_member_query);
  methods_.emplace("reportchat", &Client::process_report_chat_query);
  methods_.emplace("createchat", &Client::process_create_chat_query);
  methods_.emplace("searchmessages", &Client::process_search_messages_query);
  methods_.emplace("searchchatmessages", &Client::process_search_chat_messages_query);
  methods_.emplace("getcallbackqueryanswer", &Client::process_get_callback_query_answer_query);
  methods_.emplace("deletechathistory", &Client::process_delete_chat_history_query);
  methods_.emplace("getscheduledmessages", &Client::process_get_scheduled_messages_query);
  methods_.emplace("editmessagescheduling", &Client::process_edit_message_scheduling_query);

  return true;
}

class Client::JsonFile final : public Jsonable {
 public:
  JsonFile(const td_api::file *file, const Client *client, bool with_path)
      : file_(file), client_(client), with_path_(with_path) {
  }
  void store(JsonValueScope *scope) const {
    auto object = scope->enter_object();
    client_->json_store_file(object, file_, with_path_);
  }

 private:
  const td_api::file *file_;
  const Client *client_;
  bool with_path_;
};

class Client::JsonDatedFile final : public Jsonable {
 public:
  JsonDatedFile(const td_api::datedFile *file, const Client *client) : file_(file), client_(client) {
  }
  void store(JsonValueScope *scope) const {
    auto object = scope->enter_object();
    client_->json_store_file(object, file_->file_.get());
    object("file_date", file_->date_);
  }

 private:
  const td_api::datedFile *file_;
  const Client *client_;
};

class Client::JsonDatedFiles final : public Jsonable {
 public:
  JsonDatedFiles(const td::vector<object_ptr<td_api::datedFile>> &files, const Client *client)
      : files_(files), client_(client) {
  }
  void store(JsonValueScope *scope) const {
    auto array = scope->enter_array();
    for (auto &file : files_) {
      array << JsonDatedFile(file.get(), client_);
    }
  }

 private:
  const td::vector<object_ptr<td_api::datedFile>> &files_;
  const Client *client_;
};

class Client::JsonUser final : public Jsonable {
 public:
  JsonUser(int64 user_id, const Client *client, bool full_bot_info = false)
      : user_id_(user_id), client_(client), full_bot_info_(full_bot_info) {
  }
  void store(JsonValueScope *scope) const {
    auto object = scope->enter_object();
    auto user_info = client_->get_user_info(user_id_);
    object("id", user_id_);
    bool is_bot = user_info != nullptr && user_info->type == UserInfo::Type::Bot;
    object("is_bot", td::JsonBool(is_bot));
    bool is_deleted = user_info != nullptr && user_info->type == UserInfo::Type::Deleted;
    object("is_deleted", td::JsonBool(is_deleted));
    object("first_name", user_info == nullptr ? "" : user_info->first_name);
    if (user_info != nullptr && !user_info->last_name.empty()) {
      object("last_name", user_info->last_name);
    }
    if (user_info != nullptr && !user_info->username.empty()) {
      object("username", user_info->username);
    }
    if (user_info != nullptr && !user_info->language_code.empty()) {
      object("language_code", user_info->language_code);
    }
    if (user_info != nullptr && user_info->is_premium) {
      object("is_premium", td::JsonTrue());
    }
    if (user_info != nullptr && user_info->added_to_attachment_menu) {
      object("added_to_attachment_menu", td::JsonTrue());
    }

    // start custom properties impl
    if (user_info != nullptr && user_info->is_verified) {
      object("is_verified", td::JsonBool(user_info->is_verified));
    }
    if (user_info != nullptr && user_info->is_scam) {
      object("is_scam", td::JsonBool(user_info->is_scam));
    }
    if (user_info != nullptr) {
        json_store_user_status(object, user_info->status.get());
    }
    //end custom properties impl

    if (is_bot && full_bot_info_) {
      object("can_join_groups", td::JsonBool(user_info->can_join_groups));
      object("can_read_all_group_messages", td::JsonBool(user_info->can_read_all_group_messages));
      object("supports_inline_queries", td::JsonBool(user_info->is_inline_bot));
    }
  }

 private:
  int64 user_id_;
  const Client *client_;
  bool full_bot_info_;
};

class Client::JsonUsers final : public Jsonable {
 public:
  JsonUsers(const td::vector<int64> &user_ids, const Client *client) : user_ids_(user_ids), client_(client) {
  }
  void store(JsonValueScope *scope) const {
    auto array = scope->enter_array();
    for (auto &user_id : user_ids_) {
      array << JsonUser(user_id, client_);
    }
  }

 private:
  const td::vector<int64> &user_ids_;
  const Client *client_;
};

class Client::JsonEntity final : public Jsonable {
 public:
  JsonEntity(const td_api::textEntity *entity, const Client *client) : entity_(entity), client_(client) {
  }
  void store(JsonValueScope *scope) const {
    auto object = scope->enter_object();
    object("offset", entity_->offset_);
    object("length", entity_->length_);
    switch (entity_->type_->get_id()) {
      case td_api::textEntityTypeMention::ID:
        object("type", "mention");
        break;
      case td_api::textEntityTypeHashtag::ID:
        object("type", "hashtag");
        break;
      case td_api::textEntityTypeCashtag::ID:
        object("type", "cashtag");
        break;
      case td_api::textEntityTypeBotCommand::ID:
        object("type", "bot_command");
        break;
      case td_api::textEntityTypeUrl::ID:
        object("type", "url");
        break;
      case td_api::textEntityTypeEmailAddress::ID:
        object("type", "email");
        break;
      case td_api::textEntityTypePhoneNumber::ID:
        object("type", "phone_number");
        break;
      case td_api::textEntityTypeBankCardNumber::ID:
        object("type", "bank_card_number");
        break;
      case td_api::textEntityTypeBold::ID:
        object("type", "bold");
        break;
      case td_api::textEntityTypeItalic::ID:
        object("type", "italic");
        break;
      case td_api::textEntityTypeUnderline::ID:
        object("type", "underline");
        break;
      case td_api::textEntityTypeStrikethrough::ID:
        object("type", "strikethrough");
        break;
      case td_api::textEntityTypeSpoiler::ID:
        object("type", "spoiler");
        break;
      case td_api::textEntityTypeCode::ID:
        object("type", "code");
        break;
      case td_api::textEntityTypePre::ID:
        object("type", "pre");
        break;
      case td_api::textEntityTypePreCode::ID: {
        auto entity = static_cast<const td_api::textEntityTypePreCode *>(entity_->type_.get());
        object("type", "pre");
        object("language", entity->language_);
        break;
      }
      case td_api::textEntityTypeTextUrl::ID: {
        auto entity = static_cast<const td_api::textEntityTypeTextUrl *>(entity_->type_.get());
        object("type", "text_link");
        object("url", entity->url_);
        break;
      }
      case td_api::textEntityTypeMentionName::ID: {
        auto entity = static_cast<const td_api::textEntityTypeMentionName *>(entity_->type_.get());
        object("type", "text_mention");
        object("user", JsonUser(entity->user_id_, client_));
        break;
      }
      case td_api::textEntityTypeCustomEmoji::ID: {
        auto entity = static_cast<const td_api::textEntityTypeCustomEmoji *>(entity_->type_.get());
        object("type", "custom_emoji");
        object("custom_emoji_id", td::to_string(entity->custom_emoji_id_));
        break;
      }
      default:
        UNREACHABLE();
    }
  }

 private:
  const td_api::textEntity *entity_;
  const Client *client_;
};

class Client::JsonVectorEntities final : public Jsonable {
 public:
  JsonVectorEntities(const td::vector<object_ptr<td_api::textEntity>> &entities, const Client *client)
      : entities_(entities), client_(client) {
  }
  void store(JsonValueScope *scope) const {
    auto array = scope->enter_array();
    for (auto &entity : entities_) {
      auto entity_type = entity->type_->get_id();
      if (entity_type != td_api::textEntityTypeBankCardNumber::ID &&
          entity_type != td_api::textEntityTypeMediaTimestamp::ID) {
        array << JsonEntity(entity.get(), client_);
      }
    }
  }

 private:
  const td::vector<object_ptr<td_api::textEntity>> &entities_;
  const Client *client_;
};

class Client::JsonLocation final : public Jsonable {
 public:
  explicit JsonLocation(const td_api::location *location, double expires_in = 0.0, int32 live_period = 0,
                        int32 heading = 0, int32 proximity_alert_radius = 0)
      : location_(location)
      , expires_in_(expires_in)
      , live_period_(live_period)
      , heading_(heading)
      , proximity_alert_radius_(proximity_alert_radius) {
  }
  void store(JsonValueScope *scope) const {
    auto object = scope->enter_object();
    object("latitude", location_->latitude_);
    object("longitude", location_->longitude_);
    if (expires_in_ > 0.0) {
      object("live_period", live_period_);
      if (heading_ > 0) {
        object("heading", heading_);
      }
      if (proximity_alert_radius_ > 0) {
        object("proximity_alert_radius", proximity_alert_radius_);
      }
    }
    if (location_->horizontal_accuracy_ > 0) {
      object("horizontal_accuracy", location_->horizontal_accuracy_);
    }
  }

 private:
  const td_api::location *location_;
  double expires_in_;
  int32 live_period_;
  int32 heading_;
  int32 proximity_alert_radius_;
};

class Client::JsonChatPermissions final : public Jsonable {
 public:
  explicit JsonChatPermissions(const td_api::chatPermissions *chat_permissions) : chat_permissions_(chat_permissions) {
  }
  void store(JsonValueScope *scope) const {
    auto object = scope->enter_object();
    Client::json_store_permissions(object, chat_permissions_);
  }

 private:
  const td_api::chatPermissions *chat_permissions_;
};

class Client::JsonChatPhotoInfo final : public Jsonable {
 public:
  explicit JsonChatPhotoInfo(const td_api::chatPhotoInfo *chat_photo) : chat_photo_(chat_photo) {
  }
  void store(JsonValueScope *scope) const {
    auto object = scope->enter_object();
    object("small_file_id", chat_photo_->small_->remote_->id_);
    object("small_file_unique_id", chat_photo_->small_->remote_->unique_id_);
    object("big_file_id", chat_photo_->big_->remote_->id_);
    object("big_file_unique_id", chat_photo_->big_->remote_->unique_id_);
  }

 private:
  const td_api::chatPhotoInfo *chat_photo_;
};

class Client::JsonChatLocation final : public Jsonable {
 public:
  explicit JsonChatLocation(const td_api::chatLocation *chat_location) : chat_location_(chat_location) {
  }
  void store(JsonValueScope *scope) const {
    auto object = scope->enter_object();
    object("location", JsonLocation(chat_location_->location_.get()));
    object("address", chat_location_->address_);
  }

 private:
  const td_api::chatLocation *chat_location_;
};

class Client::JsonChatInviteLink final : public Jsonable {
 public:
  JsonChatInviteLink(const td_api::chatInviteLink *chat_invite_link, const Client *client)
      : chat_invite_link_(chat_invite_link), client_(client) {
  }
  void store(JsonValueScope *scope) const {
    auto object = scope->enter_object();
    object("invite_link", chat_invite_link_->invite_link_);
    if (!chat_invite_link_->name_.empty()) {
      object("name", chat_invite_link_->name_);
    }
    object("creator", JsonUser(chat_invite_link_->creator_user_id_, client_));
    if (chat_invite_link_->expiration_date_ != 0) {
      object("expire_date", chat_invite_link_->expiration_date_);
    }
    if (chat_invite_link_->member_limit_ != 0) {
      object("member_limit", chat_invite_link_->member_limit_);
    }
    if (chat_invite_link_->pending_join_request_count_ != 0) {
      object("pending_join_request_count", chat_invite_link_->pending_join_request_count_);
    }
    object("creates_join_request", td::JsonBool(chat_invite_link_->creates_join_request_));
    object("is_primary", td::JsonBool(chat_invite_link_->is_primary_));
    object("is_revoked", td::JsonBool(chat_invite_link_->is_revoked_));
  }

 private:
  const td_api::chatInviteLink *chat_invite_link_;
  const Client *client_;
};

class Client::JsonMessage final : public Jsonable {
 public:
  JsonMessage(const MessageInfo *message, bool need_reply, const td::string &source, const Client *client)
      : message_(message), need_reply_(need_reply), source_(source), client_(client) {
  }
  void store(JsonValueScope *scope) const;

 private:
  const MessageInfo *message_;
  bool need_reply_;
  const td::string &source_;
  const Client *client_;

  void add_caption(td::JsonObjectScope &object, const object_ptr<td_api::formattedText> &caption) const {
    CHECK(caption != nullptr);
    if (!caption->text_.empty()) {
      object("caption", caption->text_);

      if (!caption->entities_.empty()) {
        object("caption_entities", JsonVectorEntities(caption->entities_, client_));
      }
    }
  }
};

class Client::JsonChat final : public Jsonable {
 public:
  JsonChat(int64 chat_id, bool is_full, const Client *client, int64 pinned_message_id = -1, int32 distance = -1)
      : chat_id_(chat_id)
      , is_full_(is_full)
      , client_(client)
      , pinned_message_id_(pinned_message_id)
      , distance_(distance) {
  }
  void store(JsonValueScope *scope) const {
    auto chat_info = client_->get_chat(chat_id_);
    CHECK(chat_info != nullptr);
    auto object = scope->enter_object();
    object("id", chat_id_);
    const td_api::chatPhoto *photo = nullptr;
    switch (chat_info->type) {
      case ChatInfo::Type::Private: {
        auto user_info = client_->get_user_info(chat_info->user_id);
        CHECK(user_info != nullptr);
        object("first_name", user_info->first_name);
        if (!user_info->last_name.empty()) {
          object("last_name", user_info->last_name);
        }
        if (!user_info->username.empty()) {
          object("username", user_info->username);
        }
        object("type", "private");

        // start custom properties impl
        if (user_info->is_verified) {
          object("is_verified", td::JsonBool(user_info->is_verified));
        }
        if (user_info->is_scam) {
          object("is_scam", td::JsonBool(user_info->is_scam));
        }

        json_store_user_status(object, user_info->status.get());
        // end custom properties impl

        if (is_full_) {
          if (!user_info->bio.empty()) {
            object("bio", user_info->bio);
          }
          if (user_info->has_private_forwards) {
            object("has_private_forwards", td::JsonTrue());
          }
          if (user_info->has_restricted_voice_and_video_messages) {
            object("has_restricted_voice_and_video_messages", td::JsonTrue());
          }
        }
        photo = user_info->photo.get();
        break;
      }
      case ChatInfo::Type::Group: {
        object("title", chat_info->title);
        object("type", "group");

        const auto *permissions = chat_info->permissions.get();

        auto group_info = client_->get_group_info(chat_info->group_id);
        CHECK(group_info != nullptr);
        if (is_full_) {
          if (!group_info->description.empty()) {
            object("description", group_info->description);
          }
          if (!group_info->invite_link.empty()) {
            object("invite_link", group_info->invite_link);
          }
          object("permissions", JsonChatPermissions(permissions));
        }
        auto everyone_is_administrator = permissions->can_send_messages_ && permissions->can_send_media_messages_ &&
                                         permissions->can_send_polls_ && permissions->can_send_other_messages_ &&
                                         permissions->can_add_web_page_previews_ && permissions->can_change_info_ &&
                                         permissions->can_invite_users_ && permissions->can_pin_messages_;
        object("all_members_are_administrators", td::JsonBool(everyone_is_administrator));
        photo = group_info->photo.get();
        break;
      }
      case ChatInfo::Type::Supergroup: {
        object("title", chat_info->title);

        auto supergroup_info = client_->get_supergroup_info(chat_info->supergroup_id);
        CHECK(supergroup_info != nullptr);
        if (!supergroup_info->username.empty()) {
          object("username", supergroup_info->username);
        }

        if (supergroup_info->is_supergroup) {
          object("type", "supergroup");
        } else {
          object("type", "channel");
        }

        // start custom properties impl
        if (supergroup_info->is_verified) {
          object("is_verified", td::JsonBool(supergroup_info->is_verified));
        }
        if (supergroup_info->is_scam) {
          object("is_scam", td::JsonBool(supergroup_info->is_scam));
        }
        // end custom properties impl

        if (is_full_) {
          if (!supergroup_info->description.empty()) {
            object("description", supergroup_info->description);
          }
          if (!supergroup_info->invite_link.empty()) {
            object("invite_link", supergroup_info->invite_link);
          }
          if (supergroup_info->sticker_set_id != 0) {
            auto sticker_set_name = client_->get_sticker_set_name(supergroup_info->sticker_set_id);
            if (!sticker_set_name.empty()) {
              object("sticker_set_name", sticker_set_name);
            } else {
              LOG(ERROR) << "Not found chat sticker set " << supergroup_info->sticker_set_id;
            }
          }
          if (supergroup_info->can_set_sticker_set) {
            object("can_set_sticker_set", td::JsonTrue());
          }
          if (supergroup_info->is_supergroup) {
            object("permissions", JsonChatPermissions(chat_info->permissions.get()));
          }
          if (supergroup_info->is_supergroup && supergroup_info->join_to_send_messages) {
            object("join_to_send_messages", td::JsonTrue());
          }
          if (supergroup_info->is_supergroup && supergroup_info->join_by_request) {
            object("join_by_request", td::JsonTrue());
          }
          if (supergroup_info->slow_mode_delay != 0) {
            object("slow_mode_delay", supergroup_info->slow_mode_delay);
          }
          if (supergroup_info->linked_chat_id != 0) {
            object("linked_chat_id", supergroup_info->linked_chat_id);
          }
          if (supergroup_info->location != nullptr) {
            object("location", JsonChatLocation(supergroup_info->location.get()));
          }
        }
        photo = supergroup_info->photo.get();
        break;
      }
      case ChatInfo::Type::Unknown:
      default:
        UNREACHABLE();
    }
    if (is_full_) {
      if (photo != nullptr) {
        const td_api::file *small_file = nullptr;
        const td_api::file *big_file = nullptr;
        for (auto &size : photo->sizes_) {
          if (size->type_ == "a") {
            small_file = size->photo_.get();
          } else if (size->type_ == "c") {
            big_file = size->photo_.get();
          }
        }
        if (small_file == nullptr || big_file == nullptr) {
          LOG(ERROR) << "Failed to convert chatPhoto to chatPhotoInfo for " << chat_id_ << ": " << to_string(*photo);
        } else {
          if (chat_info->photo_info == nullptr) {
            LOG(ERROR) << "Have chatPhoto without chatPhotoInfo for " << chat_id_;
          } else {
            if (small_file->remote_->unique_id_ != chat_info->photo_info->small_->remote_->unique_id_ ||
                big_file->remote_->unique_id_ != chat_info->photo_info->big_->remote_->unique_id_) {
              LOG(ERROR) << "Have different chatPhoto and chatPhotoInfo for " << chat_id_ << ": " << to_string(*photo)
                         << ' ' << to_string(chat_info->photo_info);
            }
          }
        }
      } else if (chat_info->photo_info != nullptr) {
        LOG(ERROR) << "Have chatPhotoInfo without chatPhoto for " << chat_id_;
      }
      if (chat_info->photo_info != nullptr) {
        object("photo", JsonChatPhotoInfo(chat_info->photo_info.get()));
      }
      if (pinned_message_id_ != 0) {
        CHECK(pinned_message_id_ != -1);
        const MessageInfo *pinned_message = client_->get_message(chat_id_, pinned_message_id_);
        if (pinned_message != nullptr) {
          object("pinned_message", JsonMessage(pinned_message, false, "pin in JsonChat", client_));
        } else {
          LOG(ERROR) << "Pinned unknown, inaccessible or deleted message " << pinned_message_id_;
        }
      }
      if (chat_info->message_auto_delete_time != 0) {
        object("message_auto_delete_time", chat_info->message_auto_delete_time);
      }
      if (chat_info->has_protected_content) {
        object("has_protected_content", td::JsonTrue());
      }
    }

    // start custom properties impl
    if (distance_ >= 0) {
      object("distance", td::JsonInt(distance_));
    }
    // end custom properties impl

  }

 private:
  int64 chat_id_;
  bool is_full_;
  const Client *client_;
  int64 pinned_message_id_;
  int32 distance_;
};

class Client::JsonMessageSender final : public Jsonable {
 public:
  JsonMessageSender(const td_api::MessageSender *sender_id, const Client *client)
      : sender_id_(sender_id), client_(client) {
  }
  void store(JsonValueScope *scope) const {
    CHECK(sender_id_ != nullptr);
    switch (sender_id_->get_id()) {
      case td_api::messageSenderUser::ID: {
        auto sender_user_id = static_cast<const td_api::messageSenderUser *>(sender_id_)->user_id_;
        JsonUser(sender_user_id, client_).store(scope);
        break;
      }
      case td_api::messageSenderChat::ID: {
        auto sender_chat_id = static_cast<const td_api::messageSenderChat *>(sender_id_)->chat_id_;
        JsonChat(sender_chat_id, false, client_).store(scope);
        break;
      }
      default:
        UNREACHABLE();
    }
  }

 private:
  const td_api::MessageSender *sender_id_;
  const Client *client_;
};

class Client::JsonMessages final : public Jsonable {
 public:
  explicit JsonMessages(const td::vector<td::string> &messages) : messages_(messages) {
  }
  void store(JsonValueScope *scope) const {
    auto array = scope->enter_array();
    for (auto &message : messages_) {
      array << td::JsonRaw(message);
    }
  }

 private:
  const td::vector<td::string> &messages_;
};

class Client::JsonAnimation final : public Jsonable {
 public:
  JsonAnimation(const td_api::animation *animation, bool as_document, const Client *client)
      : animation_(animation), as_document_(as_document), client_(client) {
  }
  void store(JsonValueScope *scope) const {
    auto object = scope->enter_object();
    if (!animation_->file_name_.empty()) {
      object("file_name", animation_->file_name_);
    }
    if (!animation_->mime_type_.empty()) {
      object("mime_type", animation_->mime_type_);
    }
    if (!as_document_) {
      object("duration", animation_->duration_);
      object("width", animation_->width_);
      object("height", animation_->height_);
    }
    client_->json_store_thumbnail(object, animation_->thumbnail_.get());
    client_->json_store_file(object, animation_->animation_.get());
  }

 private:
  const td_api::animation *animation_;
  bool as_document_;
  const Client *client_;
};

class Client::JsonAudio final : public Jsonable {
 public:
  JsonAudio(const td_api::audio *audio, const Client *client) : audio_(audio), client_(client) {
  }
  void store(JsonValueScope *scope) const {
    auto object = scope->enter_object();
    object("duration", audio_->duration_);
    if (!audio_->file_name_.empty()) {
      object("file_name", audio_->file_name_);
    }
    if (!audio_->mime_type_.empty()) {
      object("mime_type", audio_->mime_type_);
    }
    if (!audio_->title_.empty()) {
      object("title", audio_->title_);
    }
    if (!audio_->performer_.empty()) {
      object("performer", audio_->performer_);
    }
    client_->json_store_thumbnail(object, audio_->album_cover_thumbnail_.get());
    client_->json_store_file(object, audio_->audio_.get());
  }

 private:
  const td_api::audio *audio_;
  const Client *client_;
};

class Client::JsonDocument final : public Jsonable {
 public:
  JsonDocument(const td_api::document *document, const Client *client) : document_(document), client_(client) {
  }
  void store(JsonValueScope *scope) const {
    auto object = scope->enter_object();
    if (!document_->file_name_.empty()) {
      object("file_name", document_->file_name_);
    }
    if (!document_->mime_type_.empty()) {
      object("mime_type", document_->mime_type_);
    }
    client_->json_store_thumbnail(object, document_->thumbnail_.get());
    client_->json_store_file(object, document_->document_.get());
  }

 private:
  const td_api::document *document_;
  const Client *client_;
};

class Client::JsonPhotoSize final : public Jsonable {
 public:
  JsonPhotoSize(const td_api::photoSize *photo_size, const Client *client) : photo_size_(photo_size), client_(client) {
  }
  void store(JsonValueScope *scope) const {
    auto object = scope->enter_object();
    client_->json_store_file(object, photo_size_->photo_.get());
    object("width", photo_size_->width_);
    object("height", photo_size_->height_);
  }

 private:
  const td_api::photoSize *photo_size_;
  const Client *client_;
};

class Client::JsonThumbnail final : public Jsonable {
 public:
  JsonThumbnail(const td_api::thumbnail *thumbnail, const Client *client) : thumbnail_(thumbnail), client_(client) {
  }
  void store(JsonValueScope *scope) const {
    auto object = scope->enter_object();
    client_->json_store_file(object, thumbnail_->file_.get());
    object("width", thumbnail_->width_);
    object("height", thumbnail_->height_);
  }

 private:
  const td_api::thumbnail *thumbnail_;
  const Client *client_;
};

class Client::JsonPhoto final : public Jsonable {
 public:
  JsonPhoto(const td_api::photo *photo, const Client *client) : photo_(photo), client_(client) {
  }
  void store(JsonValueScope *scope) const {
    auto array = scope->enter_array();
    for (auto &photo_size : photo_->sizes_) {
      if (photo_size->type_ != "i" && photo_size->type_ != "t" && !photo_size->photo_->remote_->id_.empty()) {
        array << JsonPhotoSize(photo_size.get(), client_);
      }
    }
  }

 private:
  const td_api::photo *photo_;
  const Client *client_;
};

class Client::JsonChatPhoto final : public Jsonable {
 public:
  JsonChatPhoto(const td_api::chatPhoto *photo, const Client *client) : photo_(photo), client_(client) {
  }
  void store(JsonValueScope *scope) const {
    auto array = scope->enter_array();
    for (auto &photo_size : photo_->sizes_) {
      if (photo_size->type_ != "i" && photo_size->type_ != "t" && !photo_size->photo_->remote_->id_.empty()) {
        array << JsonPhotoSize(photo_size.get(), client_);
      }
    }
  }

 private:
  const td_api::chatPhoto *photo_;
  const Client *client_;
};

class Client::JsonMaskPosition final : public Jsonable {
 public:
  explicit JsonMaskPosition(const td_api::maskPosition *mask_position) : mask_position_(mask_position) {
  }
  void store(JsonValueScope *scope) const {
    auto object = scope->enter_object();
    object("point", Client::MASK_POINTS[Client::mask_point_to_index(mask_position_->point_)]);
    object("x_shift", mask_position_->x_shift_);
    object("y_shift", mask_position_->y_shift_);
    object("scale", mask_position_->scale_);
  }

 private:
  const td_api::maskPosition *mask_position_;
};

class Client::JsonSticker final : public Jsonable {
 public:
  JsonSticker(const td_api::sticker *sticker, const Client *client) : sticker_(sticker), client_(client) {
  }
  void store(JsonValueScope *scope) const {
    auto object = scope->enter_object();
    object("width", sticker_->width_);
    object("height", sticker_->height_);
    if (!sticker_->emoji_.empty()) {
      object("emoji", sticker_->emoji_);
    }
    auto set_name = client_->get_sticker_set_name(sticker_->set_id_);
    if (!set_name.empty()) {
      object("set_name", set_name);
    }

    auto format = sticker_->format_->get_id();
    object("is_animated", td::JsonBool(format == td_api::stickerFormatTgs::ID));
    object("is_video", td::JsonBool(format == td_api::stickerFormatWebm::ID));

    object("type", Client::get_sticker_type(sticker_->type_));

    if (sticker_->custom_emoji_id_ != 0) {
      object("custom_emoji_id", td::to_string(sticker_->custom_emoji_id_));
    }

    const auto &mask_position = sticker_->mask_position_;
    if (mask_position != nullptr) {
      object("mask_position", JsonMaskPosition(mask_position.get()));
    }
    if (sticker_->premium_animation_ != nullptr) {
      object("premium_animation", JsonFile(sticker_->premium_animation_.get(), client_, false));
    }
    client_->json_store_thumbnail(object, sticker_->thumbnail_.get());
    client_->json_store_file(object, sticker_->sticker_.get());
  }

 private:
  const td_api::sticker *sticker_;
  const Client *client_;
};

class Client::JsonStickers final : public Jsonable {
 public:
  JsonStickers(const td::vector<object_ptr<td_api::sticker>> &stickers, const Client *client)
      : stickers_(stickers), client_(client) {
  }
  void store(JsonValueScope *scope) const {
    auto array = scope->enter_array();
    for (auto &sticker : stickers_) {
      array << JsonSticker(sticker.get(), client_);
    }
  }

 private:
  const td::vector<object_ptr<td_api::sticker>> &stickers_;
  const Client *client_;
};

class Client::JsonVideo final : public Jsonable {
 public:
  JsonVideo(const td_api::video *video, const Client *client) : video_(video), client_(client) {
  }
  void store(JsonValueScope *scope) const {
    auto object = scope->enter_object();
    object("duration", video_->duration_);
    object("width", video_->width_);
    object("height", video_->height_);
    if (!video_->file_name_.empty()) {
      object("file_name", video_->file_name_);
    }
    if (!video_->mime_type_.empty()) {
      object("mime_type", video_->mime_type_);
    }
    client_->json_store_thumbnail(object, video_->thumbnail_.get());
    client_->json_store_file(object, video_->video_.get());
  }

 private:
  const td_api::video *video_;
  const Client *client_;
};

class Client::JsonVideoNote final : public Jsonable {
 public:
  JsonVideoNote(const td_api::videoNote *video_note, const Client *client) : video_note_(video_note), client_(client) {
  }
  void store(JsonValueScope *scope) const {
    auto object = scope->enter_object();
    object("duration", video_note_->duration_);
    object("length", video_note_->length_);
    client_->json_store_thumbnail(object, video_note_->thumbnail_.get());
    client_->json_store_file(object, video_note_->video_.get());
  }

 private:
  const td_api::videoNote *video_note_;
  const Client *client_;
};

class Client::JsonVoiceNote final : public Jsonable {
 public:
  JsonVoiceNote(const td_api::voiceNote *voice_note, const Client *client) : voice_note_(voice_note), client_(client) {
  }
  void store(JsonValueScope *scope) const {
    auto object = scope->enter_object();
    object("duration", voice_note_->duration_);
    if (!voice_note_->mime_type_.empty()) {
      object("mime_type", voice_note_->mime_type_);
    }
    client_->json_store_file(object, voice_note_->voice_.get());
  }

 private:
  const td_api::voiceNote *voice_note_;
  const Client *client_;
};

class Client::JsonVenue final : public Jsonable {
 public:
  explicit JsonVenue(const td_api::venue *venue) : venue_(venue) {
  }
  void store(JsonValueScope *scope) const {
    auto object = scope->enter_object();
    object("location", JsonLocation(venue_->location_.get()));
    object("title", venue_->title_);
    object("address", venue_->address_);
    if (venue_->provider_ == "foursquare") {
      if (!venue_->id_.empty()) {
        object("foursquare_id", venue_->id_);
      }
      if (!venue_->type_.empty()) {
        object("foursquare_type", venue_->type_);
      }
    }
    if (venue_->provider_ == "gplaces") {
      if (!venue_->id_.empty()) {
        object("google_place_id", venue_->id_);
      }
      if (!venue_->type_.empty()) {
        object("google_place_type", venue_->type_);
      }
    }
  }

 private:
  const td_api::venue *venue_;
};

class Client::JsonContact final : public Jsonable {
 public:
  explicit JsonContact(const td_api::contact *contact) : contact_(contact) {
  }
  void store(JsonValueScope *scope) const {
    auto object = scope->enter_object();
    object("phone_number", contact_->phone_number_);
    object("first_name", contact_->first_name_);
    if (!contact_->last_name_.empty()) {
      object("last_name", contact_->last_name_);
    }
    if (!contact_->vcard_.empty()) {
      object("vcard", contact_->vcard_);
    }
    if (contact_->user_id_) {
      object("user_id", contact_->user_id_);
    }
  }

 private:
  const td_api::contact *contact_;
};

class Client::JsonDice final : public Jsonable {
 public:
  JsonDice(const td::string &emoji, int32 value) : emoji_(emoji), value_(value) {
  }
  void store(JsonValueScope *scope) const {
    auto object = scope->enter_object();
    object("emoji", emoji_);
    object("value", value_);
  }

 private:
  const td::string &emoji_;
  int32 value_;
};

class Client::JsonGame final : public Jsonable {
 public:
  JsonGame(const td_api::game *game, const Client *client) : game_(game), client_(client) {
  }
  void store(JsonValueScope *scope) const {
    auto object = scope->enter_object();
    object("title", game_->title_);
    if (!game_->text_->text_.empty()) {
      object("text", game_->text_->text_);
    }
    if (!game_->text_->entities_.empty()) {
      object("text_entities", JsonVectorEntities(game_->text_->entities_, client_));
    }
    object("description", game_->description_);
    CHECK(game_->photo_ != nullptr);
    object("photo", JsonPhoto(game_->photo_.get(), client_));
    if (game_->animation_ != nullptr) {
      object("animation", JsonAnimation(game_->animation_.get(), false, client_));
    }
  }

 private:
  const td_api::game *game_;
  const Client *client_;
};

class Client::JsonInvoice final : public Jsonable {
 public:
  explicit JsonInvoice(const td_api::messageInvoice *invoice) : invoice_(invoice) {
  }
  void store(JsonValueScope *scope) const {
    auto object = scope->enter_object();
    object("title", invoice_->title_);
    object("description", invoice_->description_->text_);
    object("start_parameter", invoice_->start_parameter_);
    object("currency", invoice_->currency_);
    object("total_amount", invoice_->total_amount_);
    // skip photo
    // skip is_test
    // skip need_shipping_address
    // skip receipt_message_id
  }

 private:
  const td_api::messageInvoice *invoice_;
};

class Client::JsonPollOption final : public Jsonable {
 public:
  explicit JsonPollOption(const td_api::pollOption *option) : option_(option) {
  }
  void store(JsonValueScope *scope) const {
    auto object = scope->enter_object();
    object("text", option_->text_);
    object("voter_count", option_->voter_count_);
    // ignore is_chosen
  }

 private:
  const td_api::pollOption *option_;
};

class Client::JsonPoll final : public Jsonable {
 public:
  JsonPoll(const td_api::poll *poll, const Client *client) : poll_(poll), client_(client) {
  }
  void store(JsonValueScope *scope) const {
    auto object = scope->enter_object();
    object("id", td::to_string(poll_->id_));
    object("question", poll_->question_);
    object("options", td::json_array(poll_->options_, [](auto &option) { return JsonPollOption(option.get()); }));
    object("total_voter_count", poll_->total_voter_count_);
    if (poll_->open_period_ != 0 && poll_->close_date_ != 0) {
      object("open_period", poll_->open_period_);
      object("close_date", poll_->close_date_);
    }
    object("is_closed", td::JsonBool(poll_->is_closed_));
    object("is_anonymous", td::JsonBool(poll_->is_anonymous_));
    switch (poll_->type_->get_id()) {
      case td_api::pollTypeQuiz::ID: {
        object("type", "quiz");
        object("allows_multiple_answers", td::JsonFalse());
        auto quiz = static_cast<const td_api::pollTypeQuiz *>(poll_->type_.get());
        int32 correct_option_id = quiz->correct_option_id_;
        if (correct_option_id != -1) {
          object("correct_option_id", correct_option_id);
        }
        auto *explanation = quiz->explanation_.get();
        if (!explanation->text_.empty()) {
          object("explanation", explanation->text_);
          object("explanation_entities", JsonVectorEntities(explanation->entities_, client_));
        }
        break;
      }
      case td_api::pollTypeRegular::ID:
        object("type", "regular");
        object("allows_multiple_answers",
               td::JsonBool(static_cast<const td_api::pollTypeRegular *>(poll_->type_.get())->allow_multiple_answers_));
        break;
      default:
        UNREACHABLE();
    }
  }

 private:
  const td_api::poll *poll_;
  const Client *client_;
};

class Client::JsonPollAnswer final : public Jsonable {
 public:
  JsonPollAnswer(const td_api::updatePollAnswer *poll_answer, const Client *client)
      : poll_answer_(poll_answer), client_(client) {
  }
  void store(JsonValueScope *scope) const {
    auto object = scope->enter_object();
    object("poll_id", td::to_string(poll_answer_->poll_id_));
    object("user", JsonUser(poll_answer_->user_id_, client_));
    object("option_ids", td::json_array(poll_answer_->option_ids_, [](int32 option_id) { return option_id; }));
  }

 private:
  const td_api::updatePollAnswer *poll_answer_;
  const Client *client_;
};

class Client::JsonAddress final : public Jsonable {
 public:
  explicit JsonAddress(const td_api::address *address) : address_(address) {
  }
  void store(JsonValueScope *scope) const {
    auto object = scope->enter_object();
    object("country_code", address_->country_code_);
    object("state", address_->state_);
    object("city", address_->city_);
    object("street_line1", address_->street_line1_);
    object("street_line2", address_->street_line2_);
    object("post_code", address_->postal_code_);
  }

 private:
  const td_api::address *address_;
};

class Client::JsonOrderInfo final : public Jsonable {
 public:
  explicit JsonOrderInfo(const td_api::orderInfo *order_info) : order_info_(order_info) {
  }
  void store(JsonValueScope *scope) const {
    auto object = scope->enter_object();
    if (!order_info_->name_.empty()) {
      object("name", order_info_->name_);
    }
    if (!order_info_->phone_number_.empty()) {
      object("phone_number", order_info_->phone_number_);
    }
    if (!order_info_->email_address_.empty()) {
      object("email", order_info_->email_address_);
    }
    if (order_info_->shipping_address_ != nullptr) {
      object("shipping_address", JsonAddress(order_info_->shipping_address_.get()));
    }
  }

 private:
  const td_api::orderInfo *order_info_;
};

class Client::JsonSuccessfulPaymentBot final : public Jsonable {
 public:
  explicit JsonSuccessfulPaymentBot(const td_api::messagePaymentSuccessfulBot *successful_payment)
      : successful_payment_(successful_payment) {
  }
  void store(JsonValueScope *scope) const {
    auto object = scope->enter_object();
    object("currency", successful_payment_->currency_);
    object("total_amount", successful_payment_->total_amount_);
    if (!td::check_utf8(successful_payment_->invoice_payload_)) {
      LOG(WARNING) << "Receive non-UTF-8 invoice payload";
      object("invoice_payload", td::JsonRawString(successful_payment_->invoice_payload_));
    } else {
      object("invoice_payload", successful_payment_->invoice_payload_);
    }
    if (!successful_payment_->shipping_option_id_.empty()) {
      object("shipping_option_id", successful_payment_->shipping_option_id_);
    }
    if (successful_payment_->order_info_ != nullptr) {
      object("order_info", JsonOrderInfo(successful_payment_->order_info_.get()));
    }

    object("telegram_payment_charge_id", successful_payment_->telegram_payment_charge_id_);
    object("provider_payment_charge_id", successful_payment_->provider_payment_charge_id_);
  }

 private:
  const td_api::messagePaymentSuccessfulBot *successful_payment_;
};

class Client::JsonEncryptedPassportElement final : public Jsonable {
 public:
  JsonEncryptedPassportElement(const td_api::encryptedPassportElement *element, const Client *client)
      : element_(element), client_(client) {
  }
  void store(JsonValueScope *scope) const {
    auto object = scope->enter_object();
    auto id = element_->type_->get_id();
    object("type", Client::get_passport_element_type(id));
    switch (id) {
      case td_api::passportElementTypePhoneNumber::ID:
        object("phone_number", element_->value_);
        break;
      case td_api::passportElementTypeEmailAddress::ID:
        object("email", element_->value_);
        break;
      case td_api::passportElementTypePersonalDetails::ID:
      case td_api::passportElementTypePassport::ID:
      case td_api::passportElementTypeDriverLicense::ID:
      case td_api::passportElementTypeIdentityCard::ID:
      case td_api::passportElementTypeInternalPassport::ID:
      case td_api::passportElementTypeAddress::ID:
        object("data", td::base64_encode(element_->data_));
        break;
    }
    switch (id) {
      case td_api::passportElementTypeUtilityBill::ID:
      case td_api::passportElementTypeBankStatement::ID:
      case td_api::passportElementTypeRentalAgreement::ID:
      case td_api::passportElementTypePassportRegistration::ID:
      case td_api::passportElementTypeTemporaryRegistration::ID:
        object("files", JsonDatedFiles(element_->files_, client_));
        if (!element_->translation_.empty()) {
          object("translation", JsonDatedFiles(element_->translation_, client_));
        }
        break;
    }
    switch (id) {
      case td_api::passportElementTypePassport::ID:
      case td_api::passportElementTypeDriverLicense::ID:
      case td_api::passportElementTypeIdentityCard::ID:
      case td_api::passportElementTypeInternalPassport::ID:
        CHECK(element_->front_side_ != nullptr);
        object("front_side", JsonDatedFile(element_->front_side_.get(), client_));
        if (element_->reverse_side_ != nullptr) {
          CHECK(id == td_api::passportElementTypeIdentityCard::ID ||
                id == td_api::passportElementTypeDriverLicense::ID);
          object("reverse_side", JsonDatedFile(element_->reverse_side_.get(), client_));
        } else {
          CHECK(id == td_api::passportElementTypePassport::ID || id == td_api::passportElementTypeInternalPassport::ID);
        }
        if (element_->selfie_ != nullptr) {
          object("selfie", JsonDatedFile(element_->selfie_.get(), client_));
        }
        if (!element_->translation_.empty()) {
          object("translation", JsonDatedFiles(element_->translation_, client_));
        }
        break;
    }
    object("hash", td::base64_encode(element_->hash_));
  }

 private:
  const td_api::encryptedPassportElement *element_;
  const Client *client_;
};

class Client::JsonEncryptedCredentials final : public Jsonable {
 public:
  explicit JsonEncryptedCredentials(const td_api::encryptedCredentials *credentials) : credentials_(credentials) {
  }
  void store(JsonValueScope *scope) const {
    auto object = scope->enter_object();
    object("data", td::base64_encode(credentials_->data_));
    object("hash", td::base64_encode(credentials_->hash_));
    object("secret", td::base64_encode(credentials_->secret_));
  }

 private:
  const td_api::encryptedCredentials *credentials_;
};

class Client::JsonPassportData final : public Jsonable {
 public:
  JsonPassportData(const td_api::messagePassportDataReceived *passport_data, const Client *client)
      : passport_data_(passport_data), client_(client) {
  }
  void store(JsonValueScope *scope) const {
    auto object = scope->enter_object();
    object("data", td::json_array(passport_data_->elements_, [client = client_](auto &element) {
             return JsonEncryptedPassportElement(element.get(), client);
           }));
    object("credentials", JsonEncryptedCredentials(passport_data_->credentials_.get()));
  }

 private:
  const td_api::messagePassportDataReceived *passport_data_;
  const Client *client_;
};

class Client::JsonWebAppData final : public Jsonable {
 public:
  explicit JsonWebAppData(const td_api::messageWebAppDataReceived *web_app_data) : web_app_data_(web_app_data) {
  }
  void store(JsonValueScope *scope) const {
    auto object = scope->enter_object();
    object("button_text", web_app_data_->button_text_);
    object("data", web_app_data_->data_);
  }

 private:
  const td_api::messageWebAppDataReceived *web_app_data_;
};

class Client::JsonProximityAlertTriggered final : public Jsonable {
 public:
  JsonProximityAlertTriggered(const td_api::messageProximityAlertTriggered *proximity_alert_triggered,
                              const Client *client)
      : proximity_alert_triggered_(proximity_alert_triggered), client_(client) {
  }
  void store(JsonValueScope *scope) const {
    auto object = scope->enter_object();
    object("traveler", JsonMessageSender(proximity_alert_triggered_->traveler_id_.get(), client_));
    object("watcher", JsonMessageSender(proximity_alert_triggered_->watcher_id_.get(), client_));
    object("distance", proximity_alert_triggered_->distance_);
  }

 private:
  const td_api::messageProximityAlertTriggered *proximity_alert_triggered_;
  const Client *client_;
};

class Client::JsonVideoChatScheduled final : public Jsonable {
 public:
  explicit JsonVideoChatScheduled(const td_api::messageVideoChatScheduled *video_chat_scheduled)
      : video_chat_scheduled_(video_chat_scheduled) {
  }
  void store(JsonValueScope *scope) const {
    auto object = scope->enter_object();
    object("start_date", video_chat_scheduled_->start_date_);
  }

 private:
  const td_api::messageVideoChatScheduled *video_chat_scheduled_;
};

class Client::JsonVideoChatStarted final : public Jsonable {
 public:
  void store(JsonValueScope *scope) const {
    auto object = scope->enter_object();
  }
};

class Client::JsonVideoChatEnded final : public Jsonable {
 public:
  explicit JsonVideoChatEnded(const td_api::messageVideoChatEnded *video_chat_ended)
      : video_chat_ended_(video_chat_ended) {
  }
  void store(JsonValueScope *scope) const {
    auto object = scope->enter_object();
    object("duration", video_chat_ended_->duration_);
  }

 private:
  const td_api::messageVideoChatEnded *video_chat_ended_;
};

class Client::JsonInviteVideoChatParticipants final : public Jsonable {
 public:
  JsonInviteVideoChatParticipants(const td_api::messageInviteVideoChatParticipants *invite_video_chat_participants,
                                  const Client *client)
      : invite_video_chat_participants_(invite_video_chat_participants), client_(client) {
  }
  void store(JsonValueScope *scope) const {
    auto object = scope->enter_object();
    object("users", JsonUsers(invite_video_chat_participants_->user_ids_, client_));
  }

 private:
  const td_api::messageInviteVideoChatParticipants *invite_video_chat_participants_;
  const Client *client_;
};

class Client::JsonChatSetTtl final : public Jsonable {
 public:
  explicit JsonChatSetTtl(const td_api::messageChatSetTtl *chat_set_ttl) : chat_set_ttl_(chat_set_ttl) {
  }
  void store(JsonValueScope *scope) const {
    auto object = scope->enter_object();
    object("message_auto_delete_time", chat_set_ttl_->ttl_);
  }

 private:
  const td_api::messageChatSetTtl *chat_set_ttl_;
};

class Client::JsonCallbackGame final : public Jsonable {
 public:
  void store(JsonValueScope *scope) const {
    auto object = scope->enter_object();
  }
};

class Client::JsonWebAppInfo final : public Jsonable {
 public:
  explicit JsonWebAppInfo(const td::string &url) : url_(url) {
  }
  void store(JsonValueScope *scope) const {
    auto object = scope->enter_object();
    object("url", url_);
  }

 private:
  const td::string &url_;
};

class Client::JsonInlineKeyboardButton final : public Jsonable {
 public:
  explicit JsonInlineKeyboardButton(const td_api::inlineKeyboardButton *button) : button_(button) {
  }
  void store(JsonValueScope *scope) const {
    auto object = scope->enter_object();
    object("text", button_->text_);
    switch (button_->type_->get_id()) {
      case td_api::inlineKeyboardButtonTypeUrl::ID: {
        auto type = static_cast<const td_api::inlineKeyboardButtonTypeUrl *>(button_->type_.get());
        object("url", type->url_);
        break;
      }
      case td_api::inlineKeyboardButtonTypeLoginUrl::ID: {
        auto type = static_cast<const td_api::inlineKeyboardButtonTypeLoginUrl *>(button_->type_.get());
        object("url", type->url_);
        break;
      }
      case td_api::inlineKeyboardButtonTypeCallback::ID:
      case td_api::inlineKeyboardButtonTypeCallbackWithPassword::ID: {
        auto data = get_callback_data(button_->type_);
        if (!td::check_utf8(data)) {
          object("callback_data", "INVALID");
        } else {
          object("callback_data", data);
        }
        break;
      }
      case td_api::inlineKeyboardButtonTypeCallbackGame::ID:
        object("callback_game", JsonCallbackGame());
        break;
      case td_api::inlineKeyboardButtonTypeSwitchInline::ID: {
        auto type = static_cast<const td_api::inlineKeyboardButtonTypeSwitchInline *>(button_->type_.get());
        if (type->in_current_chat_) {
          object("switch_inline_query_current_chat", type->query_);
        } else {
          object("switch_inline_query", type->query_);
        }
        break;
      }
      case td_api::inlineKeyboardButtonTypeBuy::ID:
        object("pay", td::JsonTrue());
        break;
      case td_api::inlineKeyboardButtonTypeUser::ID: {
        auto type = static_cast<const td_api::inlineKeyboardButtonTypeUser *>(button_->type_.get());
        object("url", PSLICE() << "tg://user?id=" << type->user_id_);
        break;
      }
      case td_api::inlineKeyboardButtonTypeWebApp::ID: {
        auto type = static_cast<const td_api::inlineKeyboardButtonTypeWebApp *>(button_->type_.get());
        object("web_app", JsonWebAppInfo(type->url_));
        break;
      }
      default:
        UNREACHABLE();
        break;
    }
  }

 private:
  const td_api::inlineKeyboardButton *button_;
};

class Client::JsonInlineKeyboard final : public Jsonable {
 public:
  explicit JsonInlineKeyboard(const td_api::replyMarkupInlineKeyboard *inline_keyboard)
      : inline_keyboard_(inline_keyboard) {
  }
  void store(JsonValueScope *scope) const {
    auto array = scope->enter_array();
    for (auto &row : inline_keyboard_->rows_) {
      array << td::json_array(row, [](auto &button) { return JsonInlineKeyboardButton(button.get()); });
    }
  }

 private:
  const td_api::replyMarkupInlineKeyboard *inline_keyboard_;
};

class Client::JsonReplyMarkup final : public Jsonable {
 public:
  explicit JsonReplyMarkup(const td_api::ReplyMarkup *reply_markup) : reply_markup_(reply_markup) {
  }
  void store(JsonValueScope *scope) const {
    CHECK(reply_markup_->get_id() == td_api::replyMarkupInlineKeyboard::ID);
    auto object = scope->enter_object();
    object("inline_keyboard",
           JsonInlineKeyboard(static_cast<const td_api::replyMarkupInlineKeyboard *>(reply_markup_)));
  }

 private:
  const td_api::ReplyMarkup *reply_markup_;
};

void Client::JsonMessage::store(JsonValueScope *scope) const {
  CHECK(message_ != nullptr);
  auto object = scope->enter_object();
  if (message_->is_scheduled) {
    object("message_id", as_scheduled_message_id(message_->id));
  } else {
    object("message_id", as_client_message_id(message_->id));
  }
  if (message_->sender_user_id != 0) {
    object("from", JsonUser(message_->sender_user_id, client_));
  }
  if (!message_->author_signature.empty()) {
    object("author_signature", message_->author_signature);
  }
  if (message_->sender_chat_id != 0) {
    object("sender_chat", JsonChat(message_->sender_chat_id, false, client_));
  }
  object("chat", JsonChat(message_->chat_id, false, client_));
  object("date", message_->date);
  if (message_->edit_date > 0) {
    object("edit_date", message_->edit_date);
  }
  if (message_->views != 0) {
    object("views", message_->views);
  }
  if (message_->forwards != 0) {
    object("forwards", message_->forwards);
  }
  if (message_->is_scheduled) {
    object("is_scheduled", td::JsonBool(message_->is_scheduled));
  }
  if (message_->scheduled_at != 0) {
    object("scheduled_at", message_->scheduled_at);
  }
  if (message_->initial_send_date > 0) {
    if (message_->initial_sender_user_id != 0) {
      object("forward_from", JsonUser(message_->initial_sender_user_id, client_));
    }
    if (message_->initial_sender_chat_id != 0) {
      object("forward_from_chat", JsonChat(message_->initial_sender_chat_id, false, client_));
    }
    if (message_->initial_chat_id != 0) {
      object("forward_from_chat", JsonChat(message_->initial_chat_id, false, client_));
      if (message_->initial_message_id != 0) {
        object("forward_from_message_id", as_client_message_id(message_->initial_message_id));
      }
    }
    if (!message_->initial_author_signature.empty()) {
      object("forward_signature", message_->initial_author_signature);
    }
    if (!message_->initial_sender_name.empty()) {
      object("forward_sender_name", message_->initial_sender_name);
    }
    if (message_->is_automatic_forward) {
      object("is_automatic_forward", td::JsonTrue());
    }
    object("forward_date", message_->initial_send_date);
  }
  if (message_->reply_to_message_id > 0 && need_reply_ && !message_->is_reply_to_message_deleted) {
    const MessageInfo *reply_to_message = client_->get_message(message_->chat_id, message_->reply_to_message_id);
    if (reply_to_message != nullptr) {
      object("reply_to_message", JsonMessage(reply_to_message, false, "reply in " + source_, client_));
    } else {
      LOG(WARNING) << "Replied to unknown or deleted message " << message_->reply_to_message_id << " in chat "
                   << message_->chat_id << " while storing " << source_ << " " << message_->id;
    }
  }
  if (message_->media_album_id != 0) {
    object("media_group_id", td::to_string(message_->media_album_id));
  }
  if (message_->message_thread_id != 0) {
    object("message_thread_id", td::to_string(message_->message_thread_id));
  }
  switch (message_->content->get_id()) {
    case td_api::messageText::ID: {
      auto content = static_cast<const td_api::messageText *>(message_->content.get());
      object("text", content->text_->text_);
      if (!content->text_->entities_.empty()) {
        object("entities", JsonVectorEntities(content->text_->entities_, client_));
      }
      break;
    }
    case td_api::messageAnimation::ID: {
      auto content = static_cast<const td_api::messageAnimation *>(message_->content.get());
      object("animation", JsonAnimation(content->animation_.get(), false, client_));
      object("document", JsonAnimation(content->animation_.get(), true, client_));
      add_caption(object, content->caption_);
      break;
    }
    case td_api::messageAudio::ID: {
      auto content = static_cast<const td_api::messageAudio *>(message_->content.get());
      object("audio", JsonAudio(content->audio_.get(), client_));
      add_caption(object, content->caption_);
      break;
    }
    case td_api::messageDocument::ID: {
      auto content = static_cast<const td_api::messageDocument *>(message_->content.get());
      object("document", JsonDocument(content->document_.get(), client_));
      add_caption(object, content->caption_);
      break;
    }
    case td_api::messagePhoto::ID: {
      auto content = static_cast<const td_api::messagePhoto *>(message_->content.get());
      CHECK(content->photo_ != nullptr);
      object("photo", JsonPhoto(content->photo_.get(), client_));
      add_caption(object, content->caption_);
      break;
    }
    case td_api::messageSticker::ID: {
      auto content = static_cast<const td_api::messageSticker *>(message_->content.get());
      object("sticker", JsonSticker(content->sticker_.get(), client_));
      break;
    }
    case td_api::messageVideo::ID: {
      auto content = static_cast<const td_api::messageVideo *>(message_->content.get());
      object("video", JsonVideo(content->video_.get(), client_));
      add_caption(object, content->caption_);
      break;
    }
    case td_api::messageVideoNote::ID: {
      auto content = static_cast<const td_api::messageVideoNote *>(message_->content.get());
      object("video_note", JsonVideoNote(content->video_note_.get(), client_));
      break;
    }
    case td_api::messageVoiceNote::ID: {
      auto content = static_cast<const td_api::messageVoiceNote *>(message_->content.get());
      object("voice", JsonVoiceNote(content->voice_note_.get(), client_));
      add_caption(object, content->caption_);
      break;
    }
    case td_api::messageContact::ID: {
      auto content = static_cast<const td_api::messageContact *>(message_->content.get());
      object("contact", JsonContact(content->contact_.get()));
      break;
    }
    case td_api::messageDice::ID: {
      auto content = static_cast<const td_api::messageDice *>(message_->content.get());
      object("dice", JsonDice(content->emoji_, content->value_));
      break;
    }
    case td_api::messageGame::ID: {
      auto content = static_cast<const td_api::messageGame *>(message_->content.get());
      object("game", JsonGame(content->game_.get(), client_));
      break;
    }
    case td_api::messageInvoice::ID: {
      auto content = static_cast<const td_api::messageInvoice *>(message_->content.get());
      object("invoice", JsonInvoice(content));
      break;
    }
    case td_api::messageLocation::ID: {
      auto content = static_cast<const td_api::messageLocation *>(message_->content.get());
      object("location", JsonLocation(content->location_.get(), content->expires_in_, content->live_period_,
                                      content->heading_, content->proximity_alert_radius_));
      break;
    }
    case td_api::messageVenue::ID: {
      auto content = static_cast<const td_api::messageVenue *>(message_->content.get());
      object("location", JsonLocation(content->venue_->location_.get()));
      object("venue", JsonVenue(content->venue_.get()));
      break;
    }
    case td_api::messagePoll::ID: {
      auto content = static_cast<const td_api::messagePoll *>(message_->content.get());
      object("poll", JsonPoll(content->poll_.get(), client_));
      break;
    }
    case td_api::messageChatAddMembers::ID: {
      auto content = static_cast<const td_api::messageChatAddMembers *>(message_->content.get());
      int64 user_id = client_->choose_added_member_id(content);
      if (user_id > 0) {
        object("new_chat_participant", JsonUser(user_id, client_));
        object("new_chat_member", JsonUser(user_id, client_));
        object("new_chat_members", JsonUsers(content->member_user_ids_, client_));
      } else {
        LOG(ERROR) << "Can't choose added member for new_chat_member field";
      }
      break;
    }
    case td_api::messageChatJoinByLink::ID: {
      if (message_->sender_user_id > 0) {
        object("new_chat_participant", JsonUser(message_->sender_user_id, client_));
        object("new_chat_member", JsonUser(message_->sender_user_id, client_));
        object("new_chat_members", JsonUsers({message_->sender_user_id}, client_));
      }
      break;
    }
    case td_api::messageChatJoinByRequest::ID: {
      if (message_->sender_user_id > 0) {
        object("new_chat_participant", JsonUser(message_->sender_user_id, client_));
        object("new_chat_member", JsonUser(message_->sender_user_id, client_));
        object("new_chat_members", JsonUsers({message_->sender_user_id}, client_));
      }
      break;
    }
    case td_api::messageChatDeleteMember::ID: {
      auto content = static_cast<const td_api::messageChatDeleteMember *>(message_->content.get());
      int64 user_id = content->user_id_;
      object("left_chat_participant", JsonUser(user_id, client_));
      object("left_chat_member", JsonUser(user_id, client_));
      break;
    }
    case td_api::messageChatChangeTitle::ID: {
      auto content = static_cast<const td_api::messageChatChangeTitle *>(message_->content.get());
      object("new_chat_title", content->title_);
      break;
    }
    case td_api::messageChatChangePhoto::ID: {
      auto content = static_cast<const td_api::messageChatChangePhoto *>(message_->content.get());
      CHECK(content->photo_ != nullptr);
      object("new_chat_photo", JsonChatPhoto(content->photo_.get(), client_));
      break;
    }
    case td_api::messageChatDeletePhoto::ID:
      object("delete_chat_photo", td::JsonTrue());
      break;
    case td_api::messageBasicGroupChatCreate::ID:
      object("group_chat_created", td::JsonTrue());
      break;
    case td_api::messageSupergroupChatCreate::ID: {
      auto chat = client_->get_chat(message_->chat_id);
      if (chat->type != ChatInfo::Type::Supergroup) {
        LOG(ERROR) << "Receive messageSupergroupChatCreate in the non-supergroup chat " << message_->chat_id;
        break;
      }
      auto supergroup_info = client_->get_supergroup_info(chat->supergroup_id);
      CHECK(supergroup_info != nullptr);
      if (supergroup_info->is_supergroup) {
        object("supergroup_chat_created", td::JsonTrue());
      } else {
        object("channel_chat_created", td::JsonTrue());
      }
      break;
    }
    case td_api::messageChatUpgradeTo::ID: {
      auto content = static_cast<const td_api::messageChatUpgradeTo *>(message_->content.get());
      auto chat_id = get_supergroup_chat_id(content->supergroup_id_);
      object("migrate_to_chat_id", td::JsonLong(chat_id));
      break;
    }
    case td_api::messageChatUpgradeFrom::ID: {
      auto content = static_cast<const td_api::messageChatUpgradeFrom *>(message_->content.get());
      auto chat_id = get_basic_group_chat_id(content->basic_group_id_);
      object("migrate_from_chat_id", td::JsonLong(chat_id));
      break;
    }
    case td_api::messagePinMessage::ID: {
      auto content = static_cast<const td_api::messagePinMessage *>(message_->content.get());
      auto message_id = content->message_id_;
      if (message_id > 0) {
        const MessageInfo *pinned_message = client_->get_message(message_->chat_id, message_id);
        if (pinned_message != nullptr) {
          object("pinned_message", JsonMessage(pinned_message, false, "pin in " + source_, client_));
        } else {
          LOG_IF(ERROR, need_reply_) << "Pinned unknown, inaccessible or deleted message " << message_id;
        }
      }
      break;
    }
    case td_api::messageGameScore::ID:
      break;
    case td_api::messagePaymentSuccessful::ID:
      break;
    case td_api::messagePaymentSuccessfulBot::ID: {
      auto content = static_cast<const td_api::messagePaymentSuccessfulBot *>(message_->content.get());
      object("successful_payment", JsonSuccessfulPaymentBot(content));
      break;
    }
    case td_api::messageCall::ID:
      break;
    case td_api::messageScreenshotTaken::ID:
      break;
    case td_api::messageChatSetTtl::ID: {
      auto content = static_cast<const td_api::messageChatSetTtl *>(message_->content.get());
      object("message_auto_delete_timer_changed", JsonChatSetTtl(content));
      break;
    }
    case td_api::messageUnsupported::ID:
      break;
    case td_api::messageContactRegistered::ID:
      break;
    case td_api::messageExpiredPhoto::ID:
      break;
    case td_api::messageExpiredVideo::ID:
      break;
    case td_api::messageCustomServiceAction::ID:
      break;
    case td_api::messageChatSetTheme::ID:
      break;
    case td_api::messageAnimatedEmoji::ID:
      UNREACHABLE();
      break;
    case td_api::messageWebsiteConnected::ID: {
      auto chat = client_->get_chat(message_->chat_id);
      if (chat->type != ChatInfo::Type::Private) {
        break;
      }

      auto content = static_cast<const td_api::messageWebsiteConnected *>(message_->content.get());
      if (!content->domain_name_.empty()) {
        object("connected_website", content->domain_name_);
      }
      break;
    }
    case td_api::messagePassportDataSent::ID:
      break;
    case td_api::messagePassportDataReceived::ID: {
      auto content = static_cast<const td_api::messagePassportDataReceived *>(message_->content.get());
      object("passport_data", JsonPassportData(content, client_));
      break;
    }
    case td_api::messageProximityAlertTriggered::ID: {
      auto content = static_cast<const td_api::messageProximityAlertTriggered *>(message_->content.get());
      object("proximity_alert_triggered", JsonProximityAlertTriggered(content, client_));
      break;
    }
    case td_api::messageVideoChatScheduled::ID: {
      auto content = static_cast<const td_api::messageVideoChatScheduled *>(message_->content.get());
      object("video_chat_scheduled", JsonVideoChatScheduled(content));
      object("voice_chat_scheduled", JsonVideoChatScheduled(content));
      break;
    }
    case td_api::messageVideoChatStarted::ID:
      object("video_chat_started", JsonVideoChatStarted());
      object("voice_chat_started", JsonVideoChatStarted());
      break;
    case td_api::messageVideoChatEnded::ID: {
      auto content = static_cast<const td_api::messageVideoChatEnded *>(message_->content.get());
      object("video_chat_ended", JsonVideoChatEnded(content));
      object("voice_chat_ended", JsonVideoChatEnded(content));
      break;
    }
    case td_api::messageInviteVideoChatParticipants::ID: {
      auto content = static_cast<const td_api::messageInviteVideoChatParticipants *>(message_->content.get());
      object("video_chat_participants_invited", JsonInviteVideoChatParticipants(content, client_));
      object("voice_chat_participants_invited", JsonInviteVideoChatParticipants(content, client_));
      break;
    }
    case td_api::messageWebAppDataSent::ID:
      break;
    case td_api::messageWebAppDataReceived::ID: {
      auto content = static_cast<const td_api::messageWebAppDataReceived *>(message_->content.get());
      object("web_app_data", JsonWebAppData(content));
      break;
    }
    case td_api::messageGiftedPremium::ID:
      break;
    default:
      UNREACHABLE();
  }
  if (message_->reply_markup != nullptr) {
    object("reply_markup", JsonReplyMarkup(message_->reply_markup.get()));
  }
  if (message_->via_bot_user_id > 0) {
    object("via_bot", JsonUser(message_->via_bot_user_id, client_));
  }
  if (!message_->can_be_saved) {
    object("has_protected_content", td::JsonTrue());
  }
}

class Client::JsonDeletedMessage final : public Jsonable {
 public:
  JsonDeletedMessage(int64 chat_id, int64 message_id, const Client *client)
      : chat_id_(chat_id), message_id_(message_id), client_(client) {
  }
  void store(JsonValueScope *scope) const {
    auto object = scope->enter_object();
    object("message_id", as_client_message_id(message_id_));
    object("chat", JsonChat(chat_id_, false, client_));
    object("date", 0);
  }

 private:
  int64 chat_id_;
  int64 message_id_;
  const Client *client_;
};

class Client::JsonMessageId final : public Jsonable {
 public:
  explicit JsonMessageId(int64 message_id) : message_id_(message_id) {
  }
  void store(JsonValueScope *scope) const {
    auto object = scope->enter_object();
    object("message_id", as_client_message_id(message_id_));
  }

 private:
  int64 message_id_;
};

class Client::JsonInlineQuery final : public Jsonable {
 public:
  JsonInlineQuery(int64 inline_query_id, int64 sender_user_id, const td_api::location *user_location,
                  const td_api::ChatType *chat_type, const td::string &query, const td::string &offset,
                  const Client *client)
      : inline_query_id_(inline_query_id)
      , sender_user_id_(sender_user_id)
      , user_location_(user_location)
      , chat_type_(chat_type)
      , query_(query)
      , offset_(offset)
      , client_(client) {
  }

  void store(JsonValueScope *scope) const {
    auto object = scope->enter_object();
    object("id", td::to_string(inline_query_id_));
    object("from", JsonUser(sender_user_id_, client_));
    if (user_location_ != nullptr) {
      object("location", JsonLocation(user_location_));
    }
    if (chat_type_ != nullptr) {
      auto chat_type = [&] {
        switch (chat_type_->get_id()) {
          case td_api::chatTypePrivate::ID: {
            auto type = static_cast<const td_api::chatTypePrivate *>(chat_type_);
            if (type->user_id_ == sender_user_id_) {
              return "sender";
            }
            return "private";
          }
          case td_api::chatTypeBasicGroup::ID:
            return "group";
          case td_api::chatTypeSupergroup::ID: {
            auto type = static_cast<const td_api::chatTypeSupergroup *>(chat_type_);
            if (type->is_channel_) {
              return "channel";
            } else {
              return "supergroup";
            }
          }
          case td_api::chatTypeSecret::ID:
            return "";
          default:
            UNREACHABLE();
            return "";
        }
      }();
      if (chat_type[0] != '\0') {
        object("chat_type", chat_type);
      }
    }
    object("query", query_);
    object("offset", offset_);
  }

 private:
  int64 inline_query_id_;
  int64 sender_user_id_;
  const td_api::location *user_location_;
  const td_api::ChatType *chat_type_;
  const td::string &query_;
  const td::string &offset_;
  const Client *client_;
};

class Client::JsonChosenInlineResult final : public Jsonable {
 public:
  JsonChosenInlineResult(int64 sender_user_id, const td_api::location *user_location, const td::string &query,
                         const td::string &result_id, const td::string &inline_message_id, const Client *client)
      : sender_user_id_(sender_user_id)
      , user_location_(user_location)
      , query_(query)
      , result_id_(result_id)
      , inline_message_id_(inline_message_id)
      , client_(client) {
  }

  void store(JsonValueScope *scope) const {
    auto object = scope->enter_object();
    object("from", JsonUser(sender_user_id_, client_));
    if (user_location_ != nullptr) {
      object("location", JsonLocation(user_location_));
    }
    if (!inline_message_id_.empty()) {
      object("inline_message_id", inline_message_id_);
    }
    object("query", query_);
    object("result_id", result_id_);
  }

 private:
  int64 sender_user_id_;
  const td_api::location *user_location_;
  const td::string &query_;
  const td::string &result_id_;
  const td::string &inline_message_id_;
  const Client *client_;
};

class Client::JsonCallbackQuery final : public Jsonable {
 public:
  JsonCallbackQuery(int64 callback_query_id, int64 sender_user_id, int64 chat_id, int64 message_id,
                    const MessageInfo *message_info, int64 chat_instance, td_api::CallbackQueryPayload *payload,
                    const Client *client)
      : callback_query_id_(callback_query_id)
      , sender_user_id_(sender_user_id)
      , chat_id_(chat_id)
      , message_id_(message_id)
      , message_info_(message_info)
      , chat_instance_(chat_instance)
      , payload_(payload)
      , client_(client) {
  }

  void store(JsonValueScope *scope) const {
    auto object = scope->enter_object();
    object("id", td::to_string(callback_query_id_));
    object("from", JsonUser(sender_user_id_, client_));
    if (message_info_ != nullptr) {
      object("message", JsonMessage(message_info_, true, "callback query", client_));
    } else {
      object("message", JsonDeletedMessage(chat_id_, message_id_, client_));
    }
    object("chat_instance", td::to_string(chat_instance_));
    client_->json_store_callback_query_payload(object, payload_);
  }

 private:
  int64 callback_query_id_;
  int64 sender_user_id_;
  int64 chat_id_;
  int64 message_id_;
  const MessageInfo *message_info_;
  int64 chat_instance_;
  td_api::CallbackQueryPayload *payload_;
  const Client *client_;
};

class Client::JsonInlineCallbackQuery final : public Jsonable {
 public:
  JsonInlineCallbackQuery(int64 callback_query_id, int64 sender_user_id, const td::string &inline_message_id,
                          int64 chat_instance, td_api::CallbackQueryPayload *payload, const Client *client)
      : callback_query_id_(callback_query_id)
      , sender_user_id_(sender_user_id)
      , inline_message_id_(inline_message_id)
      , chat_instance_(chat_instance)
      , payload_(payload)
      , client_(client) {
  }

  void store(JsonValueScope *scope) const {
    auto object = scope->enter_object();
    object("id", td::to_string(callback_query_id_));
    object("from", JsonUser(sender_user_id_, client_));
    object("inline_message_id", inline_message_id_);
    object("chat_instance", td::to_string(chat_instance_));
    client_->json_store_callback_query_payload(object, payload_);
  }

 private:
  int64 callback_query_id_;
  int64 sender_user_id_;
  const td::string &inline_message_id_;
  int64 chat_instance_;
  td_api::CallbackQueryPayload *payload_;
  const Client *client_;
};

class Client::JsonShippingQuery final : public Jsonable {
 public:
  JsonShippingQuery(const td_api::updateNewShippingQuery *query, const Client *client)
      : query_(query), client_(client) {
  }

  void store(JsonValueScope *scope) const {
    auto object = scope->enter_object();
    object("id", td::to_string(query_->id_));
    object("from", JsonUser(query_->sender_user_id_, client_));
    if (!td::check_utf8(query_->invoice_payload_)) {
      LOG(WARNING) << "Receive non-UTF-8 invoice payload";
      object("invoice_payload", td::JsonRawString(query_->invoice_payload_));
    } else {
      object("invoice_payload", query_->invoice_payload_);
    }
    object("shipping_address", JsonAddress(query_->shipping_address_.get()));
  }

 private:
  const td_api::updateNewShippingQuery *query_;
  const Client *client_;
};

class Client::JsonPreCheckoutQuery final : public Jsonable {
 public:
  JsonPreCheckoutQuery(const td_api::updateNewPreCheckoutQuery *query, const Client *client)
      : query_(query), client_(client) {
  }

  void store(JsonValueScope *scope) const {
    auto object = scope->enter_object();
    object("id", td::to_string(query_->id_));
    object("from", JsonUser(query_->sender_user_id_, client_));
    object("currency", query_->currency_);
    object("total_amount", query_->total_amount_);
    if (!td::check_utf8(query_->invoice_payload_)) {
      LOG(WARNING) << "Receive non-UTF-8 invoice payload";
      object("invoice_payload", td::JsonRawString(query_->invoice_payload_));
    } else {
      object("invoice_payload", query_->invoice_payload_);
    }
    if (!query_->shipping_option_id_.empty()) {
      object("shipping_option_id", query_->shipping_option_id_);
    }
    if (query_->order_info_ != nullptr) {
      object("order_info", JsonOrderInfo(query_->order_info_.get()));
    }
  }

 private:
  const td_api::updateNewPreCheckoutQuery *query_;
  const Client *client_;
};

class Client::JsonCustomJson final : public Jsonable {
 public:
  explicit JsonCustomJson(const td::string &json) : json_(json) {
  }

  void store(JsonValueScope *scope) const {
    *scope << td::JsonRaw(json_);
  }

 private:
  const td::string &json_;
};

class Client::JsonBotCommand final : public Jsonable {
 public:
  explicit JsonBotCommand(const td_api::botCommand *command) : command_(command) {
  }
  void store(JsonValueScope *scope) const {
    auto object = scope->enter_object();
    object("command", command_->command_);
    object("description", command_->description_);
  }

 private:
  const td_api::botCommand *command_;
};

class Client::JsonBotMenuButton final : public Jsonable {
 public:
  explicit JsonBotMenuButton(const td_api::botMenuButton *menu_button) : menu_button_(menu_button) {
  }
  void store(JsonValueScope *scope) const {
    auto object = scope->enter_object();
    if (menu_button_->text_.empty()) {
      object("type", menu_button_->url_.empty() ? "commands" : "default");
    } else {
      object("type", "web_app");
      object("text", menu_button_->text_);
      object("web_app", JsonWebAppInfo(menu_button_->url_));
    }
  }

 private:
  const td_api::botMenuButton *menu_button_;
};

class Client::JsonChatAdministratorRights final : public Jsonable {
 public:
  JsonChatAdministratorRights(const td_api::chatAdministratorRights *rights, Client::ChatType chat_type)
      : rights_(rights), chat_type_(chat_type) {
  }

  void store(JsonValueScope *scope) const {
    auto object = scope->enter_object();
    td_api::chatAdministratorRights empty_rights;
    Client::json_store_administrator_rights(object, rights_ == nullptr ? &empty_rights : rights_, chat_type_);
  }

 private:
  const td_api::chatAdministratorRights *rights_;
  Client::ChatType chat_type_;
};

class Client::JsonChatPhotos final : public Jsonable {
 public:
  JsonChatPhotos(const td_api::chatPhotos *photos, const Client *client) : photos_(photos), client_(client) {
  }
  void store(JsonValueScope *scope) const {
    auto object = scope->enter_object();
    object("total_count", photos_->total_count_);
    object("photos", td::json_array(photos_->photos_,
                                    [client = client_](auto &photo) { return JsonChatPhoto(photo.get(), client); }));
  }

 private:
  const td_api::chatPhotos *photos_;
  const Client *client_;
};

class Client::JsonChatMember final : public Jsonable {
 public:
  JsonChatMember(const td_api::chatMember *member, Client::ChatType chat_type, const Client *client)
      : member_(member), chat_type_(chat_type), client_(client) {
  }

  void store(JsonValueScope *scope) const {
    auto object = scope->enter_object();
    CHECK(member_->member_id_ != nullptr);
    switch (member_->member_id_->get_id()) {
      case td_api::messageSenderUser::ID: {
        auto user_id = static_cast<const td_api::messageSenderUser *>(member_->member_id_.get())->user_id_;
        object("user", JsonUser(user_id, client_));
        break;
      }
      case td_api::messageSenderChat::ID:
        break;
      default:
        UNREACHABLE();
    }
    object("status", Client::get_chat_member_status(member_->status_));

    object("joined_date", member_->joined_chat_date_);
    if (member_->inviter_user_id_ > 0) {
      object("inviter", JsonUser(member_->inviter_user_id_, client_));
    }

    /*
    if (member_->bot_info_ != nullptr) {
      //for the future
    }
    */

    switch (member_->status_->get_id()) {
      case td_api::chatMemberStatusCreator::ID: {
        auto creator = static_cast<const td_api::chatMemberStatusCreator *>(member_->status_.get());
        if (!creator->custom_title_.empty()) {
          object("custom_title", creator->custom_title_);
        }
        object("is_anonymous", td::JsonBool(creator->is_anonymous_));
        // object("is_member", creator->is_member_); only creator itself knows that he is a left creator
        break;
      }
      case td_api::chatMemberStatusAdministrator::ID: {
        auto administrator = static_cast<const td_api::chatMemberStatusAdministrator *>(member_->status_.get());
        object("can_be_edited", td::JsonBool(administrator->can_be_edited_));
        Client::json_store_administrator_rights(object, administrator->rights_.get(), chat_type_);
        object("can_manage_voice_chats", td::JsonBool(administrator->rights_->can_manage_video_chats_));
        if (!administrator->custom_title_.empty()) {
          object("custom_title", administrator->custom_title_);
        }
        break;
      }
      case td_api::chatMemberStatusMember::ID:
        break;
      case td_api::chatMemberStatusRestricted::ID:
        if (chat_type_ == Client::ChatType::Supergroup) {
          auto restricted = static_cast<const td_api::chatMemberStatusRestricted *>(member_->status_.get());
          object("until_date", restricted->restricted_until_date_);
          Client::json_store_permissions(object, restricted->permissions_.get());
          object("is_member", td::JsonBool(restricted->is_member_));
        }
        break;
      case td_api::chatMemberStatusLeft::ID:
        break;
      case td_api::chatMemberStatusBanned::ID: {
        auto banned = static_cast<const td_api::chatMemberStatusBanned *>(member_->status_.get());
        object("until_date", banned->banned_until_date_);
        break;
      }
      default:
        UNREACHABLE();
    }
  }

 private:
  const td_api::chatMember *member_;
  Client::ChatType chat_type_;
  const Client *client_;
};

class Client::JsonChatMembers final : public Jsonable {
 public:
  JsonChatMembers(const td::vector<object_ptr<td_api::chatMember>> &members, Client::ChatType chat_type,
                  bool administrators_only, const Client *client)
      : members_(members), chat_type_(chat_type), administrators_only_(administrators_only), client_(client) {
  }
  void store(JsonValueScope *scope) const {
    auto array = scope->enter_array();
    for (auto &member : members_) {
      CHECK(member != nullptr);
      CHECK(member->member_id_ != nullptr);
      if (member->member_id_->get_id() != td_api::messageSenderUser::ID) {
        continue;
      }
      /*
      auto user_id = static_cast<const td_api::messageSenderUser *>(member->member_id_.get())->user_id_;
      bool is_member_bot = member->bot_info_ != nullptr;
      if (!is_member_bot) {
        // bot info may be unknown
        auto user_info = client_->get_user_info(user_id);
        if (user_info != nullptr && user_info->type == UserInfo::Type::Bot) {
          is_member_bot = true;
        }
      }

      if (is_member_bot && user_id != client_->my_id_) {
        continue;
      }
      */
      if (administrators_only_) {
        auto status = Client::get_chat_member_status(member->status_);
        if (status != "creator" && status != "administrator") {
          continue;
        }
      }
      array << JsonChatMember(member.get(), chat_type_, client_);
    }
  }

 private:
  const td::vector<object_ptr<td_api::chatMember>> &members_;
  Client::ChatType chat_type_;
  bool administrators_only_;
  const Client *client_;
};

class Client::JsonChatMemberUpdated final : public Jsonable {
 public:
  JsonChatMemberUpdated(const td_api::updateChatMember *update, const Client *client)
      : update_(update), client_(client) {
  }
  void store(JsonValueScope *scope) const {
    auto object = scope->enter_object();
    object("chat", JsonChat(update_->chat_id_, false, client_));
    object("from", JsonUser(update_->actor_user_id_, client_));
    object("date", update_->date_);
    auto chat_type = client_->get_chat_type(update_->chat_id_);
    object("old_chat_member", JsonChatMember(update_->old_chat_member_.get(), chat_type, client_));
    object("new_chat_member", JsonChatMember(update_->new_chat_member_.get(), chat_type, client_));
    if (update_->invite_link_ != nullptr) {
      object("invite_link", JsonChatInviteLink(update_->invite_link_.get(), client_));
    }
  }

 private:
  const td_api::updateChatMember *update_;
  const Client *client_;
};

class Client::JsonChatJoinRequest final : public Jsonable {
 public:
  JsonChatJoinRequest(const td_api::updateNewChatJoinRequest *update, const Client *client)
      : update_(update), client_(client) {
  }
  void store(JsonValueScope *scope) const {
    auto object = scope->enter_object();
    object("chat", JsonChat(update_->chat_id_, false, client_));
    object("from", JsonUser(update_->request_->user_id_, client_));
    object("date", update_->request_->date_);
    if (!update_->request_->bio_.empty()) {
      object("bio", update_->request_->bio_);
    }
    if (update_->invite_link_ != nullptr) {
      object("invite_link", JsonChatInviteLink(update_->invite_link_.get(), client_));
    }
  }

 private:
  const td_api::updateNewChatJoinRequest *update_;
  const Client *client_;
};

class Client::JsonGameHighScore final : public Jsonable {
 public:
  JsonGameHighScore(const td_api::gameHighScore *score, const Client *client) : score_(score), client_(client) {
  }

  void store(JsonValueScope *scope) const {
    auto object = scope->enter_object();
    object("position", score_->position_);
    object("user", JsonUser(score_->user_id_, client_));
    object("score", score_->score_);
  }

 private:
  const td_api::gameHighScore *score_;
  const Client *client_;
};

class Client::JsonUpdateTypes final : public Jsonable {
 public:
  explicit JsonUpdateTypes(td::uint32 update_types) : update_types_(update_types) {
  }
  void store(JsonValueScope *scope) const {
    auto array = scope->enter_array();
    for (int32 i = 0; i < static_cast<int32>(UpdateType::Size); i++) {
      if (((update_types_ >> i) & 1) != 0) {
        auto update_type = static_cast<UpdateType>(i);
        if (update_type != UpdateType::CustomEvent && update_type != UpdateType::CustomQuery) {
          array << get_update_type_name(update_type);
        }
      }
    }
  }

 private:
  td::uint32 update_types_;
};

class Client::JsonWebhookInfo final : public Jsonable {
 public:
  explicit JsonWebhookInfo(const Client *client) : client_(client) {
  }
  void store(JsonValueScope *scope) const {
    auto object = scope->enter_object();
    td::CSlice url = client_->webhook_url_;
    if (td::check_utf8(url)) {
      object("url", url);
    } else {
      object("url", td::JsonRawString(url));
    }
    object("has_custom_certificate", td::JsonBool(client_->has_webhook_certificate_));
    object("pending_update_count", td::narrow_cast<int32>(client_->get_pending_update_count()));
    if (client_->last_webhook_error_date_ > 0) {
      object("last_error_date", client_->last_webhook_error_date_);
      td::CSlice error_message = client_->last_webhook_error_.message();
      if (td::check_utf8(error_message)) {
        object("last_error_message", error_message);
      } else {
        object("last_error_message", td::JsonRawString(error_message));
      }
    }
    if (client_->webhook_max_connections_ > 0) {
      object("max_connections", client_->webhook_max_connections_);
    }
    if (!url.empty()) {
      object("ip_address", client_->webhook_ip_address_.empty() ? "<unknown>" : client_->webhook_ip_address_);
    }
    if (client_->allowed_update_types_ != DEFAULT_ALLOWED_UPDATE_TYPES) {
      object("allowed_updates", JsonUpdateTypes(client_->allowed_update_types_));
    }
    if (client_->last_synchronization_error_date_ > 0) {
      object("last_synchronization_error_date", client_->last_synchronization_error_date_);
    }
  }

 private:
  const Client *client_;
};

class Client::JsonStickerSet final : public Jsonable {
 public:
  JsonStickerSet(const td_api::stickerSet *sticker_set, const Client *client)
      : sticker_set_(sticker_set), client_(client) {
  }
  void store(JsonValueScope *scope) const {
    auto object = scope->enter_object();
    if (sticker_set_->id_ == Client::GREAT_MINDS_SET_ID) {
      object("name", GREAT_MINDS_SET_NAME);
    } else {
      object("name", sticker_set_->name_);
    }
    object("title", sticker_set_->title_);
    if (sticker_set_->thumbnail_ != nullptr) {
      client_->json_store_thumbnail(object, sticker_set_->thumbnail_.get());
    }

    auto format = sticker_set_->sticker_format_->get_id();
    object("is_animated", td::JsonBool(format == td_api::stickerFormatTgs::ID));
    object("is_video", td::JsonBool(format == td_api::stickerFormatWebm::ID));

    auto type = Client::get_sticker_type(sticker_set_->sticker_type_);
    object("sticker_type", type);
    object("contains_masks", td::JsonBool(type == "mask"));

    object("stickers", JsonStickers(sticker_set_->stickers_, client_));
  }

 private:
  const td_api::stickerSet *sticker_set_;
  const Client *client_;
};

class Client::JsonSentWebAppMessage final : public Jsonable {
 public:
  explicit JsonSentWebAppMessage(const td_api::sentWebAppMessage *message) : message_(message) {
  }
  void store(JsonValueScope *scope) const {
    auto object = scope->enter_object();
    if (!message_->inline_message_id_.empty()) {
      object("inline_message_id", message_->inline_message_id_);
    }
  }

 private:
  const td_api::sentWebAppMessage *message_;
};

// start custom Json objects impl

class Client::JsonAuthorizationState : public Jsonable {
 public:
  JsonAuthorizationState(const td_api::AuthorizationState *state, td::string token = "")
      : state_(state), token_(token) {
  }

  void store(JsonValueScope *scope) const {
    auto object = scope->enter_object();
    if (!token_.empty()) {
      object("token", token_);
    }
    if (state_ == nullptr) {
      object("authorization_state", "unknown");
      return;
    }
    switch (state_->get_id()) {
      case td_api::authorizationStateWaitCode::ID: {
        object("authorization_state", "wait_code");
        auto state_code = static_cast<const td_api::authorizationStateWaitCode *>(state_);
        if (state_code != nullptr && state_code->code_info_ != nullptr && state_code->code_info_->timeout_ != 0) {
          object("timeout", state_code->code_info_->timeout_);
        }
        break;
      }
      case td_api::authorizationStateWaitPassword::ID: {
        object("authorization_state", "wait_password");
        auto state_password = static_cast<const td_api::authorizationStateWaitPassword *>(state_);
        if (state_password != nullptr) {
          if (!state_password->password_hint_.empty()) {
            object("password_hint", state_password->password_hint_);
          }
          object("has_recovery_email_address", td::JsonBool(state_password->has_recovery_email_address_));
        }
        break;
      }
      case td_api::authorizationStateWaitRegistration::ID:
        object("authorization_state", "wait_registration");
        break;
      case td_api::authorizationStateReady::ID:
        object("authorization_state", "ready");
        break;

      default:
        object("authorization_state", "unknown");
        break;
    }
  }

 private:
  const td_api::AuthorizationState *state_;
  const td::string token_;
};

class Client::JsonCallbackQueryAnswer : public Jsonable {
 public:
  JsonCallbackQueryAnswer(const td_api::callbackQueryAnswer *answer) : answer_(answer) {
  }

  void store(JsonValueScope *scope) const {
    auto object = scope->enter_object();
    object("text", answer_->text_);
    object("show_alert", td::JsonBool(answer_->show_alert_));
    object("url", answer_->url_);
  }

 private:
  const td_api::callbackQueryAnswer *answer_;
};

class Client::JsonChats : public Jsonable {
 public:
  JsonChats(const object_ptr<td_api::chats> &chats, const Client *client) : chats_(chats), client_(client) {
  }
  void store(JsonValueScope *scope) const {
    auto array = scope->enter_array();
    for (auto &chat : chats_->chat_ids_) {
      array << JsonChat(chat, false, client_);
    }
  }

 private:
  const object_ptr<td_api::chats> &chats_;
  const Client *client_;
};

class Client::JsonChatsNearby : public Jsonable {
 public:
  JsonChatsNearby(const object_ptr<td_api::chatsNearby> &chats_nearby, const Client *client)
      : chats_nearby_(chats_nearby), client_(client) {
  }
  void store(JsonValueScope *scope) const {
    auto array = scope->enter_array();
    for (auto &chat : chats_nearby_->users_nearby_) {
      array << JsonChat(chat->chat_id_, false, client_, -1, chat->distance_);
    }
    for (auto &chat : chats_nearby_->supergroups_nearby_) {
      array << JsonChat(chat->chat_id_, false, client_, -1, chat->distance_);
    }
  }

 private:
  const object_ptr<td_api::chatsNearby> &chats_nearby_;
  const Client *client_;
};

class Client::JsonMessagesArray : public Jsonable {
 public:
  explicit JsonMessagesArray(object_ptr<td_api::messages> &messages, Client *client) : messages_(messages), client_(client) {
  }
  void store(JsonValueScope *scope) const {
    auto array = scope->enter_array();
    for (auto &message : messages_->messages_) {
      auto full_message_id = client_->add_message(std::move(message));
      const MessageInfo *m = client_->get_message(full_message_id.chat_id, full_message_id.message_id);
      array << JsonMessage(m, true, "search", client_);
    }
  }

 private:
  object_ptr<td_api::messages> &messages_;
  Client *client_;
};

class Client::JsonProxy : public Jsonable {
 public:
  explicit JsonProxy(object_ptr<td_api::proxy> &proxy) : proxy_(proxy) {
  }

  void store(JsonValueScope *scope) const {
    auto object = scope->enter_object();
    object("id", proxy_->id_);
    object("last_used_date", proxy_->last_used_date_);
    object("is_enabled", td::JsonBool(proxy_->is_enabled_));
    object("server", proxy_->server_);
    object("port", proxy_->port_);
    switch (proxy_->type_->get_id()) {
    case td_api::proxyTypeSocks5::ID:
      {
        auto ptype = static_cast<td_api::proxyTypeSocks5 *>(proxy_->type_.get());
        object("type", "socks5");
        object("username", ptype->username_);
        object("password", ptype->password_);
      }
      break;
    case td_api::proxyTypeMtproto::ID:
      {
        auto ptype = static_cast<td_api::proxyTypeMtproto *>(proxy_->type_.get());
        object("type", "mtproto");
        object("secret", ptype->secret_);
      }
      break;
    case td_api::proxyTypeHttp::ID:
      {
        auto ptype = static_cast<td_api::proxyTypeHttp *>(proxy_->type_.get());
        object("type", "http");
        object("username", ptype->username_);
        object("password", ptype->password_);
        object("http_only", td::JsonBool(ptype->http_only_));
      }
      break;
    };
  }

 private:
  object_ptr<td_api::proxy> &proxy_;
};

class Client::JsonProxiesArray : public Jsonable {
 public:
  explicit JsonProxiesArray(object_ptr<td_api::proxies> &proxies) : proxies_(proxies) {
  }
  void store(JsonValueScope *scope) const {
    auto array = scope->enter_array();
    for (auto &proxy : proxies_->proxies_) {
      array << JsonProxy(proxy);
    }
  }

 private:
  object_ptr<td_api::proxies> &proxies_;
};

//end custom Json objects impl

class Client::TdOnOkCallback final : public TdQueryCallback {
 public:
  void on_result(object_ptr<td_api::Object> result) final {
    if (result->get_id() == td_api::error::ID) {
      auto error = move_object_as<td_api::error>(result);
      if (error->code_ != 401 && error->code_ != 406 && error->code_ != 500) {
        LOG(ERROR) << "Query has failed: " << td::oneline(to_string(error));
      }
    }
  }
};

class Client::TdOnAuthorizationCallback final : public TdQueryCallback {
 public:
  explicit TdOnAuthorizationCallback(Client *client) : client_(client) {
  }

  void on_result(object_ptr<td_api::Object> result) final {
    bool was_ready = client_->authorization_state_->get_id() != td_api::authorizationStateWaitPhoneNumber::ID;
    if (result->get_id() == td_api::error::ID) {
      auto error = move_object_as<td_api::error>(result);
      if (error->code_ == 429 || error->code_ >= 500 || (error->code_ != 401 && was_ready)) {
        // try again
        return client_->on_update_authorization_state();
      }

      LOG(WARNING) << "Logging out due to " << td::oneline(to_string(error));
      client_->log_out(error->message_ == "API_ID_INVALID");
    } else if (was_ready) {
      client_->on_update_authorization_state();
    }
  }

 private:
  Client *client_;
};

class Client::TdOnAuthorizationQueryCallback : public TdQueryCallback {
 public:
  TdOnAuthorizationQueryCallback(Client *client, PromisedQueryPtr query, bool send_token = false)
      : client_(client), query_(std::move(query)), send_token_(send_token) {
  }

  void on_result(object_ptr<td_api::Object> result) override {
    bool was_ready = client_->authorization_state_->get_id() != td_api::authorizationStateWaitPhoneNumber::ID;
    bool can_retry = client_->authorization_state_->get_id() == td_api::authorizationStateWaitCode::ID ||
                     client_->authorization_state_->get_id() == td_api::authorizationStateWaitPassword::ID ||
                     client_->authorization_state_->get_id() == td_api::authorizationStateWaitRegistration::ID;
    if (result->get_id() == td_api::error::ID) {
      auto error = move_object_as<td_api::error>(result);
      if (error->code_ == 429 || error->code_ >= 500 || (error->code_ != 401 && was_ready && !client_->is_user_)) {
        // try again
        return client_->on_update_authorization_state();
      } else if (error->code_ == 400 && can_retry) {
        return fail_query_with_error(std::move(query_), std::move(error));
      }
      fail_query(401, "Unauthorized: Log in failed, logging out due to " + td::oneline(to_string(error)),
                 std::move(query_));
      LOG(WARNING) << "Logging out due to " << td::oneline(to_string(error));
      client_->log_out(false);
    } else {
      if (client_->authorization_state_->get_id() == td_api::authorizationStateWaitRegistration::ID &&
          !client_->parameters_->allow_users_registration_) {
        fail_query(401,
                   "Unauthorized: It is not allowed to register users with this api. You can enable it with the "
                   "command line option --allow-users-registration. Logging out",
                   std::move(query_));
        return client_->log_out(false);
      }
      if (send_token_) {
        answer_query(JsonAuthorizationState(client_->authorization_state_.get(), client_->bot_token_), std::move(query_));

      } else {
        answer_query(JsonAuthorizationState(client_->authorization_state_.get()), std::move(query_));
      }
    }
  }

 private:
  Client *client_;
  PromisedQueryPtr query_;
  bool send_token_;
};

class Client::TdOnInitCallback final : public TdQueryCallback {
 public:
  explicit TdOnInitCallback(Client *client) : client_(client) {
  }

  void on_result(object_ptr<td_api::Object> result) final {
    if (result->get_id() == td_api::error::ID) {
      LOG(WARNING) << "Failed to initialize due to " << td::oneline(to_string(result));
      client_->close();
    }
  }

 private:
  Client *client_;
};

class Client::TdOnGetUserProfilePhotosCallback final : public TdQueryCallback {
 public:
  TdOnGetUserProfilePhotosCallback(const Client *client, PromisedQueryPtr query)
      : client_(client), query_(std::move(query)) {
  }

  void on_result(object_ptr<td_api::Object> result) final {
    if (result->get_id() == td_api::error::ID) {
      return fail_query_with_error(std::move(query_), move_object_as<td_api::error>(result));
    }

    CHECK(result->get_id() == td_api::chatPhotos::ID);
    auto profile_photos = move_object_as<td_api::chatPhotos>(result);
    answer_query(JsonChatPhotos(profile_photos.get(), client_), std::move(query_));
  }

 private:
  const Client *client_;
  PromisedQueryPtr query_;
};

class Client::TdOnSendMessageCallback final : public TdQueryCallback {
 public:
  TdOnSendMessageCallback(Client *client, PromisedQueryPtr query) : client_(client), query_(std::move(query)) {
  }

  void on_result(object_ptr<td_api::Object> result) final {
    if (result->get_id() == td_api::error::ID) {
      return fail_query_with_error(std::move(query_), move_object_as<td_api::error>(result));
    }

    CHECK(result->get_id() == td_api::message::ID);
    auto query_id = client_->get_send_message_query_id(std::move(query_), false);
    client_->on_sent_message(move_object_as<td_api::message>(result), query_id);
  }

 private:
  Client *client_;
  PromisedQueryPtr query_;
};

class Client::TdOnSendMessageAlbumCallback final : public TdQueryCallback {
 public:
  TdOnSendMessageAlbumCallback(Client *client, PromisedQueryPtr query) : client_(client), query_(std::move(query)) {
  }

  void on_result(object_ptr<td_api::Object> result) final {
    if (result->get_id() == td_api::error::ID) {
      return fail_query_with_error(std::move(query_), move_object_as<td_api::error>(result));
    }

    CHECK(result->get_id() == td_api::messages::ID);
    auto messages = move_object_as<td_api::messages>(result);
    auto query_id = client_->get_send_message_query_id(std::move(query_), true);
    for (auto &message : messages->messages_) {
      client_->on_sent_message(std::move(message), query_id);
    }
  }

 private:
  Client *client_;
  PromisedQueryPtr query_;
};

class Client::TdOnDeleteFailedToSendMessageCallback final : public TdQueryCallback {
 public:
  TdOnDeleteFailedToSendMessageCallback(Client *client, int64 chat_id, int64 message_id)
      : client_(client)
      , chat_id_(chat_id)
      , message_id_(message_id)
      , old_chat_description_(client->get_chat_description(chat_id)) {
  }

  void on_result(object_ptr<td_api::Object> result) final {
    if (result->get_id() == td_api::error::ID) {
      auto error = move_object_as<td_api::error>(result);
      if (error->code_ != 401 && !client_->need_close_ && !client_->closing_ && !client_->logging_out_) {
        LOG(ERROR) << "Can't delete failed to send message " << message_id_ << " because of "
                   << td::oneline(to_string(error)) << " in " << client_->get_chat_description(chat_id_)
                   << ". Old chat description: " << old_chat_description_;
      }
      return;
    }

    CHECK(result->get_id() == td_api::ok::ID);
    if (client_->get_message(chat_id_, message_id_) != nullptr) {
      LOG(ERROR) << "Have cache for message " << message_id_ << " in the chat " << chat_id_;
      client_->delete_message(chat_id_, message_id_, false);
    }
  }

 private:
  Client *client_;
  int64 chat_id_;
  int64 message_id_;
  td::string old_chat_description_;
};

class Client::TdOnEditMessageCallback final : public TdQueryCallback {
 public:
  TdOnEditMessageCallback(const Client *client, PromisedQueryPtr query) : client_(client), query_(std::move(query)) {
  }

  void on_result(object_ptr<td_api::Object> result) final {
    if (result->get_id() == td_api::error::ID) {
      return fail_query_with_error(std::move(query_), move_object_as<td_api::error>(result));
    }

    CHECK(result->get_id() == td_api::message::ID);
    auto message = move_object_as<td_api::message>(result);
    int64 chat_id = message->chat_id_;
    int64 message_id = message->id_;

    auto message_info = client_->get_message(chat_id, message_id);
    if (message_info == nullptr) {
      return fail_query_with_error(std::move(query_), 400, "message not found");
    }
    message_info->is_content_changed = false;
    answer_query(JsonMessage(message_info, false, "edited message", client_), std::move(query_));
  }

 private:
  const Client *client_;
  PromisedQueryPtr query_;
};

class Client::TdOnEditInlineMessageCallback final : public TdQueryCallback {
 public:
  explicit TdOnEditInlineMessageCallback(PromisedQueryPtr query) : query_(std::move(query)) {
  }

  void on_result(object_ptr<td_api::Object> result) final {
    if (result->get_id() == td_api::error::ID) {
      return fail_query_with_error(std::move(query_), move_object_as<td_api::error>(result));
    }

    CHECK(result->get_id() == td_api::ok::ID);
    answer_query(td::JsonTrue(), std::move(query_));
  }

 private:
  PromisedQueryPtr query_;
};

class Client::TdOnStopPollCallback final : public TdQueryCallback {
 public:
  TdOnStopPollCallback(const Client *client, int64 chat_id, int64 message_id, PromisedQueryPtr query)
      : client_(client), chat_id_(chat_id), message_id_(message_id), query_(std::move(query)) {
  }

  void on_result(object_ptr<td_api::Object> result) final {
    if (result->get_id() == td_api::error::ID) {
      return fail_query_with_error(std::move(query_), move_object_as<td_api::error>(result));
    }

    CHECK(result->get_id() == td_api::ok::ID);
    auto message_info = client_->get_message(chat_id_, message_id_);
    if (message_info == nullptr) {
      return fail_query_with_error(std::move(query_), 400, "message not found");
    }
    if (message_info->content->get_id() != td_api::messagePoll::ID) {
      LOG(ERROR) << "Poll not found in " << message_id_ << " in " << chat_id_;
      return fail_query_with_error(std::move(query_), 400, "message poll not found");
    }
    auto message_poll = static_cast<const td_api::messagePoll *>(message_info->content.get());
    answer_query(JsonPoll(message_poll->poll_.get(), client_), std::move(query_));
  }

 private:
  const Client *client_;
  int64 chat_id_;
  int64 message_id_;
  PromisedQueryPtr query_;
};

class Client::TdOnOkQueryCallback final : public TdQueryCallback {
 public:
  explicit TdOnOkQueryCallback(PromisedQueryPtr query) : query_(std::move(query)) {
    CHECK(query_ != nullptr);
  }

  void on_result(object_ptr<td_api::Object> result) final {
    if (result->get_id() == td_api::error::ID) {
      return fail_query_with_error(std::move(query_), move_object_as<td_api::error>(result));
    }

    CHECK(result->get_id() == td_api::ok::ID);
    answer_query(td::JsonTrue(), std::move(query_));
  }

 private:
  PromisedQueryPtr query_;
};

template <class OnSuccess>
class Client::TdOnCheckUserCallback final : public TdQueryCallback {
 public:
  TdOnCheckUserCallback(const Client *client, PromisedQueryPtr query, OnSuccess on_success)
      : client_(client), query_(std::move(query)), on_success_(std::move(on_success)) {
  }

  void on_result(object_ptr<td_api::Object> result) final {
    if (result->get_id() == td_api::error::ID) {
      return fail_query_with_error(std::move(query_), move_object_as<td_api::error>(result), "user not found");
    }

    CHECK(result->get_id() == td_api::user::ID);
    auto user = move_object_as<td_api::user>(result);
    auto user_info = client_->get_user_info(user->id_);
    CHECK(user_info != nullptr);  // it must have already been got through updates

    return client_->check_user_read_access(user_info, std::move(query_), std::move(on_success_));
  }

 private:
  const Client *client_;
  PromisedQueryPtr query_;
  OnSuccess on_success_;
};

template <class OnSuccess>
class Client::TdOnCheckUserNoFailCallback final : public TdQueryCallback {
 public:
  TdOnCheckUserNoFailCallback(PromisedQueryPtr query, OnSuccess on_success)
      : query_(std::move(query)), on_success_(std::move(on_success)) {
  }

  void on_result(object_ptr<td_api::Object> result) final {
    on_success_(std::move(query_));
  }

 private:
  PromisedQueryPtr query_;
  OnSuccess on_success_;
};

template <class OnSuccess>
class Client::TdOnCheckChatCallback final : public TdQueryCallback {
 public:
  TdOnCheckChatCallback(const Client *client, bool only_supergroup, AccessRights access_rights, PromisedQueryPtr query,
                        OnSuccess on_success)
      : client_(client)
      , only_supergroup_(only_supergroup)
      , access_rights_(access_rights)
      , query_(std::move(query))
      , on_success_(std::move(on_success)) {
  }

  void on_result(object_ptr<td_api::Object> result) final {
    if (result->get_id() == td_api::error::ID) {
      return fail_query_with_error(std::move(query_), move_object_as<td_api::error>(result), "chat not found");
    }

    CHECK(result->get_id() == td_api::chat::ID);
    auto chat = move_object_as<td_api::chat>(result);
    auto chat_info = client_->get_chat(chat->id_);
    CHECK(chat_info != nullptr);  // it must have already been got through updates
    CHECK(chat_info->title == chat->title_);
    if (only_supergroup_ && chat_info->type != ChatInfo::Type::Supergroup) {
      return fail_query(400, "Bad Request: chat not found", std::move(query_));
    }

    return client_->check_chat_access(chat->id_, access_rights_, chat_info, std::move(query_), std::move(on_success_));
  }

 private:
  const Client *client_;
  bool only_supergroup_;
  AccessRights access_rights_;
  PromisedQueryPtr query_;
  OnSuccess on_success_;
};

template <class OnSuccess>
class Client::TdOnDisableInternetConnectionCallback : public TdQueryCallback {
 public:
  TdOnDisableInternetConnectionCallback(const Client *client, PromisedQueryPtr query, OnSuccess on_success)
      : client_(client), query_(std::move(query)), on_success_(std::move(on_success)) {
  }

  void on_result(object_ptr<td_api::Object> result) override {
    on_success_(std::move(query_));
  }

 private:
  const Client *client_;
  PromisedQueryPtr query_;
  OnSuccess on_success_;
};

template <class OnSuccess>
class Client::TdOnOptimizeMemoryCallback : public TdQueryCallback {
 public:
  TdOnOptimizeMemoryCallback(const Client *client, PromisedQueryPtr query, OnSuccess on_success)
      : client_(client), query_(std::move(query)), on_success_(std::move(on_success)) {
  }

  void on_result(object_ptr<td_api::Object> result) override {
    on_success_(std::move(query_));
  }

 private:
  const Client *client_;
  PromisedQueryPtr query_;
  OnSuccess on_success_;
};

template <class OnSuccess>
class Client::TdOnCheckChatNoFailCallback final : public TdQueryCallback {
 public:
  TdOnCheckChatNoFailCallback(int64 chat_id, PromisedQueryPtr query, OnSuccess on_success)
      : chat_id_(chat_id), query_(std::move(query)), on_success_(std::move(on_success)) {
  }

  void on_result(object_ptr<td_api::Object> result) final {
    on_success_(chat_id_, std::move(query_));
  }

 private:
  int64 chat_id_;
  PromisedQueryPtr query_;
  OnSuccess on_success_;
};

template <class OnSuccess>
class Client::TdOnSearchStickerSetCallback final : public TdQueryCallback {
 public:
  TdOnSearchStickerSetCallback(PromisedQueryPtr query, OnSuccess on_success)
      : query_(std::move(query)), on_success_(std::move(on_success)) {
  }

  void on_result(object_ptr<td_api::Object> result) final {
    if (result->get_id() == td_api::error::ID) {
      return fail_query_with_error(std::move(query_), move_object_as<td_api::error>(result), "sticker set not found");
    }

    CHECK(result->get_id() == td_api::stickerSet::ID);
    auto sticker_set = move_object_as<td_api::stickerSet>(result);
    on_success_(sticker_set->id_, std::move(query_));
  }

 private:
  PromisedQueryPtr query_;
  OnSuccess on_success_;
};

class Client::TdOnResolveBotUsernameCallback final : public TdQueryCallback {
 public:
  TdOnResolveBotUsernameCallback(Client *client, td::string username)
      : client_(client), username_(std::move(username)) {
  }

  void on_result(object_ptr<td_api::Object> result) final {
    if (result->get_id() == td_api::error::ID) {
      return client_->on_resolve_bot_username(username_, 0);
    }

    CHECK(result->get_id() == td_api::chat::ID);
    auto chat = move_object_as<td_api::chat>(result);
    auto chat_info = client_->get_chat(chat->id_);
    CHECK(chat_info != nullptr);  // it must have already been got through updates
    if (chat_info->type != ChatInfo::Type::Private) {
      return client_->on_resolve_bot_username(username_, 0);
    }
    auto user_info = client_->get_user_info(chat_info->user_id);
    CHECK(user_info != nullptr);
    if (user_info->type != UserInfo::Type::Bot) {
      return client_->on_resolve_bot_username(username_, 0);
    }

    client_->on_resolve_bot_username(username_, chat_info->user_id);
  }

 private:
  Client *client_;
  td::string username_;
};

template <class OnSuccess>
class Client::TdOnCheckMessageCallback final : public TdQueryCallback {
 public:
  TdOnCheckMessageCallback(Client *client, int64 chat_id, int64 message_id, bool allow_empty, Slice message_type,
                           PromisedQueryPtr query, OnSuccess on_success)
      : client_(client)
      , chat_id_(chat_id)
      , message_id_(message_id)
      , allow_empty_(allow_empty)
      , message_type_(message_type)
      , query_(std::move(query))
      , on_success_(std::move(on_success)) {
  }

  void on_result(object_ptr<td_api::Object> result) final {
    if (result->get_id() == td_api::error::ID) {
      auto error = move_object_as<td_api::error>(result);
      if (error->code_ == 429) {
        LOG(WARNING) << "Failed to get message " << message_id_ << " in " << chat_id_ << ": " << message_type_;
      }
      if (allow_empty_) {
        return on_success_(chat_id_, 0, std::move(query_));
      }
      return fail_query_with_error(std::move(query_), std::move(error), PSLICE() << message_type_ << " not found");
    }

    CHECK(result->get_id() == td_api::message::ID);
    auto full_message_id = client_->add_message(move_object_as<td_api::message>(result));
    CHECK(full_message_id.chat_id == chat_id_);
    CHECK(full_message_id.message_id == message_id_);
    on_success_(full_message_id.chat_id, full_message_id.message_id, std::move(query_));
  }

 private:
  Client *client_;
  int64 chat_id_;
  int64 message_id_;
  bool allow_empty_;
  Slice message_type_;
  PromisedQueryPtr query_;
  OnSuccess on_success_;
};

template <class OnSuccess>
class Client::TdOnCheckRemoteFileIdCallback final : public TdQueryCallback {
 public:
  TdOnCheckRemoteFileIdCallback(PromisedQueryPtr query, OnSuccess on_success)
      : query_(std::move(query)), on_success_(std::move(on_success)) {
  }

  void on_result(object_ptr<td_api::Object> result) final {
    if (result->get_id() == td_api::error::ID) {
      return fail_query_with_error(std::move(query_), move_object_as<td_api::error>(result), "invalid file_id");
    }

    CHECK(result->get_id() == td_api::file::ID);
    on_success_(move_object_as<td_api::file>(result), std::move(query_));
  }

 private:
  PromisedQueryPtr query_;
  OnSuccess on_success_;
};

template <class OnSuccess>
class Client::TdOnGetChatMemberCallback final : public TdQueryCallback {
 public:
  TdOnGetChatMemberCallback(PromisedQueryPtr query, OnSuccess on_success)
      : query_(std::move(query)), on_success_(std::move(on_success)) {
  }

  void on_result(object_ptr<td_api::Object> result) final {
    if (result->get_id() == td_api::error::ID) {
      return fail_query_with_error(std::move(query_), move_object_as<td_api::error>(result), "user not found");
    }

    CHECK(result->get_id() == td_api::chatMember::ID);
    on_success_(move_object_as<td_api::chatMember>(result), std::move(query_));
  }

 private:
  PromisedQueryPtr query_;
  OnSuccess on_success_;
};

class Client::TdOnDownloadFileCallback final : public TdQueryCallback {
 public:
  TdOnDownloadFileCallback(Client *client, int32 file_id) : client_(client), file_id_(file_id) {
  }

  void on_result(object_ptr<td_api::Object> result) final {
    if (result->get_id() == td_api::error::ID) {
      auto error = move_object_as<td_api::error>(result);
      return client_->on_file_download(file_id_, Status::Error(error->code_, error->message_));
    }
    CHECK(result->get_id() == td_api::file::ID);
    if (client_->is_file_being_downloaded(file_id_)) {  // if download is yet not finished
      client_->download_started_file_ids_.insert(file_id_);
    }
    client_->on_update_file(move_object_as<td_api::file>(result));
  }

 private:
  Client *client_;
  int32 file_id_;
};

class Client::TdOnCancelDownloadFileCallback final : public TdQueryCallback {
 public:
  void on_result(object_ptr<td_api::Object> result) final {
    if (result->get_id() == td_api::error::ID) {
      LOG(ERROR) << "Failed to cancel download file";
      return;
    }
    CHECK(result->get_id() == td_api::ok::ID);
  }
};

class Client::TdOnGetReplyMessageCallback final : public TdQueryCallback {
 public:
  TdOnGetReplyMessageCallback(Client *client, int64 chat_id) : client_(client), chat_id_(chat_id) {
  }

  void on_result(object_ptr<td_api::Object> result) final {
    if (result->get_id() == td_api::error::ID) {
      return client_->on_get_reply_message(chat_id_, nullptr);
    }

    CHECK(result->get_id() == td_api::message::ID);
    client_->on_get_reply_message(chat_id_, move_object_as<td_api::message>(result));
  }

 private:
  Client *client_;
  int64 chat_id_;
};

class Client::TdOnGetEditedMessageCallback final : public TdQueryCallback {
 public:
  explicit TdOnGetEditedMessageCallback(Client *client) : client_(client) {
  }

  void on_result(object_ptr<td_api::Object> result) final {
    if (result->get_id() == td_api::error::ID) {
      auto error = move_object_as<td_api::error>(result);
      if (error->code_ == 429) {
        LOG(WARNING) << "Failed to get edited message";
      }
      return client_->on_get_edited_message(nullptr);
    }

    CHECK(result->get_id() == td_api::message::ID);
    client_->on_get_edited_message(move_object_as<td_api::message>(result));
  }

 private:
  Client *client_;
};

class Client::TdOnGetCallbackQueryMessageCallback final : public TdQueryCallback {
 public:
  TdOnGetCallbackQueryMessageCallback(Client *client, int64 user_id, int state)
      : client_(client), user_id_(user_id), state_(state) {
  }

  void on_result(object_ptr<td_api::Object> result) final {
    if (result->get_id() == td_api::error::ID) {
      auto error = move_object_as<td_api::error>(result);
      if (error->code_ == 429) {
        LOG(WARNING) << "Failed to get callback query message";
      }
      return client_->on_get_callback_query_message(nullptr, user_id_, state_);
    }

    CHECK(result->get_id() == td_api::message::ID);
    client_->on_get_callback_query_message(move_object_as<td_api::message>(result), user_id_, state_);
  }

 private:
  Client *client_;
  int64 user_id_;
  int state_;
};

class Client::TdOnGetStickerSetCallback final : public TdQueryCallback {
 public:
  TdOnGetStickerSetCallback(Client *client, int64 set_id, int64 new_callback_query_user_id, int64 new_message_chat_id)
      : client_(client)
      , set_id_(set_id)
      , new_callback_query_user_id_(new_callback_query_user_id)
      , new_message_chat_id_(new_message_chat_id) {
  }

  void on_result(object_ptr<td_api::Object> result) final {
    if (result->get_id() == td_api::error::ID) {
      auto error = move_object_as<td_api::error>(result);
      if (error->message_ != "STICKERSET_INVALID" && error->code_ != 401 && error->code_ != 500) {
        LOG(ERROR) << "Failed to get sticker set " << set_id_ << " from callback query by user "
                   << new_callback_query_user_id_ << "/new message in chat " << new_message_chat_id_ << ": "
                   << td::oneline(to_string(error));
      }
      return client_->on_get_sticker_set(set_id_, new_callback_query_user_id_, new_message_chat_id_, nullptr);
    }

    CHECK(result->get_id() == td_api::stickerSet::ID);
    client_->on_get_sticker_set(set_id_, new_callback_query_user_id_, new_message_chat_id_,
                                move_object_as<td_api::stickerSet>(result));
  }

 private:
  Client *client_;
  int64 set_id_;
  int64 new_callback_query_user_id_;
  int64 new_message_chat_id_;
};

class Client::TdOnGetChatStickerSetCallback final : public TdQueryCallback {
 public:
  TdOnGetChatStickerSetCallback(Client *client, int64 chat_id, int64 pinned_message_id, PromisedQueryPtr query)
      : client_(client), chat_id_(chat_id), pinned_message_id_(pinned_message_id), query_(std::move(query)) {
  }

  void on_result(object_ptr<td_api::Object> result) final {
    if (result->get_id() == td_api::error::ID) {
      auto chat_info = client_->get_chat(chat_id_);
      CHECK(chat_info != nullptr);
      CHECK(chat_info->type == ChatInfo::Type::Supergroup);
      client_->set_supergroup_sticker_set_id(chat_info->supergroup_id, 0);
    } else {
      CHECK(result->get_id() == td_api::stickerSet::ID);
      auto sticker_set = move_object_as<td_api::stickerSet>(result);
      client_->on_get_sticker_set_name(sticker_set->id_, sticker_set->name_);
    }

    answer_query(JsonChat(chat_id_, true, client_, pinned_message_id_), std::move(query_));
  }

 private:
  Client *client_;
  int64 chat_id_;
  int64 pinned_message_id_;
  PromisedQueryPtr query_;
};

class Client::TdOnGetChatPinnedMessageCallback final : public TdQueryCallback {
 public:
  TdOnGetChatPinnedMessageCallback(Client *client, int64 chat_id, PromisedQueryPtr query)
      : client_(client), chat_id_(chat_id), query_(std::move(query)) {
  }

  void on_result(object_ptr<td_api::Object> result) final {
    int64 pinned_message_id = 0;
    if (result->get_id() == td_api::error::ID) {
      auto error = move_object_as<td_api::error>(result);
      if (error->code_ == 429) {
        return fail_query_with_error(std::move(query_), std::move(error));
      } else if (error->code_ != 404 && error->message_ != "CHANNEL_PRIVATE") {
        LOG(ERROR) << "Failed to get chat pinned message: " << to_string(error);
      }
    } else {
      CHECK(result->get_id() == td_api::message::ID);
      auto full_message_id = client_->add_message(move_object_as<td_api::message>(result));
      pinned_message_id = full_message_id.message_id;
      CHECK(full_message_id.chat_id == chat_id_);
      CHECK(pinned_message_id > 0);
    }

    auto chat_info = client_->get_chat(chat_id_);
    CHECK(chat_info != nullptr);
    if (chat_info->type == ChatInfo::Type::Supergroup) {
      auto supergroup_info = client_->get_supergroup_info(chat_info->supergroup_id);
      CHECK(supergroup_info != nullptr);

      auto sticker_set_id = supergroup_info->sticker_set_id;
      if (sticker_set_id != 0 && client_->get_sticker_set_name(sticker_set_id).empty()) {
        return client_->send_request(
            make_object<td_api::getStickerSet>(sticker_set_id),
            td::make_unique<TdOnGetChatStickerSetCallback>(client_, chat_id_, pinned_message_id, std::move(query_)));
      }
    }

    answer_query(JsonChat(chat_id_, true, client_, pinned_message_id), std::move(query_));
  }

 private:
  Client *client_;
  int64 chat_id_;
  PromisedQueryPtr query_;
};

class Client::TdOnGetChatPinnedMessageToUnpinCallback final : public TdQueryCallback {
 public:
  TdOnGetChatPinnedMessageToUnpinCallback(Client *client, int64 chat_id, PromisedQueryPtr query)
      : client_(client), chat_id_(chat_id), query_(std::move(query)) {
  }

  void on_result(object_ptr<td_api::Object> result) final {
    int64 pinned_message_id = 0;
    if (result->get_id() == td_api::error::ID) {
      auto error = move_object_as<td_api::error>(result);
      if (error->code_ == 429) {
        return fail_query_with_error(std::move(query_), std::move(error));
      } else {
        return fail_query_with_error(std::move(query_), make_object<td_api::error>(400, "Message to unpin not found"));
      }
    }

    CHECK(result->get_id() == td_api::message::ID);
    auto full_message_id = client_->add_message(move_object_as<td_api::message>(result));
    pinned_message_id = full_message_id.message_id;
    CHECK(full_message_id.chat_id == chat_id_);
    CHECK(pinned_message_id > 0);

    client_->send_request(make_object<td_api::unpinChatMessage>(chat_id_, pinned_message_id),
                          td::make_unique<TdOnOkQueryCallback>(std::move(query_)));
  }

 private:
  Client *client_;
  int64 chat_id_;
  PromisedQueryPtr query_;
};

class Client::TdOnGetMyCommandsCallback final : public TdQueryCallback {
 public:
  explicit TdOnGetMyCommandsCallback(PromisedQueryPtr query) : query_(std::move(query)) {
  }

  void on_result(object_ptr<td_api::Object> result) final {
    if (result->get_id() == td_api::error::ID) {
      return fail_query_with_error(std::move(query_), move_object_as<td_api::error>(result));
    }

    CHECK(result->get_id() == td_api::botCommands::ID);
    auto bot_commands = move_object_as<td_api::botCommands>(result);
    answer_query(td::json_array(bot_commands->commands_, [](auto &command) { return JsonBotCommand(command.get()); }),
                 std::move(query_));
  }

 private:
  PromisedQueryPtr query_;
};

class Client::TdOnGetMyDefaultAdministratorRightsCallback final : public TdQueryCallback {
 public:
  TdOnGetMyDefaultAdministratorRightsCallback(bool for_channels, PromisedQueryPtr query)
      : for_channels_(for_channels), query_(std::move(query)) {
  }

  void on_result(object_ptr<td_api::Object> result) final {
    if (result->get_id() == td_api::error::ID) {
      return fail_query_with_error(std::move(query_), move_object_as<td_api::error>(result));
    }

    CHECK(result->get_id() == td_api::userFullInfo::ID);
    auto full_info = move_object_as<td_api::userFullInfo>(result);
    if (full_info->bot_info_ == nullptr) {
      LOG(ERROR) << "Have no bot info for self";
      return fail_query_with_error(std::move(query_),
                                   make_object<td_api::error>(500, "Requested data is inaccessible"));
    }
    auto bot_info = std::move(full_info->bot_info_);
    const auto *rights = for_channels_ ? bot_info->default_channel_administrator_rights_.get()
                                       : bot_info->default_group_administrator_rights_.get();
    answer_query(JsonChatAdministratorRights(rights, for_channels_ ? ChatType::Channel : ChatType::Supergroup),
                 std::move(query_));
  }

 private:
  bool for_channels_;
  PromisedQueryPtr query_;
};

class Client::TdOnGetMenuButtonCallback final : public TdQueryCallback {
 public:
  explicit TdOnGetMenuButtonCallback(PromisedQueryPtr query) : query_(std::move(query)) {
  }

  void on_result(object_ptr<td_api::Object> result) final {
    if (result->get_id() == td_api::error::ID) {
      return fail_query_with_error(std::move(query_), move_object_as<td_api::error>(result));
    }

    CHECK(result->get_id() == td_api::botMenuButton::ID);
    auto menu_button = move_object_as<td_api::botMenuButton>(result);
    answer_query(JsonBotMenuButton(menu_button.get()), std::move(query_));
  }

 private:
  PromisedQueryPtr query_;
};

class Client::TdOnGetChatFullInfoCallback final : public TdQueryCallback {
 public:
  TdOnGetChatFullInfoCallback(Client *client, int64 chat_id, PromisedQueryPtr query)
      : client_(client), chat_id_(chat_id), query_(std::move(query)) {
  }

  void on_result(object_ptr<td_api::Object> result) final {
    if (result->get_id() == td_api::error::ID) {
      return fail_query_with_error(std::move(query_), move_object_as<td_api::error>(result));
    }

    // we don't need the result, everything is already received through updates

    client_->send_request(make_object<td_api::getChatPinnedMessage>(chat_id_),
                          td::make_unique<TdOnGetChatPinnedMessageCallback>(client_, chat_id_, std::move(query_)));
  }

 private:
  Client *client_;
  int64 chat_id_;
  PromisedQueryPtr query_;
};

class Client::TdOnGetGroupMembersCallback final : public TdQueryCallback {
 public:
  TdOnGetGroupMembersCallback(const Client *client, bool administrators_only, PromisedQueryPtr query)
      : client_(client), administrators_only_(administrators_only), query_(std::move(query)) {
  }

  void on_result(object_ptr<td_api::Object> result) final {
    if (result->get_id() == td_api::error::ID) {
      return fail_query_with_error(std::move(query_), move_object_as<td_api::error>(result));
    }

    CHECK(result->get_id() == td_api::basicGroupFullInfo::ID);
    auto group_full_info = move_object_as<td_api::basicGroupFullInfo>(result);
    answer_query(JsonChatMembers(group_full_info->members_, Client::ChatType::Group, administrators_only_, client_),
                 std::move(query_));
  }

 private:
  const Client *client_;
  bool administrators_only_;
  PromisedQueryPtr query_;
};

class Client::TdOnGetSupergroupMembersCallback final : public TdQueryCallback {
 public:
  TdOnGetSupergroupMembersCallback(const Client *client, Client::ChatType chat_type, PromisedQueryPtr query)
      : client_(client), chat_type_(chat_type), query_(std::move(query)) {
  }

  void on_result(object_ptr<td_api::Object> result) final {
    if (result->get_id() == td_api::error::ID) {
      return fail_query_with_error(std::move(query_), move_object_as<td_api::error>(result));
    }

    CHECK(result->get_id() == td_api::chatMembers::ID);
    auto chat_members = move_object_as<td_api::chatMembers>(result);
    answer_query(JsonChatMembers(chat_members->members_, chat_type_, false, client_), std::move(query_));
  }

 private:
  const Client *client_;
  Client::ChatType chat_type_;
  PromisedQueryPtr query_;
};

class Client::TdOnGetSupergroupMembersCountCallback final : public TdQueryCallback {
 public:
  explicit TdOnGetSupergroupMembersCountCallback(PromisedQueryPtr query) : query_(std::move(query)) {
  }

  void on_result(object_ptr<td_api::Object> result) final {
    if (result->get_id() == td_api::error::ID) {
      return fail_query_with_error(std::move(query_), move_object_as<td_api::error>(result));
    }

    CHECK(result->get_id() == td_api::supergroupFullInfo::ID);
    auto supergroup_full_info = move_object_as<td_api::supergroupFullInfo>(result);
    return answer_query(td::VirtuallyJsonableInt(supergroup_full_info->member_count_), std::move(query_));
  }

 private:
  PromisedQueryPtr query_;
};

class Client::TdOnCreateInvoiceLinkCallback final : public TdQueryCallback {
 public:
  explicit TdOnCreateInvoiceLinkCallback(PromisedQueryPtr query) : query_(std::move(query)) {
  }

  void on_result(object_ptr<td_api::Object> result) final {
    if (result->get_id() == td_api::error::ID) {
      return fail_query_with_error(std::move(query_), move_object_as<td_api::error>(result));
    }

    CHECK(result->get_id() == td_api::httpUrl::ID);
    auto http_url = move_object_as<td_api::httpUrl>(result);
    return answer_query(td::VirtuallyJsonableString(http_url->url_), std::move(query_));
  }

 private:
  PromisedQueryPtr query_;
};

class Client::TdOnReplacePrimaryChatInviteLinkCallback final : public TdQueryCallback {
 public:
  explicit TdOnReplacePrimaryChatInviteLinkCallback(PromisedQueryPtr query) : query_(std::move(query)) {
  }

  void on_result(object_ptr<td_api::Object> result) final {
    if (result->get_id() == td_api::error::ID) {
      return fail_query_with_error(std::move(query_), move_object_as<td_api::error>(result));
    }

    CHECK(result->get_id() == td_api::chatInviteLink::ID);
    auto invite_link = move_object_as<td_api::chatInviteLink>(result);
    return answer_query(td::VirtuallyJsonableString(invite_link->invite_link_), std::move(query_));
  }

 private:
  PromisedQueryPtr query_;
};

class Client::TdOnGetChatInviteLinkCallback final : public TdQueryCallback {
 public:
  TdOnGetChatInviteLinkCallback(const Client *client, PromisedQueryPtr query)
      : client_(client), query_(std::move(query)) {
  }

  void on_result(object_ptr<td_api::Object> result) final {
    if (result->get_id() == td_api::error::ID) {
      return fail_query_with_error(std::move(query_), move_object_as<td_api::error>(result));
    }

    if (result->get_id() == td_api::chatInviteLink::ID) {
      auto invite_link = move_object_as<td_api::chatInviteLink>(result);
      return answer_query(JsonChatInviteLink(invite_link.get(), client_), std::move(query_));
    } else {
      CHECK(result->get_id() == td_api::chatInviteLinks::ID);
      auto invite_links = move_object_as<td_api::chatInviteLinks>(result);
      CHECK(!invite_links->invite_links_.empty());
      return answer_query(JsonChatInviteLink(invite_links->invite_links_[0].get(), client_), std::move(query_));
    }
  }

 private:
  const Client *client_;
  PromisedQueryPtr query_;
};

class Client::TdOnGetGameHighScoresCallback final : public TdQueryCallback {
 public:
  TdOnGetGameHighScoresCallback(const Client *client, PromisedQueryPtr query)
      : client_(client), query_(std::move(query)) {
  }

  void on_result(object_ptr<td_api::Object> result) final {
    if (result->get_id() == td_api::error::ID) {
      return fail_query_with_error(std::move(query_), move_object_as<td_api::error>(result));
    }

    CHECK(result->get_id() == td_api::gameHighScores::ID);
    auto game_high_scores = move_object_as<td_api::gameHighScores>(result);
    answer_query(td::json_array(game_high_scores->scores_,
                                [client = client_](auto &score) { return JsonGameHighScore(score.get(), client); }),
                 std::move(query_));
  }

 private:
  const Client *client_;
  PromisedQueryPtr query_;
};

class Client::TdOnAnswerWebAppQueryCallback final : public TdQueryCallback {
 public:
  explicit TdOnAnswerWebAppQueryCallback(PromisedQueryPtr query) : query_(std::move(query)) {
  }

  void on_result(object_ptr<td_api::Object> result) final {
    if (result->get_id() == td_api::error::ID) {
      return fail_query_with_error(std::move(query_), move_object_as<td_api::error>(result));
    }

    CHECK(result->get_id() == td_api::sentWebAppMessage::ID);
    auto message = move_object_as<td_api::sentWebAppMessage>(result);
    answer_query(JsonSentWebAppMessage(message.get()), std::move(query_));
  }

 private:
  PromisedQueryPtr query_;
};

class Client::TdOnReturnFileCallback final : public TdQueryCallback {
 public:
  TdOnReturnFileCallback(const Client *client, PromisedQueryPtr query) : client_(client), query_(std::move(query)) {
  }

  void on_result(object_ptr<td_api::Object> result) final {
    if (result->get_id() == td_api::error::ID) {
      return fail_query_with_error(std::move(query_), move_object_as<td_api::error>(result));
    }

    CHECK(result->get_id() == td_api::file::ID);
    auto file = move_object_as<td_api::file>(result);
    answer_query(JsonFile(file.get(), client_, false), std::move(query_));
  }

 private:
  const Client *client_;
  PromisedQueryPtr query_;
};

class Client::TdOnReturnStickerSetCallback final : public TdQueryCallback {
 public:
  TdOnReturnStickerSetCallback(Client *client, bool return_sticker_set, PromisedQueryPtr query)
      : client_(client), return_sticker_set_(return_sticker_set), query_(std::move(query)) {
  }

  void on_result(object_ptr<td_api::Object> result) final {
    if (result->get_id() == td_api::error::ID) {
      return fail_query_with_error(std::move(query_), move_object_as<td_api::error>(result));
    }

    CHECK(result->get_id() == td_api::stickerSet::ID);
    auto sticker_set = move_object_as<td_api::stickerSet>(result);
    client_->on_get_sticker_set_name(sticker_set->id_, sticker_set->name_);
    if (return_sticker_set_) {
      answer_query(JsonStickerSet(sticker_set.get(), client_), std::move(query_));
    } else {
      answer_query(td::JsonTrue(), std::move(query_));
    }
  }

 private:
  Client *client_;
  bool return_sticker_set_;
  PromisedQueryPtr query_;
};

class Client::TdOnGetStickerSetPromiseCallback final : public TdQueryCallback {
 public:
  TdOnGetStickerSetPromiseCallback(Client *client, td::Promise<td::Unit> &&promise)
      : client_(client), promise_(std::move(promise)) {
  }

  void on_result(object_ptr<td_api::Object> result) final {
    if (result->get_id() == td_api::error::ID) {
      auto error = move_object_as<td_api::error>(result);
      return promise_.set_error(Status::Error(error->code_, error->message_));
    }

    CHECK(result->get_id() == td_api::stickerSet::ID);
    auto sticker_set = move_object_as<td_api::stickerSet>(result);
    client_->on_get_sticker_set_name(sticker_set->id_, sticker_set->name_);
    promise_.set_value(td::Unit());
  }

 private:
  Client *client_;
  td::Promise<td::Unit> promise_;
};

class Client::TdOnGetStickersCallback final : public TdQueryCallback {
 public:
  TdOnGetStickersCallback(Client *client, PromisedQueryPtr query) : client_(client), query_(std::move(query)) {
  }

  void on_result(object_ptr<td_api::Object> result) final {
    if (result->get_id() == td_api::error::ID) {
      return fail_query_with_error(std::move(query_), move_object_as<td_api::error>(result));
    }

    CHECK(result->get_id() == td_api::stickers::ID);
    auto stickers = move_object_as<td_api::stickers>(result);
    td::FlatHashSet<int64> sticker_set_ids;
    for (const auto &sticker : stickers->stickers_) {
      if (sticker->set_id_ != 0 && client_->get_sticker_set_name(sticker->set_id_).empty()) {
        sticker_set_ids.insert(sticker->set_id_);
      }
    }

    td::MultiPromiseActorSafe mpas("GetStickerSetsMultiPromiseActor");
    mpas.add_promise(td::PromiseCreator::lambda([actor_id = client_->actor_id(client_), stickers = std::move(stickers),
                                                 query = std::move(query_)](td::Unit) mutable {
      send_closure(actor_id, &Client::return_stickers, std::move(stickers), std::move(query));
    }));
    mpas.set_ignore_errors(true);

    auto lock = mpas.get_promise();
    for (auto sticker_set_id : sticker_set_ids) {
      client_->send_request(make_object<td_api::getStickerSet>(sticker_set_id),
                            td::make_unique<TdOnGetStickerSetPromiseCallback>(client_, mpas.get_promise()));
    }
    lock.set_value(td::Unit());
  }

 private:
  Client *client_;
  PromisedQueryPtr query_;
};

class Client::TdOnSendCustomRequestCallback final : public TdQueryCallback {
 public:
  explicit TdOnSendCustomRequestCallback(PromisedQueryPtr query) : query_(std::move(query)) {
  }

  void on_result(object_ptr<td_api::Object> result) final {
    if (result->get_id() == td_api::error::ID) {
      return fail_query_with_error(std::move(query_), move_object_as<td_api::error>(result));
    }

    CHECK(result->get_id() == td_api::customRequestResult::ID);
    auto res = move_object_as<td_api::customRequestResult>(result);
    answer_query(JsonCustomJson(res->result_), std::move(query_));
  }

 private:
  PromisedQueryPtr query_;
};

//start custom callbacks impl

class Client::TdOnPingCallback : public TdQueryCallback {
 public:
  explicit TdOnPingCallback(PromisedQueryPtr query) : query_(std::move(query)) {
  }

  void on_result(object_ptr<td_api::Object> result) override {
    if (result->get_id() == td_api::error::ID) {
      return fail_query_with_error(std::move(query_), move_object_as<td_api::error>(result), "Server not available");
    }
    CHECK(result->get_id() == td_api::seconds::ID);

    auto seconds_ = move_object_as<td_api::seconds>(result);
    answer_query(seconds_->seconds_, std::move(query_));
  }

 private:
  PromisedQueryPtr query_;
};

class Client::TdOnGetMemoryStatisticsCallback : public TdQueryCallback {
 public:
  explicit TdOnGetMemoryStatisticsCallback(PromisedQueryPtr query)
      : query_(std::move(query)) {
  }

  void on_result(object_ptr<td_api::Object> result) override {
    if (result->get_id() == td_api::error::ID) {
      return fail_query_with_error(std::move(query_), move_object_as<td_api::error>(result));
    }
    /*
    auto res = move_object_as<td_api::memoryStatistics>(result);

    answer_query(td::JsonRaw(res->statistics_), std::move(query_));
    */
  }

 private:
  PromisedQueryPtr query_;
};

class Client::TdOnGetChatsCallback : public TdQueryCallback {
 public:
  explicit TdOnGetChatsCallback(Client *client, PromisedQueryPtr query) : client_(client), query_(std::move(query)) {
  }

  void on_result(object_ptr<td_api::Object> result) override {
    if (result->get_id() == td_api::error::ID) {
      return fail_query_with_error(std::move(query_), move_object_as<td_api::error>(result));
    }
    CHECK(result->get_id() == td_api::chats::ID);

    auto chats = move_object_as<td_api::chats>(result);
    answer_query(JsonChats(chats, client_), std::move(query_));
  }

 private:
  const Client *client_;
  PromisedQueryPtr query_;
};

class Client::TdOnGetChatsNearbyCallback : public TdQueryCallback {
 public:
  explicit TdOnGetChatsNearbyCallback(Client *client, PromisedQueryPtr query)
      : client_(client), query_(std::move(query)) {
  }

  void on_result(object_ptr<td_api::Object> result) override {
    if (result->get_id() == td_api::error::ID) {
      return fail_query_with_error(std::move(query_), move_object_as<td_api::error>(result));
    }
    CHECK(result->get_id() == td_api::chatsNearby::ID);

    auto chats_nearby = move_object_as<td_api::chatsNearby>(result);
    answer_query(JsonChatsNearby(chats_nearby, client_), std::move(query_));
  }

 private:
  const Client *client_;
  PromisedQueryPtr query_;
};

class Client::TdOnJoinChatCallback : public TdQueryCallback {
 public:
  explicit TdOnJoinChatCallback(Client *client, PromisedQueryPtr query, int64 chat_id)
      : client_(client), query_(std::move(query)), chat_id_(chat_id) {
  }

  void on_result(object_ptr<td_api::Object> result) override {
    if (result->get_id() == td_api::error::ID) {
      return fail_query_with_error(std::move(query_), move_object_as<td_api::error>(result));
    }
    CHECK(result->get_id() == td_api::ok::ID);

    answer_query(JsonChat(chat_id_, false, client_), std::move(query_));
  }

 private:
  const Client *client_;
  PromisedQueryPtr query_;
  int64 chat_id_;
};

class Client::TdOnReturnChatCallback : public TdQueryCallback {
 public:
  explicit TdOnReturnChatCallback(Client *client, PromisedQueryPtr query)
      : client_(client), query_(std::move(query)) {
  }

  void on_result(object_ptr<td_api::Object> result) override {
    if (result->get_id() == td_api::error::ID) {
      return fail_query_with_error(std::move(query_), move_object_as<td_api::error>(result));
    }
    CHECK(result->get_id() == td_api::chat::ID);

    auto chat = move_object_as<td_api::chat>(result);
    answer_query(JsonChat(chat->id_, false, client_), std::move(query_));
  }

 private:
  const Client *client_;
  PromisedQueryPtr query_;
};

class Client::TdOnReturnMessagesCallback : public TdQueryCallback {
 public:
  explicit TdOnReturnMessagesCallback(Client *client, PromisedQueryPtr query)
      : client_(client), query_(std::move(query)) {
  }

  void on_result(object_ptr<td_api::Object> result) override {
    if (result->get_id() == td_api::error::ID) {
      return fail_query_with_error(std::move(query_), move_object_as<td_api::error>(result));
    }
    CHECK(result->get_id() == td_api::messages::ID);

    auto messages = move_object_as<td_api::messages>(result);
    answer_query(JsonMessagesArray(messages, client_), std::move(query_));
  }

 private:
  Client *client_;
  PromisedQueryPtr query_;
};

class Client::TdOnGetCallbackQueryAnswerCallback : public TdQueryCallback {
 public:
  explicit TdOnGetCallbackQueryAnswerCallback(PromisedQueryPtr query)
      : query_(std::move(query)) {
  }

  void on_result(object_ptr<td_api::Object> result) override {
    if (result->get_id() == td_api::error::ID) {
      return fail_query_with_error(std::move(query_), move_object_as<td_api::error>(result));
    }
    CHECK(result->get_id() == td_api::callbackQueryAnswer::ID);

    auto answer = move_object_as<td_api::callbackQueryAnswer>(result);
    answer_query(JsonCallbackQueryAnswer(answer.get()), std::move(query_));
  }

  PromisedQueryPtr query_;
};

class Client::TdOnGetProxiesQueryCallback : public TdQueryCallback {
 public:
  explicit TdOnGetProxiesQueryCallback(PromisedQueryPtr query) : query_(std::move(query)) {
    CHECK(query_ != nullptr);
  }

  void on_result(object_ptr<td_api::Object> result) override {
    if (result->get_id() == td_api::error::ID) {
      return fail_query_with_error(std::move(query_), move_object_as<td_api::error>(result));
    }

    CHECK(result->get_id() == td_api::proxies::ID);
    auto proxies = move_object_as<td_api::proxies>(result);
    answer_query(JsonProxiesArray(proxies), std::move(query_));
  }

 private:
  PromisedQueryPtr query_;
};

class Client::TdOnAddProxyQueryCallback : public TdQueryCallback {
 public:
  explicit TdOnAddProxyQueryCallback(PromisedQueryPtr query) : query_(std::move(query)) {
    CHECK(query_ != nullptr);
  }

  void on_result(object_ptr<td_api::Object> result) override {
    if (result->get_id() == td_api::error::ID) {
      return fail_query_with_error(std::move(query_), move_object_as<td_api::error>(result));
    }

    CHECK(result->get_id() == td_api::proxy::ID);
    auto proxy = move_object_as<td_api::proxy>(result);
    answer_query(JsonProxy(proxy), std::move(query_));
  }

 private:
  PromisedQueryPtr query_;
};

//end custom callbacks impl

void Client::close() {
  need_close_ = true;
  if (td_client_.empty()) {
    set_timeout_in(0);
  } else if (!closing_) {
    do_send_request(make_object<td_api::close>(), td::make_unique<TdOnOkCallback>());
  }
}

void Client::log_out(bool is_api_id_invalid) {
  is_api_id_invalid_ |= is_api_id_invalid;
  if (!td_client_.empty() && !logging_out_ && !closing_) {
    do_send_request(make_object<td_api::logOut>(), td::make_unique<TdOnOkCallback>());
  }
}

std::size_t Client::get_pending_update_count() const {
  return parameters_->shared_data_->tqueue_->get_size(tqueue_id_);
}

void Client::update_last_synchronization_error_date() {
  if (disconnection_time_ == 0 || !was_authorized_ || logging_out_ || closing_) {
    return;
  }
  auto now = td::Time::now();
  if (last_update_creation_time_ > now - 10 || disconnection_time_ > now - 180) {
    return;
  }

  last_synchronization_error_date_ = get_unix_time();
}

ServerBotInfo Client::get_bot_info() const {
  ServerBotInfo res;
  if (is_user_) {
    res.id_ = td::to_string(my_id_);
  } else {
    res.id_ = bot_token_id_;
  }
  res.token_ = bot_token_;
  auto user_info = get_user_info(my_id_);
  if (user_info != nullptr) {
    res.username_ = user_info->username;
  } else if (!was_authorized_) {
    res.username_ = "<unauthorized>";
  } else {
    res.username_ = "<unknown>";
  }
  res.webhook_ = webhook_url_;
  res.has_webhook_certificate_ = has_webhook_certificate_;
  auto &tqueue = parameters_->shared_data_->tqueue_;
  res.head_update_id_ = tqueue->get_head(tqueue_id_).value();
  res.tail_update_id_ = tqueue->get_tail(tqueue_id_).value();
  res.webhook_max_connections_ = webhook_max_connections_;
  res.pending_update_count_ = tqueue->get_size(tqueue_id_);
  res.start_time_ = start_time_;
  return res;
}

void Client::start_up() {
  start_time_ = td::Time::now();
  next_bot_updates_warning_time_ = start_time_ + 600;
  webhook_set_time_ = start_time_;
  next_allowed_set_webhook_time_ = start_time_;
  next_set_webhook_logging_time_ = start_time_;
  next_webhook_is_not_modified_warning_time_ = start_time_;
  previous_get_updates_start_time_ = start_time_ - 100;
  next_get_updates_conflict_time_ = start_time_ - 100;

  sticker_set_names_[GREAT_MINDS_SET_ID] = GREAT_MINDS_SET_NAME.str();

  auto colon_pos = bot_token_.find_first_of(':');
  if (colon_pos == td::string::npos) {
    LOG(WARNING) << "Wrong bot token " << bot_token_;
    logging_out_ = true;
    return finish_closing();
  }
  bot_token_id_ = bot_token_.substr(0, colon_pos);

  auto base64_bot_token = bot_token_.substr(colon_pos + 1);
  if (td::base64url_decode(base64_bot_token).is_error() || base64_bot_token.size() < 24) {
    LOG(WARNING) << "Wrong bot token " << bot_token_;
    logging_out_ = true;
    return finish_closing();
  }

  bot_token_with_dc_ = bot_token_ + (is_test_dc_ ? ":T" : "");

  auto context = std::make_shared<td::ActorContext>();
  set_context(context);
  set_tag(bot_token_id_);


  auto suff = bot_token_with_dc_ + TD_DIR_SLASH;
  if (!parameters_->allow_colon_in_filenames_) {
    for (auto &c : suff) {
      if (c == ':') {
        c = '~';
      }
    }
  }
  dir_ = parameters_->working_directory_ + suff;

  class TdCallback final : public td::TdCallback {
   public:
    explicit TdCallback(td::ActorId<Client> client) : client_(std::move(client)) {
    }
    void on_result(td::uint64 id, object_ptr<td_api::Object> result) final {
      send_closure_later(client_, &Client::on_result, id, std::move(result));
    }
    void on_error(td::uint64 id, object_ptr<td_api::error> result) final {
      send_closure_later(client_, &Client::on_result, id, std::move(result));
    }

   private:
    td::ActorId<Client> client_;
  };
  td::ClientActor::Options options;
  options.net_query_stats = parameters_->net_query_stats_;
  td_client_ = td::create_actor<td::ClientActor>("TdClientActor", td::make_unique<TdCallback>(actor_id(this)),
                                                 std::move(options));
}

void Client::send(PromisedQueryPtr query) {
  if (!query->is_internal()) {
    query->set_stat_actor(stat_actor_);
  }
  cmd_queue_.emplace(std::move(query));
  loop();
}

void Client::raw_event(const td::Event::Raw &event) {
  long_poll_wakeup(true);
}

void Client::loop() {
  if (was_authorized_ || logging_out_ || closing_ || waiting_for_auth_input_) {
    while (!cmd_queue_.empty()) {
      auto query = std::move(cmd_queue_.front());
      cmd_queue_.pop();
      on_cmd(std::move(query));
    }
  }
}

void Client::on_get_reply_message(int64 chat_id, object_ptr<td_api::message> reply_to_message) {
  auto &queue = new_message_queues_[chat_id];
  CHECK(queue.has_active_request_);
  queue.has_active_request_ = false;

  CHECK(!queue.queue_.empty());
  object_ptr<td_api::message> &message = queue.queue_.front().message;
  CHECK(chat_id == message->chat_id_);
  int64 &reply_to_message_id = get_reply_to_message_id(message);
  CHECK(reply_to_message_id > 0);
  if (reply_to_message == nullptr) {
    LOG(INFO) << "Can't find message " << reply_to_message_id << " in chat " << chat_id
              << ". It is already deleted or inaccessible because of the chosen privacy mode";
    reply_to_message_id = 0;
  } else {
    CHECK(chat_id == reply_to_message->chat_id_);
    CHECK(reply_to_message_id == reply_to_message->id_);
    LOG(INFO) << "Receive reply to message " << reply_to_message_id << " in chat " << chat_id;
    add_message(std::move(reply_to_message));
  }

  process_new_message_queue(chat_id);
}

void Client::on_get_edited_message(object_ptr<td_api::message> edited_message) {
  if (edited_message == nullptr) {
    LOG(INFO) << "Can't find just edited message. It is already deleted or inaccessible because of chosen privacy mode";
  } else {
    add_new_message(std::move(edited_message), true);
  }
}

void Client::on_get_callback_query_message(object_ptr<td_api::message> message, int64 user_id, int state) {
  CHECK(user_id != 0);
  auto &queue = new_callback_query_queues_[user_id];
  CHECK(queue.has_active_request_);
  queue.has_active_request_ = false;

  CHECK(!queue.queue_.empty());
  int64 chat_id = queue.queue_.front()->chat_id_;
  int64 message_id = queue.queue_.front()->message_id_;
  if (message == nullptr) {
    if (state == 0) {
      LOG(INFO) << "Can't find callback query message " << message_id << " in chat " << chat_id
                << ". It may be already deleted";
    } else {
      CHECK(state == 1);
      auto message_info = get_message_editable(chat_id, message_id);
      if (message_info == nullptr) {
        LOG(INFO) << "Can't find callback query message " << message_id << " in chat " << chat_id
                  << ". It may be already deleted, while searcing for its reply to message";
        process_new_callback_query_queue(user_id, state);
        return;
      }
      LOG(INFO) << "Can't find callback query reply to message " << message_info->reply_to_message_id << " in chat "
                << chat_id << ". It may be already deleted";
      message_info->is_reply_to_message_deleted = true;
    }
  } else {
    LOG(INFO) << "Receive callback query " << (state == 1 ? "reply to " : "") << "message " << message_id << " in chat "
              << chat_id;
    add_message(std::move(message));
  }
  process_new_callback_query_queue(user_id, state + 1);
}

void Client::on_get_sticker_set(int64 set_id, int64 new_callback_query_user_id, int64 new_message_chat_id,
                                object_ptr<td_api::stickerSet> sticker_set) {
  if (new_callback_query_user_id != 0) {
    auto &queue = new_callback_query_queues_[new_callback_query_user_id];
    CHECK(queue.has_active_request_);
    queue.has_active_request_ = false;

    CHECK(!queue.queue_.empty());
  }
  if (new_message_chat_id != 0) {
    auto &queue = new_message_queues_[new_message_chat_id];
    CHECK(queue.has_active_request_);
    queue.has_active_request_ = false;

    CHECK(!queue.queue_.empty());
  }

  CHECK(set_id != 0);
  if (set_id != GREAT_MINDS_SET_ID) {
    td::string &set_name = sticker_set_names_[set_id];
    if (sticker_set != nullptr) {
      set_name = std::move(sticker_set->name_);
    }
  }

  if (new_callback_query_user_id != 0) {
    process_new_callback_query_queue(new_callback_query_user_id, 2);
  }
  if (new_message_chat_id != 0) {
    process_new_message_queue(new_message_chat_id);
  }
}

void Client::on_get_sticker_set_name(int64 set_id, const td::string &name) {
  CHECK(set_id != 0);
  if (set_id != GREAT_MINDS_SET_ID) {
    sticker_set_names_[set_id] = name;
  }
}

template <class OnSuccess>
void Client::check_user_read_access(const UserInfo *user_info, PromisedQueryPtr query, OnSuccess on_success) {
  CHECK(user_info != nullptr);
  if (!user_info->have_access) {
    // return fail_query(400, "Bad Request: have no access to the user", std::move(query));
  }
  on_success(std::move(query));
}

template <class OnSuccess>
void Client::check_user(int64 user_id, PromisedQueryPtr query, OnSuccess on_success) {
  const UserInfo *user_info = get_user_info(user_id);
  if (user_info != nullptr) {
    return check_user_read_access(user_info, std::move(query), std::move(on_success));
  }
  send_request(make_object<td_api::getUser>(user_id),
               td::make_unique<TdOnCheckUserCallback<OnSuccess>>(this, std::move(query), std::move(on_success)));
}

template <class OnSuccess>
void Client::check_user_no_fail(int64 user_id, PromisedQueryPtr query, OnSuccess on_success) {
  const UserInfo *user_info = get_user_info(user_id);
  if (user_info != nullptr) {
    on_success(std::move(query));
    return;
  }
  send_request(make_object<td_api::getUser>(user_id),
               td::make_unique<TdOnCheckUserNoFailCallback<OnSuccess>>(std::move(query), std::move(on_success)));
}

template <class OnSuccess>
void Client::check_chat_access(int64 chat_id, AccessRights access_rights, const ChatInfo *chat_info,
                               PromisedQueryPtr query, OnSuccess on_success) const {
  CHECK(chat_info != nullptr);
  bool need_write_access = access_rights == AccessRights::Write;
  bool need_edit_access = access_rights == AccessRights::Edit || need_write_access;
  bool need_read_access = true;
  switch (chat_info->type) {
    case ChatInfo::Type::Private: {
      auto user_info = get_user_info(chat_info->user_id);
      CHECK(user_info != nullptr);
      if (user_info->type == UserInfo::Type::Deleted && need_edit_access) {
        return fail_query(403, "Forbidden: user is deactivated", std::move(query));
      }
      if (user_info->type == UserInfo::Type::Unknown) {
        return fail_query(400, "Bad Request: private chat not found", std::move(query));
      }
      break;
    }
    case ChatInfo::Type::Group: {
      if (access_rights == AccessRights::ReadMembers) {  // member list is inaccessible in deactivated groups
        need_write_access = true;
        need_edit_access = true;
      }
      auto group_info = get_group_info(chat_info->group_id);
      CHECK(group_info != nullptr);
      if (!group_info->is_active && need_write_access) {
        if (group_info->upgraded_to_supergroup_id != 0) {
          td::FlatHashMap<td::string, td::unique_ptr<td::VirtuallyJsonable>> parameters;
          auto updagraded_to_chat_id = get_supergroup_chat_id(group_info->upgraded_to_supergroup_id);
          parameters.emplace("migrate_to_chat_id", td::make_unique<td::VirtuallyJsonableLong>(updagraded_to_chat_id));
          return fail_query(400, "Bad Request: group chat was upgraded to a supergroup chat", std::move(query),
                            std::move(parameters));
        } else {
          return fail_query(403, "Forbidden: the group chat was deleted", std::move(query));
        }
      }
      if (group_info->is_active && group_info->kicked && need_edit_access) {
        return fail_query(403, "Forbidden: bot was kicked from the group chat", std::move(query));
      }
      if (group_info->is_active && group_info->left && need_edit_access) {
        return fail_query(403, "Forbidden: bot is not a member of the group chat", std::move(query));
      }
      break;
    }
    case ChatInfo::Type::Supergroup: {
      auto supergroup_info = get_supergroup_info(chat_info->supergroup_id);
      CHECK(supergroup_info != nullptr);
      bool is_public = !supergroup_info->username.empty() || supergroup_info->has_location;
      if (supergroup_info->status->get_id() == td_api::chatMemberStatusBanned::ID) {
        if (supergroup_info->is_supergroup) {
          return fail_query(403, "Forbidden: bot was kicked from the supergroup chat", std::move(query));
        } else {
          return fail_query(403, "Forbidden: bot was kicked from the channel chat", std::move(query));
        }
      }
      bool need_more_access_rights = is_public ? need_edit_access : need_read_access;
      if (supergroup_info->status->get_id() == td_api::chatMemberStatusLeft::ID && need_more_access_rights) {
        if (supergroup_info->is_supergroup) {
          return fail_query(403, "Forbidden: bot is not a member of the supergroup chat", std::move(query));
        } else {
          return fail_query(403, "Forbidden: bot is not a member of the channel chat", std::move(query));
        }
      }
      break;
    }
    case ChatInfo::Type::Unknown:
    default:
      UNREACHABLE();
  }
  on_success(chat_id, std::move(query));
}

template <class OnSuccess>
void Client::check_chat(Slice chat_id_str, AccessRights access_rights, PromisedQueryPtr query, OnSuccess on_success) {
  if (chat_id_str.empty()) {
    return fail_query(400, "Bad Request: chat_id is empty", std::move(query));
  }

  if (chat_id_str[0] == '@') {
    return send_request(make_object<td_api::searchPublicChat>(chat_id_str.str()),
                        td::make_unique<TdOnCheckChatCallback<OnSuccess>>(this, false, access_rights, std::move(query),
                                                                           std::move(on_success)));
  }

  auto chat_id = td::to_integer<int64>(chat_id_str);
  auto chat_info = get_chat(chat_id);
  if (chat_info != nullptr) {
    return check_chat_access(chat_id, access_rights, chat_info, std::move(query), std::move(on_success));
  }
  send_request(make_object<td_api::getChat>(chat_id),
               td::make_unique<TdOnCheckChatCallback<OnSuccess>>(this, false, access_rights, std::move(query),
                                                                 std::move(on_success)));
}

template <class OnSuccess>
void Client::check_chat_no_fail(Slice chat_id_str, PromisedQueryPtr query, OnSuccess on_success) {
  if (chat_id_str.empty()) {
    return fail_query(400, "Bad Request: sender_chat_id is empty", std::move(query));
  }

  auto r_chat_id = td::to_integer_safe<int64>(chat_id_str);
  if (r_chat_id.is_error()) {
    return fail_query(400, "Bad Request: sender_chat_id is not a valid Integer", std::move(query));
  }
  auto chat_id = r_chat_id.move_as_ok();

  auto chat_info = get_chat(chat_id);
  if (chat_info != nullptr) {
    return on_success(chat_id, std::move(query));
  }
  send_request(make_object<td_api::getChat>(chat_id), td::make_unique<TdOnCheckChatNoFailCallback<OnSuccess>>(
                                                          chat_id, std::move(query), std::move(on_success)));
}

template <class OnSuccess>
void Client::check_bot_command_scope(BotCommandScope &&scope, PromisedQueryPtr query, OnSuccess on_success) {
  CHECK(scope.scope_ != nullptr);
  if (scope.chat_id_.empty()) {
    on_success(std::move(scope.scope_), std::move(query));
    return;
  }
  check_chat(scope.chat_id_, AccessRights::ReadMembers, std::move(query),
             [this, user_id = scope.user_id_, scope_id = scope.scope_->get_id(), on_success = std::move(on_success)](
                 int64 chat_id, PromisedQueryPtr query) mutable {
               switch (scope_id) {
                 case td_api::botCommandScopeChat::ID:
                   on_success(make_object<td_api::botCommandScopeChat>(chat_id), std::move(query));
                   break;
                 case td_api::botCommandScopeChatAdministrators::ID:
                   on_success(make_object<td_api::botCommandScopeChatAdministrators>(chat_id), std::move(query));
                   break;
                 case td_api::botCommandScopeChatMember::ID:
                   check_user_no_fail(
                       user_id, std::move(query),
                       [chat_id, user_id, on_success = std::move(on_success)](PromisedQueryPtr query) mutable {
                         on_success(make_object<td_api::botCommandScopeChatMember>(chat_id, user_id), std::move(query));
                       });
                   break;
                 default:
                   UNREACHABLE();
               }
             });
}

template <class OnSuccess>
void Client::check_remote_file_id(td::string file_id, PromisedQueryPtr query, OnSuccess on_success) {
  if (file_id.empty()) {
    return fail_query(400, "Bad Request: file_id not specified", std::move(query));
  }

  send_request(make_object<td_api::getRemoteFile>(std::move(file_id), nullptr),
               td::make_unique<TdOnCheckRemoteFileIdCallback<OnSuccess>>(std::move(query), std::move(on_success)));
}

bool Client::is_chat_member(const object_ptr<td_api::ChatMemberStatus> &status) {
  switch (status->get_id()) {
    case td_api::chatMemberStatusBanned::ID:
    case td_api::chatMemberStatusLeft::ID:
      return false;
    case td_api::chatMemberStatusRestricted::ID:
      return static_cast<const td_api::chatMemberStatusRestricted *>(status.get())->is_member_;
    default:
      // ignore Creator.is_member_
      return true;
  }
}

bool Client::have_message_access(int64 chat_id) const {
  auto chat_info = get_chat(chat_id);
  CHECK(chat_info != nullptr);
  switch (chat_info->type) {
    case ChatInfo::Type::Private:
    case ChatInfo::Type::Group:
      return true;
    case ChatInfo::Type::Supergroup: {
      auto supergroup_info = get_supergroup_info(chat_info->supergroup_id);
      CHECK(supergroup_info != nullptr);
      return !supergroup_info->is_supergroup || is_chat_member(supergroup_info->status);
//      return is_chat_member(supergroup_info->status);
    }
    case ChatInfo::Type::Unknown:
    default:
      UNREACHABLE();
      return false;
  }
}

template <class OnSuccess>
void Client::check_message(Slice chat_id_str, int64 message_id, bool allow_empty, AccessRights access_rights,
                           Slice message_type, PromisedQueryPtr query, OnSuccess on_success) {
  check_chat(chat_id_str, access_rights, std::move(query),
             [this, message_id, allow_empty, message_type, on_success = std::move(on_success)](
                 int64 chat_id, PromisedQueryPtr query) mutable {
               if ((message_id <= 0 && !allow_empty) || !have_message_access(chat_id)) {
                 return fail_query_with_error(std::move(query), 400, "MESSAGE_NOT_FOUND",
                                              PSLICE() << message_type << " not found");
               }

               if (message_id <= 0) {
                 CHECK(allow_empty);
                 return on_success(chat_id, 0, std::move(query));
               }

               send_request(
                   make_object<td_api::getMessage>(chat_id, message_id),
                   td::make_unique<TdOnCheckMessageCallback<OnSuccess>>(
                       this, chat_id, message_id, allow_empty, message_type, std::move(query), std::move(on_success)));
             });
}

template <class OnSuccess>
void Client::resolve_sticker_set(const td::string &sticker_set_name, PromisedQueryPtr query, OnSuccess on_success) {
  if (sticker_set_name.empty()) {
    return fail_query(400, "Bad Request: sticker_set_name is empty", std::move(query));
  }

  send_request(make_object<td_api::searchStickerSet>(sticker_set_name),
               td::make_unique<TdOnSearchStickerSetCallback<OnSuccess>>(std::move(query), std::move(on_success)));
}

void Client::fix_reply_markup_bot_user_ids(object_ptr<td_api::ReplyMarkup> &reply_markup) const {
  if (reply_markup == nullptr || reply_markup->get_id() != td_api::replyMarkupInlineKeyboard::ID) {
    return;
  }
  auto inline_keyboard = static_cast<td_api::replyMarkupInlineKeyboard *>(reply_markup.get());
  for (auto &row : inline_keyboard->rows_) {
    for (auto &button : row) {
      CHECK(button != nullptr);
      CHECK(button->type_ != nullptr);
      if (button->type_->get_id() != td_api::inlineKeyboardButtonTypeLoginUrl::ID) {
        continue;
      }
      auto login_url_button = static_cast<td_api::inlineKeyboardButtonTypeLoginUrl *>(button->type_.get());
      if (login_url_button->id_ % 1000 != 0) {
        continue;
      }
      auto it = temp_to_real_bot_user_id_.find(std::abs(login_url_button->id_));
      CHECK(it != temp_to_real_bot_user_id_.end());
      auto bot_user_id = it->second;
      CHECK(bot_user_id != 0);
      if (login_url_button->id_ < 0) {
        login_url_button->id_ = -bot_user_id;
      } else {
        login_url_button->id_ = bot_user_id;
      }
    }
  }
}

void Client::fix_inline_query_results_bot_user_ids(
    td::vector<object_ptr<td_api::InputInlineQueryResult>> &results) const {
  for (auto &result : results) {
    td_api::downcast_call(
        *result, [this](auto &result_type) { this->fix_reply_markup_bot_user_ids(result_type.reply_markup_); });
  }
}

void Client::resolve_bot_usernames(PromisedQueryPtr query, td::Promise<PromisedQueryPtr> on_success) {
  CHECK(!unresolved_bot_usernames_.empty());
  auto query_id = current_bot_resolve_query_id_++;
  auto &pending_query = pending_bot_resolve_queries_[query_id];
  pending_query.pending_resolve_count = unresolved_bot_usernames_.size();
  pending_query.query = std::move(query);
  pending_query.on_success = std::move(on_success);
  for (auto &username : unresolved_bot_usernames_) {
    auto &query_ids = awaiting_bot_resolve_queries_[username];
    query_ids.push_back(query_id);
    if (query_ids.size() == 1) {
      send_request(make_object<td_api::searchPublicChat>(username),
                   td::make_unique<TdOnResolveBotUsernameCallback>(this, username));
    }
  }
  unresolved_bot_usernames_.clear();
}

template <class OnSuccess>
void Client::resolve_reply_markup_bot_usernames(object_ptr<td_api::ReplyMarkup> reply_markup, PromisedQueryPtr query,
                                                OnSuccess on_success) {
  if (!unresolved_bot_usernames_.empty()) {
    CHECK(reply_markup != nullptr);
    CHECK(reply_markup->get_id() == td_api::replyMarkupInlineKeyboard::ID);
    return resolve_bot_usernames(
        std::move(query),
        td::PromiseCreator::lambda([this, reply_markup = std::move(reply_markup),
                                    on_success = std::move(on_success)](td::Result<PromisedQueryPtr> result) mutable {
          if (result.is_ok()) {
            fix_reply_markup_bot_user_ids(reply_markup);
            on_success(std::move(reply_markup), result.move_as_ok());
          }
        }));
  }
  on_success(std::move(reply_markup), std::move(query));
}

template <class OnSuccess>
void Client::resolve_inline_query_results_bot_usernames(td::vector<object_ptr<td_api::InputInlineQueryResult>> results,
                                                        PromisedQueryPtr query, OnSuccess on_success) {
  if (!unresolved_bot_usernames_.empty()) {
    return resolve_bot_usernames(
        std::move(query),
        td::PromiseCreator::lambda([this, results = std::move(results),
                                    on_success = std::move(on_success)](td::Result<PromisedQueryPtr> result) mutable {
          if (result.is_ok()) {
            fix_inline_query_results_bot_user_ids(results);
            on_success(std::move(results), result.move_as_ok());
          }
        }));
  }
  on_success(std::move(results), std::move(query));
}

void Client::on_resolve_bot_username(const td::string &username, int64 user_id) {
  auto query_ids_it = awaiting_bot_resolve_queries_.find(username);
  CHECK(query_ids_it != awaiting_bot_resolve_queries_.end());
  CHECK(!query_ids_it->second.empty());
  auto query_ids = std::move(query_ids_it->second);
  awaiting_bot_resolve_queries_.erase(query_ids_it);

  if (user_id == 0) {
    bot_user_ids_.erase(username);
  } else {
    auto &temp_bot_user_id = bot_user_ids_[username];
    temp_to_real_bot_user_id_[temp_bot_user_id] = user_id;
    temp_bot_user_id = user_id;
  }

  for (auto query_id : query_ids) {
    auto it = pending_bot_resolve_queries_.find(query_id);
    if (it == pending_bot_resolve_queries_.end()) {
      // the query has already failed
      continue;
    }
    CHECK(it->second.pending_resolve_count > 0);
    it->second.pending_resolve_count--;
    if (it->second.pending_resolve_count == 0 || user_id == 0) {
      if (user_id == 0) {
        fail_query(400, PSTRING() << "Bad Request: bot \"" << username << "\" not found", std::move(it->second.query));
      } else {
        it->second.on_success.set_value(std::move(it->second.query));
      }
      pending_bot_resolve_queries_.erase(it);
    }
  }
}

template <class OnSuccess>
void Client::get_chat_member(int64 chat_id, int64 user_id, PromisedQueryPtr query, OnSuccess on_success) {
  check_user_no_fail(
      user_id, std::move(query),
      [this, chat_id, user_id, on_success = std::move(on_success)](PromisedQueryPtr query) mutable {
        send_request(make_object<td_api::getChatMember>(chat_id, make_object<td_api::messageSenderUser>(user_id)),
                     td::make_unique<TdOnGetChatMemberCallback<OnSuccess>>(std::move(query), std::move(on_success)));
      });
}

void Client::send_request(object_ptr<td_api::Function> &&f, td::unique_ptr<TdQueryCallback> handler) {
  if (logging_out_) {
    return handler->on_result(
        make_object<td_api::error>(LOGGING_OUT_ERROR_CODE, get_logging_out_error_description().str()));
  }
  if (closing_) {
    return handler->on_result(make_object<td_api::error>(CLOSING_ERROR_CODE, CLOSING_ERROR_DESCRIPTION.str()));
  }

  do_send_request(std::move(f), std::move(handler));
}

void Client::do_send_request(object_ptr<td_api::Function> &&f, td::unique_ptr<TdQueryCallback> handler) {
  CHECK(!td_client_.empty());
  auto id = handlers_.create(std::move(handler));
  send_closure(td_client_, &td::ClientActor::request, id, std::move(f));
}

td_api::object_ptr<td_api::Object> Client::execute(object_ptr<td_api::Function> &&f) {
  return td::ClientActor::execute(std::move(f));
}

void Client::on_update_file(object_ptr<td_api::file> file) {
  auto file_id = file->id_;
  if (!is_file_being_downloaded(file_id)) {
    return;
  }
  if ((!parameters_->local_mode_ || !parameters_->no_file_limit_) && file->local_->downloaded_size_ > MAX_DOWNLOAD_FILE_SIZE) {
    if (file->local_->is_downloading_active_) {
      send_request(make_object<td_api::cancelDownloadFile>(file_id, false),
                   td::make_unique<TdOnCancelDownloadFileCallback>());
    }
    return on_file_download(file_id, Status::Error(400, "Bad Request: file is too big"));
  }
  if (file->local_->is_downloading_completed_) {
    return on_file_download(file_id, std::move(file));
  }
  if (!file->local_->is_downloading_active_ && download_started_file_ids_.count(file_id)) {
    // also includes all 5xx and 429 errors
    auto error = Status::Error(400, "Bad Request: wrong file_id or the file is temporarily unavailable");
    if (logging_out_) {
      error = Status::Error(LOGGING_OUT_ERROR_CODE, get_logging_out_error_description());
    }
    if (closing_) {
      error = Status::Error(CLOSING_ERROR_CODE, CLOSING_ERROR_DESCRIPTION);
    }
    return on_file_download(file_id, std::move(error));
  }
}

void Client::on_update_authorization_state() {
  CHECK(authorization_state_ != nullptr);
  switch (authorization_state_->get_id()) {
    case td_api::authorizationStateWaitTdlibParameters::ID: {
      send_request(
          make_object<td_api::setOption>("ignore_inline_thumbnails", make_object<td_api::optionValueBoolean>(true)),
          td::make_unique<TdOnOkCallback>());
      send_request(make_object<td_api::setOption>("reuse_uploaded_photos_by_hash",
                                                  make_object<td_api::optionValueBoolean>(true)),
                   td::make_unique<TdOnOkCallback>());
      send_request(make_object<td_api::setOption>("disable_persistent_network_statistics",
                                                  make_object<td_api::optionValueBoolean>(true)),
                   td::make_unique<TdOnOkCallback>());
      send_request(make_object<td_api::setOption>("disable_time_adjustment_protection",
                                                  make_object<td_api::optionValueBoolean>(true)),
                   td::make_unique<TdOnOkCallback>());
      send_request(
          make_object<td_api::setOption>("disable_minithumbnails", make_object<td_api::optionValueBoolean>(true)),
          td::make_unique<TdOnOkCallback>());
      send_request(
          make_object<td_api::setOption>("disable_document_filenames", make_object<td_api::optionValueBoolean>(true)),
          td::make_unique<TdOnOkCallback>());
      send_request(
          make_object<td_api::setOption>("disable_notifications", make_object<td_api::optionValueBoolean>(true)),
          td::make_unique<TdOnOkCallback>());
      send_request(make_object<td_api::setOption>("ignore_update_chat_last_message",
                                                  make_object<td_api::optionValueBoolean>(true)),
                   td::make_unique<TdOnOkCallback>());
      send_request(make_object<td_api::setOption>("ignore_update_chat_read_inbox",
                                                  make_object<td_api::optionValueBoolean>(true)),
                   td::make_unique<TdOnOkCallback>());
      send_request(make_object<td_api::setOption>("ignore_update_user_chat_action",
                                                  make_object<td_api::optionValueBoolean>(true)),
                   td::make_unique<TdOnOkCallback>());
      send_request(make_object<td_api::setOption>("ignore_server_deletes_and_reads",
                                                  make_object<td_api::optionValueBoolean>(true)),
                   td::make_unique<TdOnOkCallback>());
      send_request(make_object<td_api::setOption>("delete_chat_reference_after_seconds",
                                                  make_object<td_api::optionValueInteger>(3600)),
                   td::make_unique<TdOnOkCallback>());
      send_request(make_object<td_api::setOption>("delete_user_reference_after_seconds",
                                                  make_object<td_api::optionValueInteger>(3600)),
                   td::make_unique<TdOnOkCallback>());
      send_request(make_object<td_api::setOption>("delete_file_reference_after_seconds",
                                                  make_object<td_api::optionValueInteger>(
                                                          parameters_->file_expiration_timeout_seconds_)),
                   td::make_unique<TdOnOkCallback>());

      auto parameters = make_object<td_api::tdlibParameters>();

      parameters->use_test_dc_ = is_test_dc_;
      parameters->database_directory_ = dir_;
      parameters->use_file_database_ = false;
      parameters->use_chat_info_database_ = false;
      parameters->use_secret_chats_ = false;
      parameters->use_message_database_ = USE_MESSAGE_DATABASE;
      parameters->api_id_ = parameters_->api_id_;
      parameters->api_hash_ = parameters_->api_hash_;
      parameters->system_language_code_ = "en";
      parameters->device_model_ = "server";
      parameters->application_version_ = parameters_->version_;
      parameters->enable_storage_optimizer_ = true;
      parameters->ignore_file_names_ = true;

      return send_request(make_object<td_api::setTdlibParameters>(std::move(parameters)),
                          td::make_unique<TdOnInitCallback>(this));
    }
    case td_api::authorizationStateWaitEncryptionKey::ID:
      return send_request(make_object<td_api::checkDatabaseEncryptionKey>(), td::make_unique<TdOnInitCallback>(this));
    case td_api::authorizationStateWaitPhoneNumber::ID:
      send_request(make_object<td_api::setOption>("online", make_object<td_api::optionValueBoolean>(true)),
                 td::make_unique<TdOnOkCallback>());
      if (is_user_) {
        waiting_for_auth_input_ = true;
        return loop();
      } else {
        return send_request(make_object<td_api::checkAuthenticationBotToken>(bot_token_),
                            td::make_unique<TdOnAuthorizationCallback>(this));
      }
    case td_api::authorizationStateWaitCode::ID:
    case td_api::authorizationStateWaitPassword::ID:
    case td_api::authorizationStateWaitRegistration::ID:
      waiting_for_auth_input_ = true;
      return loop();
    case td_api::authorizationStateReady::ID: {
      waiting_for_auth_input_ = false;
      auto user_info = get_user_info(my_id_);
      if (my_id_ <= 0 || user_info == nullptr) {
        LOG(INFO) << "Send getMe request for " << my_id_;
        return send_request(make_object<td_api::getMe>(), td::make_unique<TdOnAuthorizationCallback>(this));
      }

      if (!was_authorized_) {
        LOG(WARNING) << "Logged in as @" << user_info->username;
        was_authorized_ = true;
        td::send_event(parent_, td::Event::raw(static_cast<void *>(this)));
        update_shared_unix_time_difference();
        if (!pending_updates_.empty()) {
          LOG(INFO) << "Process " << pending_updates_.size() << " pending updates";
          for (auto &update : pending_updates_) {
            on_update(std::move(update));
          }
          td::reset_to_empty(pending_updates_);
        }
        last_update_creation_time_ = td::Time::now();
      }
      return loop();
    }
    case td_api::authorizationStateLoggingOut::ID:
      waiting_for_auth_input_ = false;
      if (!logging_out_) {
        LOG(WARNING) << "Logging out";
        update_last_synchronization_error_date();
        logging_out_ = true;
        if (was_authorized_ && !closing_) {
          td::send_event(parent_, td::Event::raw(nullptr));
        }
      }
      return loop();
    case td_api::authorizationStateClosing::ID:
      waiting_for_auth_input_ = false;
      if (!closing_) {
        LOG(WARNING) << "Closing";
        update_last_synchronization_error_date();
        closing_ = true;
        if (was_authorized_ && !logging_out_) {
          td::send_event(parent_, td::Event::raw(nullptr));
        }
      }
      return loop();
    case td_api::authorizationStateClosed::ID:
      return on_closed();
    default:
      return log_out(false);  // just in case
  }
}

bool Client::allow_update_before_authorization(const td_api::Object *update) const {
  auto update_id = update->get_id();
  if (update_id == td_api::updateAuthorizationState::ID) {
    return true;
  }
  if (update_id == td_api::updateOption::ID) {
    const auto &name = static_cast<const td_api::updateOption *>(update)->name_;
    return name == "my_id" || name == "unix_time";
  }
  if (update_id == td_api::updateUser::ID) {
    return true;
  }
  return false;
}

void Client::update_shared_unix_time_difference() {
  CHECK(was_authorized_);
  LOG_IF(ERROR, local_unix_time_difference_ == 0) << "Unix time difference was not updated";
  auto data = parameters_->shared_data_.get();
  if (local_unix_time_difference_ > data->unix_time_difference_) {
    data->unix_time_difference_ = local_unix_time_difference_;
  }
}

void Client::on_update(object_ptr<td_api::Object> result) {
  if (!was_authorized_ && !allow_update_before_authorization(result.get())) {
    pending_updates_.push_back(std::move(result));
    return;
  }
  switch (result->get_id()) {
    case td_api::updateAuthorizationState::ID: {
      auto update = move_object_as<td_api::updateAuthorizationState>(result);
      authorization_state_ = std::move(update->authorization_state_);
      on_update_authorization_state();
      break;
    }
    case td_api::updateNewMessage::ID: {
      auto update = move_object_as<td_api::updateNewMessage>(result);
      add_new_message(std::move(update->message_), false);
      break;
    }
    case td_api::updateMessageSendSucceeded::ID: {
      auto update = move_object_as<td_api::updateMessageSendSucceeded>(result);
      on_message_send_succeeded(std::move(update->message_), update->old_message_id_);
      break;
    }
    case td_api::updateMessageSendFailed::ID: {
      auto update = move_object_as<td_api::updateMessageSendFailed>(result);
      on_message_send_failed(update->message_->chat_id_, update->old_message_id_, update->message_->id_,
                             Status::Error(update->error_code_, update->error_message_));
      break;
    }
    case td_api::updateMessageContent::ID: {
      auto update = move_object_as<td_api::updateMessageContent>(result);
      update_message_content(update->chat_id_, update->message_id_, std::move(update->new_content_));
      break;
    }
    case td_api::updateMessageEdited::ID: {
      auto update = move_object_as<td_api::updateMessageEdited>(result);
      auto chat_id = update->chat_id_;
      auto message_id = update->message_id_;
      on_update_message_edited(chat_id, message_id, update->edit_date_, std::move(update->reply_markup_));
      send_request(make_object<td_api::getMessage>(chat_id, message_id),
                   td::make_unique<TdOnGetEditedMessageCallback>(this));
      break;
    }
    case td_api::updateDeleteMessages::ID: {
      auto update = move_object_as<td_api::updateDeleteMessages>(result);
      for (auto message_id : update->message_ids_) {
        delete_message(update->chat_id_, message_id, update->from_cache_);
      }
      break;
    }
    case td_api::updateFile::ID: {
      auto update = move_object_as<td_api::updateFile>(result);
      on_update_file(std::move(update->file_));
      break;
    }
    case td_api::updateFileGenerationStart::ID: {
      auto update = move_object_as<td_api::updateFileGenerationStart>(result);
      auto generation_id = update->generation_id_;
      send_request(
          make_object<td_api::finishFileGeneration>(generation_id, make_object<td_api::error>(400, "Wrong file_id")),
          td::make_unique<TdOnOkCallback>());
      break;
    }
    case td_api::updateNewChat::ID: {
      auto update = move_object_as<td_api::updateNewChat>(result);
      auto chat = std::move(update->chat_);
      auto chat_info = add_chat(chat->id_);
      bool need_warning = false;
      switch (chat->type_->get_id()) {
        case td_api::chatTypePrivate::ID: {
          auto type = move_object_as<td_api::chatTypePrivate>(chat->type_);
          chat_info->type = ChatInfo::Type::Private;
          auto user_id = type->user_id_;
          chat_info->user_id = user_id;
          need_warning = get_user_info(user_id) == nullptr;
          break;
        }
        case td_api::chatTypeBasicGroup::ID: {
          auto type = move_object_as<td_api::chatTypeBasicGroup>(chat->type_);
          chat_info->type = ChatInfo::Type::Group;
          auto group_id = type->basic_group_id_;
          chat_info->group_id = group_id;
          need_warning = get_group_info(group_id) == nullptr;
          break;
        }
        case td_api::chatTypeSupergroup::ID: {
          auto type = move_object_as<td_api::chatTypeSupergroup>(chat->type_);
          chat_info->type = ChatInfo::Type::Supergroup;
          auto supergroup_id = type->supergroup_id_;
          chat_info->supergroup_id = supergroup_id;
          need_warning = get_supergroup_info(supergroup_id) == nullptr;
          break;
        }
        case td_api::chatTypeSecret::ID:
          // unsupported
          break;
        default:
          UNREACHABLE();
      }
      if (need_warning) {
        LOG(ERROR) << "Received updateNewChat about chat " << chat->id_ << ", but hadn't received corresponding info";
      }

      chat_info->title = std::move(chat->title_);
      chat_info->photo_info = std::move(chat->photo_);
      chat_info->permissions = std::move(chat->permissions_);
      chat_info->message_auto_delete_time = chat->message_ttl_;
      chat_info->has_protected_content = chat->has_protected_content_;
      break;
    }
    case td_api::updateChatTitle::ID: {
      auto update = move_object_as<td_api::updateChatTitle>(result);
      auto chat_info = add_chat(update->chat_id_);
      CHECK(chat_info->type != ChatInfo::Type::Unknown);
      chat_info->title = std::move(update->title_);
      break;
    }
    case td_api::updateChatPhoto::ID: {
      auto update = move_object_as<td_api::updateChatPhoto>(result);
      auto chat_info = add_chat(update->chat_id_);
      CHECK(chat_info->type != ChatInfo::Type::Unknown);
      chat_info->photo_info = std::move(update->photo_);
      break;
    }
    case td_api::updateChatPermissions::ID: {
      auto update = move_object_as<td_api::updateChatPermissions>(result);
      auto chat_info = add_chat(update->chat_id_);
      CHECK(chat_info->type != ChatInfo::Type::Unknown);
      chat_info->permissions = std::move(update->permissions_);
      break;
    }
    case td_api::updateChatMessageTtl::ID: {
      auto update = move_object_as<td_api::updateChatMessageTtl>(result);
      auto chat_info = add_chat(update->chat_id_);
      CHECK(chat_info->type != ChatInfo::Type::Unknown);
      chat_info->message_auto_delete_time = update->message_ttl_;
      break;
    }
    case td_api::updateChatHasProtectedContent::ID: {
      auto update = move_object_as<td_api::updateChatHasProtectedContent>(result);
      auto chat_info = add_chat(update->chat_id_);
      CHECK(chat_info->type != ChatInfo::Type::Unknown);
      chat_info->has_protected_content = update->has_protected_content_;
      break;
    }
    case td_api::updateUser::ID: {
      auto update = move_object_as<td_api::updateUser>(result);
      auto *user_info = add_user_info(update->user_->id_);
      add_user(user_info, std::move(update->user_));
      break;
    }
    case td_api::updateUserFullInfo::ID: {
      auto update = move_object_as<td_api::updateUserFullInfo>(result);
      auto user_id = update->user_id_;
      auto full_info = update->user_full_info_.get();
      set_user_photo(user_id, std::move(full_info->photo_));
      if (full_info->bio_ != nullptr) {
        set_user_bio(user_id, std::move(full_info->bio_->text_));
      }
      set_user_has_private_forwards(user_id, full_info->has_private_forwards_);
      set_user_has_restricted_voice_and_video_messages(user_id,
                                                       full_info->has_restricted_voice_and_video_note_messages_);
      break;
    }
    case td_api::updateUserStatus::ID: {
      auto update = move_object_as<td_api::updateUserStatus>(result);
      auto user_id = update->user_id_;
      set_user_status(user_id, std::move(update->status_));
      break;
    }
    case td_api::updateBasicGroup::ID: {
      auto update = move_object_as<td_api::updateBasicGroup>(result);
      auto *group_info = add_group_info(update->basic_group_->id_);
      add_group(group_info, std::move(update->basic_group_));
      break;
    }
    case td_api::updateBasicGroupFullInfo::ID: {
      auto update = move_object_as<td_api::updateBasicGroupFullInfo>(result);
      auto group_id = update->basic_group_id_;
      auto full_info = update->basic_group_full_info_.get();
      set_group_photo(group_id, std::move(full_info->photo_));
      set_group_description(group_id, std::move(full_info->description_));
      set_group_invite_link(group_id, full_info->invite_link_ != nullptr
                                          ? std::move(full_info->invite_link_->invite_link_)
                                          : td::string());
      break;
    }
    case td_api::updateSupergroup::ID: {
      auto update = move_object_as<td_api::updateSupergroup>(result);
      auto *supergroup_info = add_supergroup_info(update->supergroup_->id_);
      add_supergroup(supergroup_info, std::move(update->supergroup_));
      break;
    }
    case td_api::updateSupergroupFullInfo::ID: {
      auto update = move_object_as<td_api::updateSupergroupFullInfo>(result);
      auto supergroup_id = update->supergroup_id_;
      auto full_info = update->supergroup_full_info_.get();
      set_supergroup_photo(supergroup_id, std::move(full_info->photo_));
      set_supergroup_description(supergroup_id, std::move(full_info->description_));
      set_supergroup_invite_link(supergroup_id, full_info->invite_link_ != nullptr
                                                    ? std::move(full_info->invite_link_->invite_link_)
                                                    : td::string());
      set_supergroup_sticker_set_id(supergroup_id, full_info->sticker_set_id_);
      set_supergroup_can_set_sticker_set(supergroup_id, full_info->can_set_sticker_set_);
      set_supergroup_slow_mode_delay(supergroup_id, full_info->slow_mode_delay_);
      set_supergroup_linked_chat_id(supergroup_id, full_info->linked_chat_id_);
      set_supergroup_location(supergroup_id, std::move(full_info->location_));
      break;
    }
    case td_api::updateOption::ID: {
      auto update = move_object_as<td_api::updateOption>(result);
      const td::string &name = update->name_;
      if (name == "my_id") {
        if (update->value_->get_id() == td_api::optionValueEmpty::ID) {
          CHECK(logging_out_);
          my_id_ = -1;
        } else {
          CHECK(update->value_->get_id() == td_api::optionValueInteger::ID);
          my_id_ = move_object_as<td_api::optionValueInteger>(update->value_)->value_;
        }
      }
      if (name == "group_anonymous_bot_user_id" && update->value_->get_id() == td_api::optionValueInteger::ID) {
        group_anonymous_bot_user_id_ = move_object_as<td_api::optionValueInteger>(update->value_)->value_;
      }
      if (name == "channel_bot_user_id" && update->value_->get_id() == td_api::optionValueInteger::ID) {
        channel_bot_user_id_ = move_object_as<td_api::optionValueInteger>(update->value_)->value_;
      }
      if (name == "telegram_service_notifications_chat_id" &&
          update->value_->get_id() == td_api::optionValueInteger::ID) {
        service_notifications_user_id_ = move_object_as<td_api::optionValueInteger>(update->value_)->value_;
      }
      if (name == "authorization_date") {
        if (update->value_->get_id() == td_api::optionValueEmpty::ID) {
          authorization_date_ = -1;
        } else {
          CHECK(update->value_->get_id() == td_api::optionValueInteger::ID);
          authorization_date_ = static_cast<int32>(move_object_as<td_api::optionValueInteger>(update->value_)->value_);
        }
      }
      if (name == "xallowed_update_types") {
        if (update->value_->get_id() == td_api::optionValueEmpty::ID) {
          allowed_update_types_ = DEFAULT_ALLOWED_UPDATE_TYPES;
        } else {
          CHECK(update->value_->get_id() == td_api::optionValueInteger::ID);
          allowed_update_types_ =
              static_cast<td::uint32>(move_object_as<td_api::optionValueInteger>(update->value_)->value_);
        }
      }
      if (name == "unix_time" && update->value_->get_id() != td_api::optionValueEmpty::ID) {
        CHECK(update->value_->get_id() == td_api::optionValueInteger::ID);
        local_unix_time_difference_ =
            static_cast<double>(move_object_as<td_api::optionValueInteger>(update->value_)->value_) - td::Time::now();
        if (was_authorized_) {
          update_shared_unix_time_difference();
        }
      }
      break;
    }
    case td_api::updatePoll::ID:
      add_update_poll(move_object_as<td_api::updatePoll>(result));
      break;
    case td_api::updatePollAnswer::ID:
      add_update_poll_answer(move_object_as<td_api::updatePollAnswer>(result));
      break;
    case td_api::updateNewInlineQuery::ID: {
      auto update = move_object_as<td_api::updateNewInlineQuery>(result);
      add_new_inline_query(update->id_, update->sender_user_id_, std::move(update->user_location_),
                           std::move(update->chat_type_), update->query_, update->offset_);
      break;
    }
    case td_api::updateNewChosenInlineResult::ID: {
      auto update = move_object_as<td_api::updateNewChosenInlineResult>(result);
      add_new_chosen_inline_result(update->sender_user_id_, std::move(update->user_location_), update->query_,
                                   update->result_id_, update->inline_message_id_);
      break;
    }
    case td_api::updateNewCallbackQuery::ID:
      add_new_callback_query(move_object_as<td_api::updateNewCallbackQuery>(result));
      break;
    case td_api::updateNewInlineCallbackQuery::ID:
      add_new_inline_callback_query(move_object_as<td_api::updateNewInlineCallbackQuery>(result));
      break;
    case td_api::updateNewShippingQuery::ID:
      add_new_shipping_query(move_object_as<td_api::updateNewShippingQuery>(result));
      break;
    case td_api::updateNewPreCheckoutQuery::ID:
      add_new_pre_checkout_query(move_object_as<td_api::updateNewPreCheckoutQuery>(result));
      break;
    case td_api::updateNewCustomEvent::ID:
      add_new_custom_event(move_object_as<td_api::updateNewCustomEvent>(result));
      break;
    case td_api::updateNewCustomQuery::ID:
      add_new_custom_query(move_object_as<td_api::updateNewCustomQuery>(result));
      break;
    case td_api::updateChatMember::ID:
      add_update_chat_member(move_object_as<td_api::updateChatMember>(result));
      break;
    case td_api::updateNewChatJoinRequest::ID:
      add_update_chat_join_request(move_object_as<td_api::updateNewChatJoinRequest>(result));
      break;
    case td_api::updateConnectionState::ID: {
      auto update = move_object_as<td_api::updateConnectionState>(result);
      if (update->state_->get_id() == td_api::connectionStateReady::ID) {
        update_last_synchronization_error_date();
        disconnection_time_ = 0;
      } else if (disconnection_time_ == 0) {
        disconnection_time_ = td::Time::now();
      }
      break;
    }
    default:
      // we are not interested in this update
      break;
  }
}

void Client::on_result(td::uint64 id, object_ptr<td_api::Object> result) {
  LOG(DEBUG) << "Receive from Td: " << id << " " << to_string(result);
  if (id == 0) {
    return on_update(std::move(result));
  }

  auto *handler_ptr = handlers_.get(id);
  CHECK(handler_ptr != nullptr);
  auto handler = std::move(*handler_ptr);
  handler->on_result(std::move(result));
  handlers_.erase(id);
}

td::Slice Client::get_logging_out_error_description() const {
  return is_api_id_invalid_ ? API_ID_INVALID_ERROR_DESCRIPTION : LOGGING_OUT_ERROR_DESCRIPTION;
}

void Client::on_closed() {
  LOG(WARNING) << "Closed";
  CHECK(logging_out_ || closing_);
  CHECK(!td_client_.empty());
  td_client_.reset();

  int http_status_code = logging_out_ ? LOGGING_OUT_ERROR_CODE : CLOSING_ERROR_CODE;
  Slice description = logging_out_ ? get_logging_out_error_description() : CLOSING_ERROR_DESCRIPTION;
  if (webhook_set_query_) {
    fail_query(http_status_code, description, std::move(webhook_set_query_));
  }
  if (!webhook_url_.empty()) {
    webhook_id_.reset();
  }
  if (long_poll_query_) {
    long_poll_wakeup(true);
    CHECK(!long_poll_query_);
  }

  while (!cmd_queue_.empty()) {
    auto query = std::move(cmd_queue_.front());
    cmd_queue_.pop();
    fail_query(http_status_code, description, std::move(query));
  }

  while (!yet_unsent_messages_.empty()) {
    auto it = yet_unsent_messages_.begin();
    auto chat_id = it->first.chat_id;
    auto message_id = it->first.message_id;
    if (!USE_MESSAGE_DATABASE) {
      LOG(ERROR) << "Doesn't receive updateMessageSendFailed for message " << message_id << " in chat " << chat_id;
    }
    on_message_send_failed(chat_id, message_id, 0, Status::Error(http_status_code, description));
  }
  CHECK(yet_unsent_message_count_.empty());

  while (!pending_bot_resolve_queries_.empty()) {
    auto it = pending_bot_resolve_queries_.begin();
    fail_query(http_status_code, description, std::move(it->second.query));
    pending_bot_resolve_queries_.erase(it);
  }

  while (!file_download_listeners_.empty()) {
    auto it = file_download_listeners_.begin();
    auto file_id = it->first;
    LOG(ERROR) << "Doesn't receive updateFile for file " << file_id;
    on_file_download(file_id, Status::Error(http_status_code, description));
  }

  if (logging_out_) {
    parameters_->shared_data_->webhook_db_->erase(bot_token_with_dc_);
    parameters_->shared_data_->user_db_->erase(bot_token_with_dc_);

    td::Scheduler::instance()->run_on_scheduler(get_file_gc_scheduler_id(),
                                                [actor_id = actor_id(this), dir = dir_](td::Unit) {
                                                  CHECK(dir.size() >= 24);
                                                  CHECK(dir.back() == TD_DIR_SLASH);
                                                  td::rmrf(dir).ignore();
                                                  send_closure(actor_id, &Client::finish_closing);
                                                });
    return;
  }

  finish_closing();
}

void Client::finish_closing() {
  if (clear_tqueue_ && logging_out_) {
    clear_tqueue();
  }

  set_timeout_in(need_close_ ? 0 : 600);
}

void Client::timeout_expired() {
  LOG(WARNING) << "Stop client";
  stop();
}

td::int32 Client::get_database_scheduler_id() {
  // the same scheduler as for database in Td
  auto current_scheduler_id = td::Scheduler::instance()->sched_id();
  auto scheduler_count = td::Scheduler::instance()->sched_count();
  return td::min(current_scheduler_id + 1, scheduler_count - 1);
}

td::int32 Client::get_file_gc_scheduler_id() {
  // the same scheduler as for file GC in Td
  auto current_scheduler_id = td::Scheduler::instance()->sched_id();
  auto scheduler_count = td::Scheduler::instance()->sched_count();
  return td::min(current_scheduler_id + 2, scheduler_count - 1);
}

void Client::clear_tqueue() {
  CHECK(webhook_id_.empty());
  auto &tqueue = parameters_->shared_data_->tqueue_;
  auto size = tqueue->get_size(tqueue_id_);
  if (size > 0) {
    LOG(INFO) << "Removing " << size << " tqueue events";
    td::MutableSpan<td::TQueue::Event> span;
    auto r_size = tqueue->get(tqueue_id_, tqueue->get_tail(tqueue_id_), true, 0, span);
    CHECK(r_size.is_ok());
    CHECK(r_size.ok() == 0);
    CHECK(tqueue->get_size(tqueue_id_) == 0);
  }
}

bool Client::to_bool(td::MutableSlice value) {
  td::to_lower_inplace(value);
  value = td::trim(value);
  return value == "true" || value == "yes" || value == "1";
}

td::Result<td_api::object_ptr<td_api::keyboardButton>> Client::get_keyboard_button(JsonValue &button) {
  if (button.type() == JsonValue::Type::Object) {
    auto &object = button.get_object();

    TRY_RESULT(text, get_json_object_string_field(object, "text", false));

    TRY_RESULT(request_phone_number, get_json_object_bool_field(object, "request_phone_number"));
    TRY_RESULT(request_contact, get_json_object_bool_field(object, "request_contact"));
    if (request_phone_number || request_contact) {
      return make_object<td_api::keyboardButton>(text, make_object<td_api::keyboardButtonTypeRequestPhoneNumber>());
    }

    TRY_RESULT(request_location, get_json_object_bool_field(object, "request_location"));
    if (request_location) {
      return make_object<td_api::keyboardButton>(text, make_object<td_api::keyboardButtonTypeRequestLocation>());
    }

    if (has_json_object_field(object, "request_poll")) {
      bool force_regular = false;
      bool force_quiz = false;
      TRY_RESULT(request_poll, get_json_object_field(object, "request_poll", JsonValue::Type::Object, false));
      auto &request_poll_object = request_poll.get_object();
      if (has_json_object_field(request_poll_object, "type")) {
        TRY_RESULT(type, get_json_object_string_field(request_poll_object, "type"));
        if (type == "quiz") {
          force_quiz = true;
        } else if (type == "regular") {
          force_regular = true;
        }
      }
      return make_object<td_api::keyboardButton>(
          text, make_object<td_api::keyboardButtonTypeRequestPoll>(force_regular, force_quiz));
    }

    if (has_json_object_field(object, "web_app")) {
      TRY_RESULT(web_app, get_json_object_field(object, "web_app", JsonValue::Type::Object, false));
      auto &web_app_object = web_app.get_object();
      TRY_RESULT(url, get_json_object_string_field(web_app_object, "url", false));
      return make_object<td_api::keyboardButton>(text, make_object<td_api::keyboardButtonTypeWebApp>(url));
    }

    return make_object<td_api::keyboardButton>(text, nullptr);
  }
  if (button.type() == JsonValue::Type::String) {
    return make_object<td_api::keyboardButton>(button.get_string().str(), nullptr);
  }

  return Status::Error(400, "KeyboardButton must be a String or an Object");
}

td::Result<td_api::object_ptr<td_api::inlineKeyboardButton>> Client::get_inline_keyboard_button(JsonValue &button) {
  if (button.type() != JsonValue::Type::Object) {
    return Status::Error(400, "InlineKeyboardButton must be an Object");
  }

  auto &object = button.get_object();

  TRY_RESULT(text, get_json_object_string_field(object, "text", false));
  {
    TRY_RESULT(url, get_json_object_string_field(object, "url"));
    if (!url.empty()) {
      return make_object<td_api::inlineKeyboardButton>(text, make_object<td_api::inlineKeyboardButtonTypeUrl>(url));
    }
  }

  {
    TRY_RESULT(callback_data, get_json_object_string_field(object, "callback_data"));
    if (!callback_data.empty()) {
      return make_object<td_api::inlineKeyboardButton>(
          text, make_object<td_api::inlineKeyboardButtonTypeCallback>(callback_data));
    }
  }

  if (has_json_object_field(object, "callback_game")) {
    return make_object<td_api::inlineKeyboardButton>(text, make_object<td_api::inlineKeyboardButtonTypeCallbackGame>());
  }

  if (has_json_object_field(object, "pay")) {
    return make_object<td_api::inlineKeyboardButton>(text, make_object<td_api::inlineKeyboardButtonTypeBuy>());
  }

  if (has_json_object_field(object, "switch_inline_query")) {
    TRY_RESULT(switch_inline_query, get_json_object_string_field(object, "switch_inline_query", false));
    return make_object<td_api::inlineKeyboardButton>(
        text, make_object<td_api::inlineKeyboardButtonTypeSwitchInline>(switch_inline_query, false));
  }

  if (has_json_object_field(object, "switch_inline_query_current_chat")) {
    TRY_RESULT(switch_inline_query, get_json_object_string_field(object, "switch_inline_query_current_chat", false));
    return make_object<td_api::inlineKeyboardButton>(
        text, make_object<td_api::inlineKeyboardButtonTypeSwitchInline>(switch_inline_query, true));
  }

  if (has_json_object_field(object, "login_url")) {
    TRY_RESULT(login_url, get_json_object_field(object, "login_url", JsonValue::Type::Object, false));
    CHECK(login_url.type() == JsonValue::Type::Object);
    auto &login_url_object = login_url.get_object();
    TRY_RESULT(url, get_json_object_string_field(login_url_object, "url", false));
    TRY_RESULT(bot_username, get_json_object_string_field(login_url_object, "bot_username"));
    TRY_RESULT(request_write_access, get_json_object_bool_field(login_url_object, "request_write_access"));
    TRY_RESULT(forward_text, get_json_object_string_field(login_url_object, "forward_text"));

    int64 bot_user_id = 0;
    if (bot_username.empty()) {
      bot_user_id = my_id_;
    } else {
      if (bot_username[0] == '@') {
        bot_username = bot_username.substr(1);
      }
      if (bot_username.empty()) {
        return Status::Error(400, "LoginUrl bot username is invalid");
      }
      for (auto c : bot_username) {
        if (c != '_' && !td::is_alnum(c)) {
          return Status::Error(400, "LoginUrl bot username is invalid");
        }
      }
      if (cur_temp_bot_user_id_ >= 100000) {
        return Status::Error(400, "Too much different LoginUrl bot usernames");
      }
      auto &user_id = bot_user_ids_[bot_username];
      if (user_id == 0) {
        user_id = cur_temp_bot_user_id_++;
        user_id *= 1000;
      }
      if (user_id % 1000 == 0) {
        unresolved_bot_usernames_.insert(bot_username);
      }
      bot_user_id = user_id;
    }
    if (!request_write_access) {
      bot_user_id *= -1;
    }
    return make_object<td_api::inlineKeyboardButton>(
        text, make_object<td_api::inlineKeyboardButtonTypeLoginUrl>(url, bot_user_id, forward_text));
  }

  if (has_json_object_field(object, "web_app")) {
    TRY_RESULT(web_app, get_json_object_field(object, "web_app", JsonValue::Type::Object, false));
    auto &web_app_object = web_app.get_object();
    TRY_RESULT(url, get_json_object_string_field(web_app_object, "url", false));
    return make_object<td_api::inlineKeyboardButton>(text, make_object<td_api::inlineKeyboardButtonTypeWebApp>(url));
  }

  return Status::Error(400, "Text buttons are unallowed in the inline keyboard");
}

td::Result<td_api::object_ptr<td_api::ReplyMarkup>> Client::get_reply_markup(const Query *query) {
  auto reply_markup = query->arg("reply_markup");
  if (reply_markup.empty()) {
    return nullptr;
  }

  LOG(INFO) << "Parsing JSON object: " << reply_markup;
  auto r_value = json_decode(reply_markup);
  if (r_value.is_error()) {
    LOG(INFO) << "Can't parse JSON object: " << r_value.error();
    return Status::Error(400, "Can't parse reply keyboard markup JSON object");
  }

  return get_reply_markup(r_value.move_as_ok());
}

td::Result<td_api::object_ptr<td_api::ReplyMarkup>> Client::get_reply_markup(JsonValue &&value) {
  td::vector<td::vector<object_ptr<td_api::keyboardButton>>> rows;
  td::vector<td::vector<object_ptr<td_api::inlineKeyboardButton>>> inline_rows;
  Slice input_field_placeholder;
  bool resize = false;
  bool one_time = false;
  bool remove = false;
  bool is_personal = false;
  bool force_reply = false;

  if (value.type() != JsonValue::Type::Object) {
    return Status::Error(400, "Object expected as reply markup");
  }
  for (auto &field_value : value.get_object()) {
    if (field_value.first == "keyboard") {
      auto keyboard = std::move(field_value.second);
      if (keyboard.type() != JsonValue::Type::Array) {
        return Status::Error(400, "Field \"keyboard\" of the ReplyKeyboardMarkup must be an Array");
      }
      for (auto &row : keyboard.get_array()) {
        td::vector<object_ptr<td_api::keyboardButton>> new_row;
        if (row.type() != JsonValue::Type::Array) {
          return Status::Error(400, "Field \"keyboard\" of the ReplyKeyboardMarkup must be an Array of Arrays");
        }
        for (auto &button : row.get_array()) {
          auto r_button = get_keyboard_button(button);
          if (r_button.is_error()) {
            return Status::Error(400, PSLICE() << "Can't parse keyboard button: " << r_button.error().message());
          }
          new_row.push_back(r_button.move_as_ok());
        }

        rows.push_back(std::move(new_row));
      }
    } else if (field_value.first == "inline_keyboard") {
      auto inline_keyboard = std::move(field_value.second);
      if (inline_keyboard.type() != JsonValue::Type::Array) {
        return Status::Error(400, "Field \"inline_keyboard\" of the InlineKeyboardMarkup must be an Array");
      }
      for (auto &inline_row : inline_keyboard.get_array()) {
        td::vector<object_ptr<td_api::inlineKeyboardButton>> new_inline_row;
        if (inline_row.type() != JsonValue::Type::Array) {
          return Status::Error(400, "Field \"inline_keyboard\" of the InlineKeyboardMarkup must be an Array of Arrays");
        }
        for (auto &button : inline_row.get_array()) {
          auto r_button = get_inline_keyboard_button(button);
          if (r_button.is_error()) {
            return Status::Error(400, PSLICE() << "Can't parse inline keyboard button: " << r_button.error().message());
          }
          new_inline_row.push_back(r_button.move_as_ok());
        }

        inline_rows.push_back(std::move(new_inline_row));
      }
    } else if (field_value.first == "resize_keyboard") {
      if (field_value.second.type() != JsonValue::Type::Boolean) {
        return Status::Error(400, "Field \"resize_keyboard\" of the ReplyKeyboardMarkup must be of the type Boolean");
      }
      resize = field_value.second.get_boolean();
    } else if (field_value.first == "one_time_keyboard") {
      if (field_value.second.type() != JsonValue::Type::Boolean) {
        return Status::Error(400, "Field \"one_time_keyboard\" of the ReplyKeyboardMarkup must be of the type Boolean");
      }
      one_time = field_value.second.get_boolean();
    } else if (field_value.first == "hide_keyboard" || field_value.first == "remove_keyboard") {
      if (field_value.second.type() != JsonValue::Type::Boolean) {
        return Status::Error(400, "Field \"remove_keyboard\" of the ReplyKeyboardRemove must be of the type Boolean");
      }
      remove = field_value.second.get_boolean();
    } else if (field_value.first == "personal_keyboard" || field_value.first == "selective") {
      if (field_value.second.type() != JsonValue::Type::Boolean) {
        return Status::Error(400, "Field \"selective\" of the reply markup must be of the type Boolean");
      }
      is_personal = field_value.second.get_boolean();
    } else if (field_value.first == "force_reply_keyboard" || field_value.first == "force_reply") {
      if (field_value.second.type() != JsonValue::Type::Boolean) {
        return Status::Error(400, "Field \"force_reply\" of the reply markup must be of the type Boolean");
      }
      force_reply = field_value.second.get_boolean();
    } else if (field_value.first == "input_field_placeholder") {
      if (field_value.second.type() != JsonValue::Type::String) {
        return Status::Error(400, "Field \"input_field_placeholder\" of the reply markup must be of the type String");
      }
      input_field_placeholder = field_value.second.get_string();
    }
  }

  object_ptr<td_api::ReplyMarkup> result;
  if (!rows.empty()) {
    result = make_object<td_api::replyMarkupShowKeyboard>(std::move(rows), resize, one_time, is_personal,
                                                          input_field_placeholder.str());
  } else if (!inline_rows.empty()) {
    result = make_object<td_api::replyMarkupInlineKeyboard>(std::move(inline_rows));
  } else if (remove) {
    result = make_object<td_api::replyMarkupRemoveKeyboard>(is_personal);
  } else if (force_reply) {
    result = make_object<td_api::replyMarkupForceReply>(is_personal, input_field_placeholder.str());
  }
  if (result == nullptr || result->get_id() != td_api::replyMarkupInlineKeyboard::ID) {
    unresolved_bot_usernames_.clear();
  }

  return std::move(result);
}

td::Result<td_api::object_ptr<td_api::labeledPricePart>> Client::get_labeled_price_part(JsonValue &value) {
  if (value.type() != JsonValue::Type::Object) {
    return Status::Error(400, "LabeledPrice must be an Object");
  }

  auto &object = value.get_object();

  TRY_RESULT(label, get_json_object_string_field(object, "label", false));
  if (label.empty()) {
    return Status::Error(400, "LabeledPrice label must be non-empty");
  }

  TRY_RESULT(amount, get_json_object_field(object, "amount", JsonValue::Type::Null, false));
  Slice number;
  if (amount.type() == JsonValue::Type::Number) {
    number = amount.get_number();
  } else if (amount.type() == JsonValue::Type::String) {
    number = amount.get_string();
  } else {
    return Status::Error(400, "Field \"amount\" must be of type Number or String");
  }
  auto parsed_amount = td::to_integer_safe<int64>(number);
  if (parsed_amount.is_error()) {
    return Status::Error(400, "Can't parse \"amount\" as Number");
  }
  return make_object<td_api::labeledPricePart>(label, parsed_amount.ok());
}

td::Result<td::vector<td_api::object_ptr<td_api::labeledPricePart>>> Client::get_labeled_price_parts(JsonValue &value) {
  if (value.type() != JsonValue::Type::Array) {
    return Status::Error(400, "Expected an Array of labeled prices");
  }

  td::vector<object_ptr<td_api::labeledPricePart>> prices;
  for (auto &price : value.get_array()) {
    auto r_labeled_price = get_labeled_price_part(price);
    if (r_labeled_price.is_error()) {
      return Status::Error(400, PSLICE() << "Can't parse labeled price: " << r_labeled_price.error().message());
    }
    prices.push_back(r_labeled_price.move_as_ok());
  }
  if (prices.empty()) {
    return Status::Error(400, "There must be at least one price");
  }

  return std::move(prices);
}

td::Result<td::vector<td::int64>> Client::get_suggested_tip_amounts(JsonValue &value) {
  if (value.type() != JsonValue::Type::Array) {
    return Status::Error(400, "Expected an Array of suggested tip amounts");
  }

  td::vector<int64> suggested_tip_amounts;
  for (auto &amount : value.get_array()) {
    Slice number;
    if (amount.type() == JsonValue::Type::Number) {
      number = amount.get_number();
    } else if (amount.type() == JsonValue::Type::String) {
      number = amount.get_string();
    } else {
      return Status::Error(400, "Suggested tip amount must be of type Number or String");
    }
    auto parsed_amount = td::to_integer_safe<int64>(number);
    if (parsed_amount.is_error()) {
      return Status::Error(400, "Can't parse suggested tip amount as Number");
    }
    suggested_tip_amounts.push_back(parsed_amount.ok());
  }
  return std::move(suggested_tip_amounts);
}

td::Result<td_api::object_ptr<td_api::shippingOption>> Client::get_shipping_option(JsonValue &option) {
  if (option.type() != JsonValue::Type::Object) {
    return Status::Error(400, "ShippingOption must be an Object");
  }

  auto &object = option.get_object();

  TRY_RESULT(id, get_json_object_string_field(object, "id", false));
  if (id.empty()) {
    return Status::Error(400, "ShippingOption identifier must be non-empty");
  }

  TRY_RESULT(title, get_json_object_string_field(object, "title", false));
  if (title.empty()) {
    return Status::Error(400, "ShippingOption title must be non-empty");
  }

  TRY_RESULT(prices_json, get_json_object_field(object, "prices", JsonValue::Type::Array, false));

  auto r_prices = get_labeled_price_parts(prices_json);
  if (r_prices.is_error()) {
    return Status::Error(400, PSLICE() << "Can't parse shipping option prices: " << r_prices.error().message());
  }

  return make_object<td_api::shippingOption>(id, title, r_prices.move_as_ok());
}

td::Result<td::vector<td_api::object_ptr<td_api::shippingOption>>> Client::get_shipping_options(const Query *query) {
  TRY_RESULT(shipping_options, get_required_string_arg(query, "shipping_options"));

  LOG(INFO) << "Parsing JSON object: " << shipping_options;
  auto r_value = json_decode(shipping_options);
  if (r_value.is_error()) {
    LOG(INFO) << "Can't parse JSON object: " << r_value.error();
    return Status::Error(400, "Can't parse shipping options JSON object");
  }

  return get_shipping_options(r_value.move_as_ok());
}

td::Result<td::vector<td_api::object_ptr<td_api::shippingOption>>> Client::get_shipping_options(JsonValue &&value) {
  if (value.type() != JsonValue::Type::Array) {
    return Status::Error(400, "Expected an Array of shipping options");
  }

  td::vector<object_ptr<td_api::shippingOption>> options;
  for (auto &option : value.get_array()) {
    auto r_shipping_option = get_shipping_option(option);
    if (r_shipping_option.is_error()) {
      return Status::Error(400, PSLICE() << "Can't parse shipping option: " << r_shipping_option.error().message());
    }
    options.push_back(r_shipping_option.move_as_ok());
  }
  if (options.empty()) {
    return Status::Error(400, "There must be at least one shipping option");
  }

  return std::move(options);
}

td_api::object_ptr<td_api::ChatAction> Client::get_chat_action(const Query *query) {
  auto action = query->arg("action");
  td::to_lower_inplace(action);
  if (action == "cancel") {
    return make_object<td_api::chatActionCancel>();
  }
  if (action == "typing") {
    return make_object<td_api::chatActionTyping>();
  }
  if (action == "record_video") {
    return make_object<td_api::chatActionRecordingVideo>();
  }
  if (action == "upload_video") {
    return make_object<td_api::chatActionUploadingVideo>();
  }
  if (action == "record_audio" || action == "record_voice") {
    return make_object<td_api::chatActionRecordingVoiceNote>();
  }
  if (action == "upload_audio" || action == "upload_voice") {
    return make_object<td_api::chatActionUploadingVoiceNote>();
  }
  if (action == "upload_photo") {
    return make_object<td_api::chatActionUploadingPhoto>();
  }
  if (action == "upload_document") {
    return make_object<td_api::chatActionUploadingDocument>();
  }
  if (action == "choose_sticker") {
    return make_object<td_api::chatActionChoosingSticker>();
  }
  if (action == "pick_up_location" || action == "find_location") {
    return make_object<td_api::chatActionChoosingLocation>();
  }
  if (action == "record_video_note") {
    return make_object<td_api::chatActionRecordingVideoNote>();
  }
  if (action == "upload_video_note") {
    return make_object<td_api::chatActionUploadingVideoNote>();
  }
  return nullptr;
}

td_api::object_ptr<td_api::InputFile> Client::get_input_file(const Query *query, Slice field_name,
                                                             bool force_file) const {
  return get_input_file(query, field_name, query->arg(field_name), force_file);
}

td::string Client::get_local_file_path(Slice file_uri) {
  if (td::begins_with(file_uri, "/")) {
    file_uri.remove_prefix(td::begins_with(file_uri, "/localhost") ? 10 : 1);
  }
#if TD_PORT_WINDOWS
  if (td::begins_with(file_uri, "/")) {
    file_uri.remove_prefix(1);
  }
#endif
  td::string result(file_uri.size(), '\0');
  auto result_len = url_decode(file_uri, result, false);
  result.resize(result_len);
  return result;
}

td_api::object_ptr<td_api::InputFile> Client::get_input_file(const Query *query, Slice field_name, Slice file_id,
                                                             bool force_file) const {
  if (!file_id.empty()) {
    if (parameters_->local_mode_) {
      Slice file_protocol{"file:/"};
      if (td::begins_with(file_id, file_protocol)) {
        return make_object<td_api::inputFileLocal>(get_local_file_path(file_id.substr(file_protocol.size())));
      }
    }
    Slice attach_protocol{"attach://"};
    if (td::begins_with(file_id, attach_protocol)) {
      field_name = file_id.substr(attach_protocol.size());
    } else {
      if (!force_file) {
        return make_object<td_api::inputFileRemote>(file_id.str());
      }
    }
  }
  auto file = query->file(field_name);
  if (file != nullptr) {
    return make_object<td_api::inputFileLocal>(file->temp_file_name);
  }

  return nullptr;
}

td_api::object_ptr<td_api::inputThumbnail> Client::get_input_thumbnail(const Query *query, Slice field_name) const {
  auto input_file = get_input_file(query, field_name, true);
  if (input_file == nullptr) {
    return nullptr;
  }
  return make_object<td_api::inputThumbnail>(std::move(input_file), 0, 0);
}

td::Result<td_api::object_ptr<td_api::InputMessageContent>> Client::get_input_message_content(
    JsonValue &input_message_content, bool is_input_message_content_required) {
  CHECK(input_message_content.type() == JsonValue::Type::Object);
  auto &object = input_message_content.get_object();

  TRY_RESULT(message_text, get_json_object_string_field(object, "message_text"));

  if (!message_text.empty()) {
    TRY_RESULT(disable_web_page_preview, get_json_object_bool_field(object, "disable_web_page_preview"));
    TRY_RESULT(parse_mode, get_json_object_string_field(object, "parse_mode"));
    auto entities = get_json_object_field_force(object, "entities");
    TRY_RESULT(input_message_text, get_input_message_text(std::move(message_text), disable_web_page_preview,
                                                          std::move(parse_mode), std::move(entities)));
    return std::move(input_message_text);
  }

  if (has_json_object_field(object, "latitude") && has_json_object_field(object, "longitude")) {
    TRY_RESULT(latitude, get_json_object_double_field(object, "latitude", false));
    TRY_RESULT(longitude, get_json_object_double_field(object, "longitude", false));
    TRY_RESULT(horizontal_accuracy, get_json_object_double_field(object, "horizontal_accuracy"));
    TRY_RESULT(live_period, get_json_object_int_field(object, "live_period"));
    TRY_RESULT(heading, get_json_object_int_field(object, "heading"));
    TRY_RESULT(proximity_alert_radius, get_json_object_int_field(object, "proximity_alert_radius"));
    auto location = make_object<td_api::location>(latitude, longitude, horizontal_accuracy);

    if (has_json_object_field(object, "title") && has_json_object_field(object, "address")) {
      TRY_RESULT(title, get_json_object_string_field(object, "title", false));
      TRY_RESULT(address, get_json_object_string_field(object, "address", false));
      td::string provider;
      td::string venue_id;
      td::string venue_type;

      TRY_RESULT(google_place_id, get_json_object_string_field(object, "google_place_id"));
      TRY_RESULT(google_place_type, get_json_object_string_field(object, "google_place_type"));
      if (!google_place_id.empty() || !google_place_type.empty()) {
        provider = "gplaces";
        venue_id = std::move(google_place_id);
        venue_type = std::move(google_place_type);
      }
      TRY_RESULT(foursquare_id, get_json_object_string_field(object, "foursquare_id"));
      TRY_RESULT(foursquare_type, get_json_object_string_field(object, "foursquare_type"));
      if (!foursquare_id.empty() || !foursquare_type.empty()) {
        provider = "foursquare";
        venue_id = std::move(foursquare_id);
        venue_type = std::move(foursquare_type);
      }

      return make_object<td_api::inputMessageVenue>(
          make_object<td_api::venue>(std::move(location), title, address, provider, venue_id, venue_type));
    }

    return make_object<td_api::inputMessageLocation>(std::move(location), live_period, heading, proximity_alert_radius);
  }

  if (has_json_object_field(object, "phone_number")) {
    TRY_RESULT(phone_number, get_json_object_string_field(object, "phone_number", false));
    TRY_RESULT(first_name, get_json_object_string_field(object, "first_name", false));
    TRY_RESULT(last_name, get_json_object_string_field(object, "last_name"));
    TRY_RESULT(vcard, get_json_object_string_field(object, "vcard"));

    return make_object<td_api::inputMessageContact>(
        make_object<td_api::contact>(phone_number, first_name, last_name, vcard, 0));
  }

  if (has_json_object_field(object, "payload")) {
    TRY_RESULT(title, get_json_object_string_field(object, "title", false));
    TRY_RESULT(description, get_json_object_string_field(object, "description", false));
    TRY_RESULT(payload, get_json_object_string_field(object, "payload", false));
    if (!td::check_utf8(payload)) {
      return Status::Error(400, "InputInvoiceMessageContent payload must be encoded in UTF-8");
    }
    TRY_RESULT(provider_token, get_json_object_string_field(object, "provider_token", false));
    TRY_RESULT(currency, get_json_object_string_field(object, "currency", false));
    TRY_RESULT(prices_object, get_json_object_field(object, "prices", JsonValue::Type::Array, false));
    TRY_RESULT(prices, get_labeled_price_parts(prices_object));
    TRY_RESULT(provider_data, get_json_object_string_field(object, "provider_data"));
    TRY_RESULT(max_tip_amount, get_json_object_long_field(object, "max_tip_amount"));
    td::vector<int64> suggested_tip_amounts;
    TRY_RESULT(suggested_tip_amounts_array,
               get_json_object_field(object, "suggested_tip_amounts", JsonValue::Type::Array));
    if (suggested_tip_amounts_array.type() == JsonValue::Type::Array) {
      TRY_RESULT_ASSIGN(suggested_tip_amounts, get_suggested_tip_amounts(suggested_tip_amounts_array));
    }
    TRY_RESULT(photo_url, get_json_object_string_field(object, "photo_url"));
    TRY_RESULT(photo_size, get_json_object_int_field(object, "photo_size"));
    TRY_RESULT(photo_width, get_json_object_int_field(object, "photo_width"));
    TRY_RESULT(photo_height, get_json_object_int_field(object, "photo_height"));
    TRY_RESULT(need_name, get_json_object_bool_field(object, "need_name"));
    TRY_RESULT(need_phone_number, get_json_object_bool_field(object, "need_phone_number"));
    TRY_RESULT(need_email_address, get_json_object_bool_field(object, "need_email"));
    TRY_RESULT(need_shipping_address, get_json_object_bool_field(object, "need_shipping_address"));
    TRY_RESULT(send_phone_number_to_provider, get_json_object_bool_field(object, "send_phone_number_to_provider"));
    TRY_RESULT(send_email_address_to_provider, get_json_object_bool_field(object, "send_email_to_provider"));
    TRY_RESULT(is_flexible, get_json_object_bool_field(object, "is_flexible"));

    return make_object<td_api::inputMessageInvoice>(
        make_object<td_api::invoice>(currency, std::move(prices), max_tip_amount, std::move(suggested_tip_amounts),
                                     td::string(), false, need_name, need_phone_number, need_email_address,
                                     need_shipping_address, send_phone_number_to_provider,
                                     send_email_address_to_provider, is_flexible),
        title, description, photo_url, photo_size, photo_width, photo_height, payload, provider_token, provider_data,
        td::string());
  }

  if (is_input_message_content_required) {
    return Status::Error(400, "Input message content is not specified");
  }
  return nullptr;
}

td_api::object_ptr<td_api::messageSendOptions> Client::get_message_send_options(bool disable_notification,
                                                                                bool protect_content,
                                                                                td_api::object_ptr<td_api::MessageSchedulingState> &&scheduling_state) {
  return make_object<td_api::messageSendOptions>(disable_notification, false, protect_content, std::move(scheduling_state));
}

td::Result<td::vector<td_api::object_ptr<td_api::InputInlineQueryResult>>> Client::get_inline_query_results(
    const Query *query) {
  auto results_encoded = query->arg("results");
  if (results_encoded.empty()) {
    return td::vector<object_ptr<td_api::InputInlineQueryResult>>();
  }

  LOG(INFO) << "Parsing JSON object: " << results_encoded;
  auto r_values = json_decode(results_encoded);
  if (r_values.is_error()) {
    return Status::Error(400,
                         PSLICE() << "Can't parse JSON encoded inline query results: " << r_values.error().message());
  }

  return get_inline_query_results(r_values.move_as_ok());
}

td::Result<td::vector<td_api::object_ptr<td_api::InputInlineQueryResult>>> Client::get_inline_query_results(
    td::JsonValue &&values) {
  if (values.type() == JsonValue::Type::Null) {
    return td::vector<object_ptr<td_api::InputInlineQueryResult>>();
  }
  if (values.type() != JsonValue::Type::Array) {
    return Status::Error(400, "Expected an Array of inline query results");
  }

  td::vector<object_ptr<td_api::InputInlineQueryResult>> inline_query_results;
  for (auto &value : values.get_array()) {
    auto r_inline_query_result = get_inline_query_result(std::move(value));
    if (r_inline_query_result.is_error()) {
      return Status::Error(400,
                           PSLICE() << "Can't parse inline query result: " << r_inline_query_result.error().message());
    }
    inline_query_results.push_back(r_inline_query_result.move_as_ok());
  }

  return std::move(inline_query_results);
}

td::Result<td_api::object_ptr<td_api::InputInlineQueryResult>> Client::get_inline_query_result(const Query *query) {
  auto result_encoded = query->arg("result");
  if (result_encoded.empty()) {
    return Status::Error(400, "Result isn't specified");
  }

  LOG(INFO) << "Parsing JSON object: " << result_encoded;
  auto r_value = json_decode(result_encoded);
  if (r_value.is_error()) {
    return Status::Error(400,
                         PSLICE() << "Can't parse JSON encoded web view query results " << r_value.error().message());
  }

  return get_inline_query_result(r_value.move_as_ok());
}

td::Result<td_api::object_ptr<td_api::InputInlineQueryResult>> Client::get_inline_query_result(td::JsonValue &&value) {
  if (value.type() != JsonValue::Type::Object) {
    return Status::Error(400, "Inline query result must be an object");
  }

  auto &object = value.get_object();

  TRY_RESULT(type, get_json_object_string_field(object, "type", false));
  td::to_lower_inplace(type);

  TRY_RESULT(id, get_json_object_string_field(object, "id", false));

  bool is_input_message_content_required = (type == "article");
  object_ptr<td_api::InputMessageContent> input_message_content;

  TRY_RESULT(input_message_content_obj,
             get_json_object_field(object, "input_message_content", JsonValue::Type::Object));
  if (input_message_content_obj.type() == JsonValue::Type::Null) {
    TRY_RESULT(message_text, get_json_object_string_field(object, "message_text", !is_input_message_content_required));
    TRY_RESULT(disable_web_page_preview, get_json_object_bool_field(object, "disable_web_page_preview"));
    TRY_RESULT(parse_mode, get_json_object_string_field(object, "parse_mode"));
    auto entities = get_json_object_field_force(object, "entities");

    if (is_input_message_content_required || !message_text.empty()) {
      TRY_RESULT(input_message_text, get_input_message_text(std::move(message_text), disable_web_page_preview,
                                                            std::move(parse_mode), std::move(entities)));
      input_message_content = std::move(input_message_text);
    }
  } else {
    TRY_RESULT(input_message_content_result,
               get_input_message_content(input_message_content_obj, is_input_message_content_required));
    input_message_content = std::move(input_message_content_result);
  }
  TRY_RESULT(input_caption, get_json_object_string_field(object, "caption"));
  TRY_RESULT(parse_mode, get_json_object_string_field(object, "parse_mode"));
  auto entities = get_json_object_field_force(object, "caption_entities");
  TRY_RESULT(caption, get_formatted_text(std::move(input_caption), std::move(parse_mode), std::move(entities)));

  TRY_RESULT(reply_markup_object, get_json_object_field(object, "reply_markup", JsonValue::Type::Object));
  object_ptr<td_api::ReplyMarkup> reply_markup;
  if (reply_markup_object.type() != JsonValue::Type::Null) {
    TRY_RESULT_ASSIGN(reply_markup, get_reply_markup(std::move(reply_markup_object)));
  }

  object_ptr<td_api::InputInlineQueryResult> result;
  if (type == "article") {
    TRY_RESULT(url, get_json_object_string_field(object, "url"));
    TRY_RESULT(hide_url, get_json_object_bool_field(object, "hide_url"));
    TRY_RESULT(title, get_json_object_string_field(object, "title", false));
    TRY_RESULT(description, get_json_object_string_field(object, "description"));
    TRY_RESULT(thumbnail_url, get_json_object_string_field(object, "thumb_url"));
    TRY_RESULT(thumbnail_width, get_json_object_int_field(object, "thumb_width"));
    TRY_RESULT(thumbnail_height, get_json_object_int_field(object, "thumb_height"));

    CHECK(input_message_content != nullptr);
    return make_object<td_api::inputInlineQueryResultArticle>(
        id, url, hide_url, title, description, thumbnail_url, thumbnail_width, thumbnail_height,
        std::move(reply_markup), std::move(input_message_content));
  }
  if (type == "audio") {
    TRY_RESULT(audio_url, get_json_object_string_field(object, "audio_url"));
    TRY_RESULT(audio_duration, get_json_object_int_field(object, "audio_duration"));
    TRY_RESULT(title, get_json_object_string_field(object, "title", audio_url.empty()));
    TRY_RESULT(performer, get_json_object_string_field(object, "performer"));
    if (audio_url.empty()) {
      TRY_RESULT_ASSIGN(audio_url, get_json_object_string_field(object, "audio_file_id", false));
    }

    if (input_message_content == nullptr) {
      input_message_content = make_object<td_api::inputMessageAudio>(nullptr, nullptr, audio_duration, title, performer,
                                                                     std::move(caption));
    }
    return make_object<td_api::inputInlineQueryResultAudio>(id, title, performer, audio_url, audio_duration,
                                                            std::move(reply_markup), std::move(input_message_content));
  }
  if (type == "contact") {
    TRY_RESULT(phone_number, get_json_object_string_field(object, "phone_number", false));
    TRY_RESULT(first_name, get_json_object_string_field(object, "first_name", false));
    TRY_RESULT(last_name, get_json_object_string_field(object, "last_name"));
    TRY_RESULT(vcard, get_json_object_string_field(object, "vcard"));
    TRY_RESULT(thumbnail_url, get_json_object_string_field(object, "thumb_url"));
    TRY_RESULT(thumbnail_width, get_json_object_int_field(object, "thumb_width"));
    TRY_RESULT(thumbnail_height, get_json_object_int_field(object, "thumb_height"));

    if (input_message_content == nullptr) {
      input_message_content = make_object<td_api::inputMessageContact>(
          make_object<td_api::contact>(phone_number, first_name, last_name, vcard, 0));
    }
    return make_object<td_api::inputInlineQueryResultContact>(
        id, make_object<td_api::contact>(phone_number, first_name, last_name, vcard, 0), thumbnail_url, thumbnail_width,
        thumbnail_height, std::move(reply_markup), std::move(input_message_content));
  }
  if (type == "document") {
    TRY_RESULT(title, get_json_object_string_field(object, "title", false));
    TRY_RESULT(description, get_json_object_string_field(object, "description"));
    TRY_RESULT(thumbnail_url, get_json_object_string_field(object, "thumb_url"));
    TRY_RESULT(document_url, get_json_object_string_field(object, "document_url"));
    TRY_RESULT(mime_type, get_json_object_string_field(object, "mime_type", document_url.empty()));
    TRY_RESULT(thumbnail_width, get_json_object_int_field(object, "thumb_width"));
    TRY_RESULT(thumbnail_height, get_json_object_int_field(object, "thumb_height"));
    if (document_url.empty()) {
      TRY_RESULT_ASSIGN(document_url, get_json_object_string_field(object, "document_file_id", false));
    }

    if (input_message_content == nullptr) {
      input_message_content = make_object<td_api::inputMessageDocument>(nullptr, nullptr, false, std::move(caption));
    }
    return make_object<td_api::inputInlineQueryResultDocument>(
        id, title, description, document_url, mime_type, thumbnail_url, thumbnail_width, thumbnail_height,
        std::move(reply_markup), std::move(input_message_content));
  }
  if (type == "game") {
    TRY_RESULT(game_short_name, get_json_object_string_field(object, "game_short_name", false));
    return make_object<td_api::inputInlineQueryResultGame>(id, game_short_name, std::move(reply_markup));
  }
  if (type == "gif") {
    TRY_RESULT(title, get_json_object_string_field(object, "title"));
    TRY_RESULT(gif_url, get_json_object_string_field(object, "gif_url"));
    TRY_RESULT(thumbnail_url, get_json_object_string_field(object, "thumb_url", gif_url.empty()));
    TRY_RESULT(thumbnail_mime_type, get_json_object_string_field(object, "thumb_mime_type", true));
    TRY_RESULT(gif_duration, get_json_object_int_field(object, "gif_duration"));
    TRY_RESULT(gif_width, get_json_object_int_field(object, "gif_width"));
    TRY_RESULT(gif_height, get_json_object_int_field(object, "gif_height"));
    if (gif_url.empty()) {
      TRY_RESULT_ASSIGN(gif_url, get_json_object_string_field(object, "gif_file_id", false));
    }

    if (input_message_content == nullptr) {
      input_message_content = make_object<td_api::inputMessageAnimation>(
          nullptr, nullptr, td::vector<int32>(), gif_duration, gif_width, gif_height, std::move(caption));
    }
    return make_object<td_api::inputInlineQueryResultAnimation>(
        id, title, thumbnail_url, thumbnail_mime_type, gif_url, "image/gif", gif_duration, gif_width, gif_height,
        std::move(reply_markup), std::move(input_message_content));
  }
  if (type == "location") {
    TRY_RESULT(latitude, get_json_object_double_field(object, "latitude", false));
    TRY_RESULT(longitude, get_json_object_double_field(object, "longitude", false));
    TRY_RESULT(horizontal_accuracy, get_json_object_double_field(object, "horizontal_accuracy"));
    TRY_RESULT(live_period, get_json_object_int_field(object, "live_period"));
    TRY_RESULT(heading, get_json_object_int_field(object, "heading"));
    TRY_RESULT(proximity_alert_radius, get_json_object_int_field(object, "proximity_alert_radius"));
    TRY_RESULT(title, get_json_object_string_field(object, "title", false));
    TRY_RESULT(thumbnail_url, get_json_object_string_field(object, "thumb_url"));
    TRY_RESULT(thumbnail_width, get_json_object_int_field(object, "thumb_width"));
    TRY_RESULT(thumbnail_height, get_json_object_int_field(object, "thumb_height"));

    if (input_message_content == nullptr) {
      auto location = make_object<td_api::location>(latitude, longitude, horizontal_accuracy);
      input_message_content =
          make_object<td_api::inputMessageLocation>(std::move(location), live_period, heading, proximity_alert_radius);
    }
    return make_object<td_api::inputInlineQueryResultLocation>(
        id, make_object<td_api::location>(latitude, longitude, horizontal_accuracy), live_period, title, thumbnail_url,
        thumbnail_width, thumbnail_height, std::move(reply_markup), std::move(input_message_content));
  }
  if (type == "mpeg4_gif") {
    TRY_RESULT(title, get_json_object_string_field(object, "title"));
    TRY_RESULT(mpeg4_url, get_json_object_string_field(object, "mpeg4_url"));
    TRY_RESULT(thumbnail_url, get_json_object_string_field(object, "thumb_url", mpeg4_url.empty()));
    TRY_RESULT(thumbnail_mime_type, get_json_object_string_field(object, "thumb_mime_type", true));
    TRY_RESULT(mpeg4_duration, get_json_object_int_field(object, "mpeg4_duration"));
    TRY_RESULT(mpeg4_width, get_json_object_int_field(object, "mpeg4_width"));
    TRY_RESULT(mpeg4_height, get_json_object_int_field(object, "mpeg4_height"));
    if (mpeg4_url.empty()) {
      TRY_RESULT_ASSIGN(mpeg4_url, get_json_object_string_field(object, "mpeg4_file_id", false));
    }

    if (input_message_content == nullptr) {
      input_message_content = make_object<td_api::inputMessageAnimation>(
          nullptr, nullptr, td::vector<int32>(), mpeg4_duration, mpeg4_width, mpeg4_height, std::move(caption));
    }
    return make_object<td_api::inputInlineQueryResultAnimation>(
        id, title, thumbnail_url, thumbnail_mime_type, mpeg4_url, "video/mp4", mpeg4_duration, mpeg4_width,
        mpeg4_height, std::move(reply_markup), std::move(input_message_content));
  }
  if (type == "photo") {
    TRY_RESULT(title, get_json_object_string_field(object, "title"));
    TRY_RESULT(description, get_json_object_string_field(object, "description"));
    TRY_RESULT(photo_url, get_json_object_string_field(object, "photo_url"));
    TRY_RESULT(thumbnail_url, get_json_object_string_field(object, "thumb_url", photo_url.empty()));
    TRY_RESULT(photo_width, get_json_object_int_field(object, "photo_width"));
    TRY_RESULT(photo_height, get_json_object_int_field(object, "photo_height"));
    if (photo_url.empty()) {
      TRY_RESULT_ASSIGN(photo_url, get_json_object_string_field(object, "photo_file_id", false));
    }

    if (input_message_content == nullptr) {
      input_message_content =
          make_object<td_api::inputMessagePhoto>(nullptr, nullptr, td::vector<int32>(), 0, 0, std::move(caption), 0);
    }
    return make_object<td_api::inputInlineQueryResultPhoto>(id, title, description, thumbnail_url, photo_url,
                                                            photo_width, photo_height, std::move(reply_markup),
                                                            std::move(input_message_content));
  }
  if (type == "sticker") {
    TRY_RESULT(sticker_file_id, get_json_object_string_field(object, "sticker_file_id", false));

    if (input_message_content == nullptr) {
      input_message_content = make_object<td_api::inputMessageSticker>(nullptr, nullptr, 0, 0, td::string());
    }
    return make_object<td_api::inputInlineQueryResultSticker>(id, "", sticker_file_id, 0, 0, std::move(reply_markup),
                                                              std::move(input_message_content));
  }
  if (type == "venue") {
    TRY_RESULT(latitude, get_json_object_double_field(object, "latitude", false));
    TRY_RESULT(longitude, get_json_object_double_field(object, "longitude", false));
    TRY_RESULT(horizontal_accuracy, get_json_object_double_field(object, "horizontal_accuracy"));
    TRY_RESULT(title, get_json_object_string_field(object, "title", false));
    TRY_RESULT(address, get_json_object_string_field(object, "address", false));
    TRY_RESULT(foursquare_id, get_json_object_string_field(object, "foursquare_id"));
    TRY_RESULT(foursquare_type, get_json_object_string_field(object, "foursquare_type"));
    TRY_RESULT(google_place_id, get_json_object_string_field(object, "google_place_id"));
    TRY_RESULT(google_place_type, get_json_object_string_field(object, "google_place_type"));
    TRY_RESULT(thumbnail_url, get_json_object_string_field(object, "thumb_url"));
    TRY_RESULT(thumbnail_width, get_json_object_int_field(object, "thumb_width"));
    TRY_RESULT(thumbnail_height, get_json_object_int_field(object, "thumb_height"));

    td::string provider;
    td::string venue_id;
    td::string venue_type;
    if (!google_place_id.empty() || !google_place_type.empty()) {
      provider = "gplaces";
      venue_id = std::move(google_place_id);
      venue_type = std::move(google_place_type);
    }
    if (!foursquare_id.empty() || !foursquare_type.empty()) {
      provider = "foursquare";
      venue_id = std::move(foursquare_id);
      venue_type = std::move(foursquare_type);
    }

    if (input_message_content == nullptr) {
      input_message_content = make_object<td_api::inputMessageVenue>(
          make_object<td_api::venue>(make_object<td_api::location>(latitude, longitude, horizontal_accuracy), title,
                                     address, provider, venue_id, venue_type));
    }
    return make_object<td_api::inputInlineQueryResultVenue>(
        id,
        make_object<td_api::venue>(make_object<td_api::location>(latitude, longitude, horizontal_accuracy), title,
                                   address, provider, venue_id, venue_type),
        thumbnail_url, thumbnail_width, thumbnail_height, std::move(reply_markup), std::move(input_message_content));
  }
  if (type == "video") {
    TRY_RESULT(title, get_json_object_string_field(object, "title", false));
    TRY_RESULT(description, get_json_object_string_field(object, "description"));
    TRY_RESULT(video_url, get_json_object_string_field(object, "video_url"));
    TRY_RESULT(thumbnail_url, get_json_object_string_field(object, "thumb_url", video_url.empty()));
    TRY_RESULT(mime_type, get_json_object_string_field(object, "mime_type", video_url.empty()));
    TRY_RESULT(video_width, get_json_object_int_field(object, "video_width"));
    TRY_RESULT(video_height, get_json_object_int_field(object, "video_height"));
    TRY_RESULT(video_duration, get_json_object_int_field(object, "video_duration"));
    if (video_url.empty()) {
      TRY_RESULT_ASSIGN(video_url, get_json_object_string_field(object, "video_file_id", false));
    }

    if (input_message_content == nullptr) {
      input_message_content =
          make_object<td_api::inputMessageVideo>(nullptr, nullptr, td::vector<int32>(), video_duration, video_width,
                                                 video_height, false, std::move(caption), 0);
    }
    return make_object<td_api::inputInlineQueryResultVideo>(id, title, description, thumbnail_url, video_url, mime_type,
                                                            video_width, video_height, video_duration,
                                                            std::move(reply_markup), std::move(input_message_content));
  }
  if (type == "voice") {
    TRY_RESULT(title, get_json_object_string_field(object, "title", false));
    TRY_RESULT(voice_note_url, get_json_object_string_field(object, "voice_url"));
    TRY_RESULT(voice_note_duration, get_json_object_int_field(object, "voice_duration"));
    if (voice_note_url.empty()) {
      TRY_RESULT_ASSIGN(voice_note_url, get_json_object_string_field(object, "voice_file_id", false));
    }

    if (input_message_content == nullptr) {
      input_message_content = make_object<td_api::inputMessageVoiceNote>(nullptr, voice_note_duration,
                                                                         "" /* waveform */, std::move(caption));
    }
    return make_object<td_api::inputInlineQueryResultVoiceNote>(
        id, title, voice_note_url, voice_note_duration, std::move(reply_markup), std::move(input_message_content));
  }

  return Status::Error(400, PSLICE() << "type \"" << type << "\" is unsupported for the inline query result");
}

td::Result<Client::BotCommandScope> Client::get_bot_command_scope(JsonValue &&value) {
  if (value.type() != JsonValue::Type::Object) {
    return Status::Error(400, "BotCommandScope must be an Object");
  }

  auto &object = value.get_object();

  TRY_RESULT(type, get_json_object_string_field(object, "type", false));
  if (type == "default") {
    return BotCommandScope(make_object<td_api::botCommandScopeDefault>());
  }
  if (type == "all_private_chats") {
    return BotCommandScope(make_object<td_api::botCommandScopeAllPrivateChats>());
  }
  if (type == "all_group_chats") {
    return BotCommandScope(make_object<td_api::botCommandScopeAllGroupChats>());
  }
  if (type == "all_chat_administrators") {
    return BotCommandScope(make_object<td_api::botCommandScopeAllChatAdministrators>());
  }
  if (type != "chat" && type != "chat_administrators" && type != "chat_member") {
    return Status::Error(400, "Unsupported type specified");
  }

  TRY_RESULT(chat_id, get_json_object_string_field(object, "chat_id", false));
  if (chat_id.empty()) {
    return Status::Error(400, "Empty chat_id specified");
  }
  if (type == "chat") {
    return BotCommandScope(make_object<td_api::botCommandScopeChat>(0), std::move(chat_id));
  }
  if (type == "chat_administrators") {
    return BotCommandScope(make_object<td_api::botCommandScopeChatAdministrators>(0), std::move(chat_id));
  }

  TRY_RESULT(user_id, get_json_object_long_field(object, "user_id", false));
  if (user_id <= 0) {
    return Status::Error(400, "Invalid user_id specified");
  }
  CHECK(type == "chat_member");
  return BotCommandScope(make_object<td_api::botCommandScopeChatMember>(0, user_id), std::move(chat_id), user_id);
}

td::Result<Client::BotCommandScope> Client::get_bot_command_scope(const Query *query) {
  auto scope = query->arg("scope");
  if (scope.empty()) {
    return BotCommandScope(make_object<td_api::botCommandScopeDefault>());
  }

  LOG(INFO) << "Parsing JSON object: " << scope;
  auto r_value = json_decode(scope);
  if (r_value.is_error()) {
    LOG(INFO) << "Can't parse JSON object: " << r_value.error();
    return Status::Error(400, "Can't parse BotCommandScope JSON object");
  }

  auto r_scope = get_bot_command_scope(r_value.move_as_ok());
  if (r_scope.is_error()) {
    return Status::Error(400, PSLICE() << "Can't parse BotCommandScope: " << r_scope.error().message());
  }
  return r_scope.move_as_ok();
}

td::Result<td_api::object_ptr<td_api::botCommand>> Client::get_bot_command(JsonValue &&value) {
  if (value.type() != JsonValue::Type::Object) {
    return Status::Error(400, "expected an Object");
  }

  auto &object = value.get_object();

  TRY_RESULT(command, get_json_object_string_field(object, "command", false));
  TRY_RESULT(description, get_json_object_string_field(object, "description", false));

  return make_object<td_api::botCommand>(command, description);
}

td::Result<td::vector<td_api::object_ptr<td_api::botCommand>>> Client::get_bot_commands(const Query *query) {
  auto commands = query->arg("commands");
  if (commands.empty()) {
    return td::vector<object_ptr<td_api::botCommand>>();
  }
  LOG(INFO) << "Parsing JSON object: " << commands;
  auto r_value = json_decode(commands);
  if (r_value.is_error()) {
    LOG(INFO) << "Can't parse JSON object: " << r_value.error();
    return Status::Error(400, "Can't parse commands JSON object");
  }

  auto value = r_value.move_as_ok();
  if (value.type() != JsonValue::Type::Array) {
    return Status::Error(400, "Expected an Array of BotCommand");
  }

  td::vector<object_ptr<td_api::botCommand>> bot_commands;
  for (auto &command : value.get_array()) {
    auto r_bot_command = get_bot_command(std::move(command));
    if (r_bot_command.is_error()) {
      return Status::Error(400, PSLICE() << "Can't parse BotCommand: " << r_bot_command.error().message());
    }
    bot_commands.push_back(r_bot_command.move_as_ok());
  }
  return std::move(bot_commands);
}

td::Result<td_api::object_ptr<td_api::botMenuButton>> Client::get_bot_menu_button(JsonValue &&value) {
  if (value.type() != JsonValue::Type::Object) {
    return Status::Error(400, "MenuButton must be an Object");
  }

  auto &object = value.get_object();

  TRY_RESULT(type, get_json_object_string_field(object, "type", false));
  if (type == "default") {
    return td_api::make_object<td_api::botMenuButton>("", "default");
  }
  if (type == "commands") {
    return nullptr;
  }
  if (type == "web_app") {
    TRY_RESULT(text, get_json_object_string_field(object, "text", false));
    TRY_RESULT(web_app, get_json_object_field(object, "web_app", JsonValue::Type::Object, false));
    auto &web_app_object = web_app.get_object();
    TRY_RESULT(url, get_json_object_string_field(web_app_object, "url", false));
    return td_api::make_object<td_api::botMenuButton>(text, url);
  }

  return Status::Error(400, "MenuButton has unsupported type");
}

td::Result<td_api::object_ptr<td_api::botMenuButton>> Client::get_bot_menu_button(const Query *query) {
  auto menu_button = query->arg("menu_button");
  if (menu_button.empty()) {
    return td_api::make_object<td_api::botMenuButton>("", "default");
  }

  LOG(INFO) << "Parsing JSON object: " << menu_button;
  auto r_value = json_decode(menu_button);
  if (r_value.is_error()) {
    LOG(INFO) << "Can't parse JSON object: " << r_value.error();
    return Status::Error(400, "Can't parse menu button JSON object");
  }

  auto r_menu_button = get_bot_menu_button(r_value.move_as_ok());
  if (r_menu_button.is_error()) {
    return Status::Error(400, PSLICE() << "Can't parse menu button: " << r_menu_button.error().message());
  }
  return r_menu_button.move_as_ok();
}

td::Result<td_api::object_ptr<td_api::chatAdministratorRights>> Client::get_chat_administrator_rights(
    JsonValue &&value) {
  if (value.type() != JsonValue::Type::Object) {
    return Status::Error(400, "ChatAdministratorRights must be an Object");
  }

  auto &object = value.get_object();
  TRY_RESULT(can_manage_chat, get_json_object_bool_field(object, "can_manage_chat"));
  TRY_RESULT(can_change_info, get_json_object_bool_field(object, "can_change_info"));
  TRY_RESULT(can_post_messages, get_json_object_bool_field(object, "can_post_messages"));
  TRY_RESULT(can_edit_messages, get_json_object_bool_field(object, "can_edit_messages"));
  TRY_RESULT(can_delete_messages, get_json_object_bool_field(object, "can_delete_messages"));
  TRY_RESULT(can_invite_users, get_json_object_bool_field(object, "can_invite_users"));
  TRY_RESULT(can_restrict_members, get_json_object_bool_field(object, "can_restrict_members"));
  TRY_RESULT(can_pin_messages, get_json_object_bool_field(object, "can_pin_messages"));
  TRY_RESULT(can_promote_members, get_json_object_bool_field(object, "can_promote_members"));
  TRY_RESULT(can_manage_video_chats, get_json_object_bool_field(object, "can_manage_video_chats"));
  TRY_RESULT(is_anonymous, get_json_object_bool_field(object, "is_anonymous"));
  return make_object<td_api::chatAdministratorRights>(
      can_manage_chat, can_change_info, can_post_messages, can_edit_messages, can_delete_messages, can_invite_users,
      can_restrict_members, can_pin_messages, can_promote_members, can_manage_video_chats, is_anonymous);
}

td::Result<td_api::object_ptr<td_api::chatAdministratorRights>> Client::get_chat_administrator_rights(
    const Query *query) {
  auto rights = query->arg("rights");
  if (rights.empty()) {
    return nullptr;
  }

  LOG(INFO) << "Parsing JSON object: " << rights;
  auto r_value = json_decode(rights);
  if (r_value.is_error()) {
    LOG(INFO) << "Can't parse JSON object: " << r_value.error();
    return Status::Error(400, "Can't parse ChatAdministratorRights JSON object");
  }

  auto r_rights = get_chat_administrator_rights(r_value.move_as_ok());
  if (r_rights.is_error()) {
    return Status::Error(400, PSLICE() << "Can't parse ChatAdministratorRights: " << r_rights.error().message());
  }
  return r_rights.move_as_ok();
}

td::Result<td_api::object_ptr<td_api::maskPosition>> Client::get_mask_position(JsonValue &&value) {
  if (value.type() != JsonValue::Type::Object) {
    return Status::Error(400, "MaskPosition must be an Object");
  }

  auto &object = value.get_object();

  TRY_RESULT(point_str, get_json_object_string_field(object, "point", false));
  point_str = td::trim(td::to_lower(point_str));
  int32 point;
  for (point = 0; point < MASK_POINTS_SIZE; point++) {
    if (MASK_POINTS[point] == point_str) {
      break;
    }
  }
  if (point == MASK_POINTS_SIZE) {
    return Status::Error(400, "Wrong point specified in MaskPosition");
  }

  TRY_RESULT(x_shift, get_json_object_double_field(object, "x_shift", false));
  TRY_RESULT(y_shift, get_json_object_double_field(object, "y_shift", false));
  TRY_RESULT(scale, get_json_object_double_field(object, "scale", false));

  return make_object<td_api::maskPosition>(mask_index_to_point(point), x_shift, y_shift, scale);
}

td::int32 Client::mask_point_to_index(const object_ptr<td_api::MaskPoint> &mask_point) {
  CHECK(mask_point != nullptr);
  switch (mask_point->get_id()) {
    case td_api::maskPointForehead::ID:
      return 0;
    case td_api::maskPointEyes::ID:
      return 1;
    case td_api::maskPointMouth::ID:
      return 2;
    case td_api::maskPointChin::ID:
      return 3;
    default:
      UNREACHABLE();
      return -1;
  }
}

td_api::object_ptr<td_api::MaskPoint> Client::mask_index_to_point(int32 index) {
  switch (index) {
    case 0:
      return make_object<td_api::maskPointForehead>();
    case 1:
      return make_object<td_api::maskPointEyes>();
    case 2:
      return make_object<td_api::maskPointMouth>();
    case 3:
      return make_object<td_api::maskPointChin>();
    default:
      UNREACHABLE();
      return nullptr;
  }
}

td::Result<td_api::object_ptr<td_api::maskPosition>> Client::get_mask_position(const Query *query, Slice field_name) {
  auto mask_position = query->arg(field_name);
  if (mask_position.empty()) {
    return nullptr;
  }

  LOG(INFO) << "Parsing JSON object: " << mask_position;
  auto r_value = json_decode(mask_position);
  if (r_value.is_error()) {
    LOG(INFO) << "Can't parse JSON object: " << r_value.error();
    return Status::Error(400, "Can't parse mask position JSON object");
  }

  auto r_mask_position = get_mask_position(r_value.move_as_ok());
  if (r_mask_position.is_error()) {
    return Status::Error(400, PSLICE() << "Can't parse mask position: " << r_mask_position.error().message());
  }
  return r_mask_position.move_as_ok();
}

td::Result<td::vector<td_api::object_ptr<td_api::inputSticker>>> Client::get_input_stickers(const Query *query) const {
  auto emojis = query->arg("emojis");

  auto sticker = get_input_file(query, "png_sticker");
  object_ptr<td_api::StickerFormat> sticker_format;
  object_ptr<td_api::maskPosition> mask_position;
  if (sticker != nullptr) {
    sticker_format = make_object<td_api::stickerFormatWebp>();
    TRY_RESULT_ASSIGN(mask_position, get_mask_position(query, "mask_position"));
  } else {
    sticker = get_input_file(query, "tgs_sticker", true);
    if (sticker != nullptr) {
      sticker_format = make_object<td_api::stickerFormatTgs>();
    } else {
      sticker = get_input_file(query, "webm_sticker", true);
      if (sticker != nullptr) {
        sticker_format = make_object<td_api::stickerFormatWebm>();
      } else {
        if (!query->arg("tgs_sticker").empty()) {
          return Status::Error(400, "Bad Request: animated sticker must be uploaded as an InputFile");
        }
        if (!query->arg("webm_sticker").empty()) {
          return Status::Error(400, "Bad Request: video sticker must be uploaded as an InputFile");
        }
        return Status::Error(400, "Bad Request: there is no sticker file in the request");
      }
    }
  }

  td::vector<object_ptr<td_api::inputSticker>> stickers;
  stickers.push_back(make_object<td_api::inputSticker>(std::move(sticker), emojis.str(), std::move(sticker_format),
                                                       std::move(mask_position)));
  return std::move(stickers);
}

td::Result<td::string> Client::get_passport_element_hash(Slice encoded_hash) {
  if (!td::is_base64(encoded_hash)) {
    return Status::Error(400, "hash isn't a valid base64-encoded string");
  }
  return td::base64_decode(encoded_hash).move_as_ok();
}

td::Result<td_api::object_ptr<td_api::InputPassportElementErrorSource>> Client::get_passport_element_error_source(
    td::JsonObject &object) {
  TRY_RESULT(source, get_json_object_string_field(object, "source"));

  if (source.empty() || source == "unspecified") {
    TRY_RESULT(element_hash, get_json_object_string_field(object, "element_hash", false));
    TRY_RESULT(hash, get_passport_element_hash(element_hash));

    return make_object<td_api::inputPassportElementErrorSourceUnspecified>(hash);
  }
  if (source == "data") {
    TRY_RESULT(data_hash, get_json_object_string_field(object, "data_hash", false));
    TRY_RESULT(hash, get_passport_element_hash(data_hash));

    TRY_RESULT(field_name, get_json_object_string_field(object, "field_name", false));
    return make_object<td_api::inputPassportElementErrorSourceDataField>(field_name, hash);
  }
  if (source == "file" || source == "selfie" || source == "translation_file" || source == "front_side" ||
      source == "reverse_side") {
    TRY_RESULT(file_hash, get_json_object_string_field(object, "file_hash", false));
    TRY_RESULT(hash, get_passport_element_hash(file_hash));

    if (source == "front_side") {
      return make_object<td_api::inputPassportElementErrorSourceFrontSide>(hash);
    }
    if (source == "reverse_side") {
      return make_object<td_api::inputPassportElementErrorSourceReverseSide>(hash);
    }
    if (source == "selfie") {
      return make_object<td_api::inputPassportElementErrorSourceSelfie>(hash);
    }
    if (source == "translation_file") {
      return make_object<td_api::inputPassportElementErrorSourceTranslationFile>(hash);
    }
    if (source == "file") {
      return make_object<td_api::inputPassportElementErrorSourceFile>(hash);
    }
    UNREACHABLE();
  }
  if (source == "files" || source == "translation_files") {
    td::vector<td::string> input_hashes;
    TRY_RESULT(file_hashes, get_json_object_field(object, "file_hashes", JsonValue::Type::Array, false));
    for (auto &input_hash : file_hashes.get_array()) {
      if (input_hash.type() != JsonValue::Type::String) {
        return Status::Error(400, "hash must be a string");
      }
      TRY_RESULT(hash, get_passport_element_hash(input_hash.get_string()));
      input_hashes.push_back(std::move(hash));
    }
    if (source == "files") {
      return make_object<td_api::inputPassportElementErrorSourceFiles>(std::move(input_hashes));
    }
    if (source == "translation_files") {
      return make_object<td_api::inputPassportElementErrorSourceTranslationFiles>(std::move(input_hashes));
    }
    UNREACHABLE();
  }
  return Status::Error(400, "wrong source specified");
}

td::Result<td_api::object_ptr<td_api::inputPassportElementError>> Client::get_passport_element_error(
    JsonValue &&value) {
  if (value.type() != JsonValue::Type::Object) {
    return Status::Error(400, "expected an Object");
  }

  auto &object = value.get_object();

  TRY_RESULT(input_type, get_json_object_string_field(object, "type", false));
  auto type = get_passport_element_type(input_type);
  if (type == nullptr) {
    return Status::Error(400, "wrong Telegram Passport element type specified");
  }
  TRY_RESULT(message, get_json_object_string_field(object, "message", false));
  TRY_RESULT(source, get_passport_element_error_source(object));

  return make_object<td_api::inputPassportElementError>(std::move(type), message, std::move(source));
}

td::Result<td::vector<td_api::object_ptr<td_api::inputPassportElementError>>> Client::get_passport_element_errors(
    const Query *query) {
  auto input_errors = query->arg("errors");
  LOG(INFO) << "Parsing JSON object: " << input_errors;
  auto r_value = json_decode(input_errors);
  if (r_value.is_error()) {
    LOG(INFO) << "Can't parse JSON object: " << r_value.error();
    return Status::Error(400, "Can't parse errors JSON object");
  }

  auto value = r_value.move_as_ok();
  if (value.type() != JsonValue::Type::Array) {
    return Status::Error(400, "Expected an Array of PassportElementError");
  }

  td::vector<object_ptr<td_api::inputPassportElementError>> errors;
  for (auto &input_error : value.get_array()) {
    auto r_error = get_passport_element_error(std::move(input_error));
    if (r_error.is_error()) {
      return Status::Error(400, PSLICE() << "Can't parse PassportElementError: " << r_error.error().message());
    }
    errors.push_back(r_error.move_as_ok());
  }
  return std::move(errors);
}

JsonValue Client::get_input_entities(const Query *query, Slice field_name) {
  auto entities = query->arg(field_name);
  if (!entities.empty()) {
    auto r_value = json_decode(entities);
    if (r_value.is_ok()) {
      return r_value.move_as_ok();
    }

    LOG(INFO) << "Can't parse entities JSON object: " << r_value.error();
  }

  return JsonValue();
}

td::Result<td_api::object_ptr<td_api::formattedText>> Client::get_caption(const Query *query) {
  return get_formatted_text(query->arg("caption").str(), query->arg("parse_mode").str(),
                            get_input_entities(query, "caption_entities"));
}

td::Result<td_api::object_ptr<td_api::TextEntityType>> Client::get_text_entity_type(td::JsonObject &object) {
  TRY_RESULT(type, get_json_object_string_field(object, "type", false));
  if (type.empty()) {
    return Status::Error("Type is not specified");
  }

  if (type == "bold") {
    return make_object<td_api::textEntityTypeBold>();
  }
  if (type == "italic") {
    return make_object<td_api::textEntityTypeItalic>();
  }
  if (type == "underline") {
    return make_object<td_api::textEntityTypeUnderline>();
  }
  if (type == "strikethrough") {
    return make_object<td_api::textEntityTypeStrikethrough>();
  }
  if (type == "spoiler") {
    return make_object<td_api::textEntityTypeSpoiler>();
  }
  if (type == "code") {
    return make_object<td_api::textEntityTypeCode>();
  }
  if (type == "pre") {
    TRY_RESULT(language, get_json_object_string_field(object, "language"));
    if (language.empty()) {
      return make_object<td_api::textEntityTypePre>();
    }
    return make_object<td_api::textEntityTypePreCode>(language);
  }
  if (type == "text_link") {
    TRY_RESULT(url, get_json_object_string_field(object, "url", false));
    return make_object<td_api::textEntityTypeTextUrl>(url);
  }
  if (type == "text_mention") {
    TRY_RESULT(user, get_json_object_field(object, "user", JsonValue::Type::Object, false));
    CHECK(user.type() == JsonValue::Type::Object);
    TRY_RESULT(user_id, get_json_object_long_field(user.get_object(), "id", false));
    return make_object<td_api::textEntityTypeMentionName>(user_id);
  }
  if (type == "custom_emoji") {
    TRY_RESULT(custom_emoji_id, get_json_object_long_field(object, "custom_emoji_id", false));
    return make_object<td_api::textEntityTypeCustomEmoji>(custom_emoji_id);
  }
  if (type == "mention" || type == "hashtag" || type == "cashtag" || type == "bot_command" || type == "url" ||
      type == "email" || type == "phone_number" || type == "bank_card_number") {
    return nullptr;
  }

  return Status::Error("Unsupported type specified");
}

td::Result<td_api::object_ptr<td_api::textEntity>> Client::get_text_entity(JsonValue &&value) {
  if (value.type() != JsonValue::Type::Object) {
    return Status::Error(400, "expected an Object");
  }

  auto &object = value.get_object();
  TRY_RESULT(offset, get_json_object_int_field(object, "offset", false));
  TRY_RESULT(length, get_json_object_int_field(object, "length", false));
  TRY_RESULT(type, get_text_entity_type(object));

  if (type == nullptr) {
    return nullptr;
  }

  return make_object<td_api::textEntity>(offset, length, std::move(type));
}

td::Result<td_api::object_ptr<td_api::formattedText>> Client::get_formatted_text(td::string text, td::string parse_mode,
                                                                                 JsonValue &&input_entities) {
  td::to_lower_inplace(parse_mode);
  if (!text.empty() && !parse_mode.empty() && parse_mode != "none") {
    object_ptr<td_api::TextParseMode> text_parse_mode;
    if (parse_mode == "markdown") {
      text_parse_mode = make_object<td_api::textParseModeMarkdown>(1);
    } else if (parse_mode == "markdownv2") {
      text_parse_mode = make_object<td_api::textParseModeMarkdown>(2);
    } else if (parse_mode == "html") {
      text_parse_mode = make_object<td_api::textParseModeHTML>();
    } else {
      return Status::Error(400, "Unsupported parse_mode");
    }

    auto parsed_text = execute(make_object<td_api::parseTextEntities>(text, std::move(text_parse_mode)));
    if (parsed_text->get_id() == td_api::error::ID) {
      auto error = move_object_as<td_api::error>(parsed_text);
      return Status::Error(error->code_, error->message_);
    }

    CHECK(parsed_text->get_id() == td_api::formattedText::ID);
    return move_object_as<td_api::formattedText>(parsed_text);
  }

  td::vector<object_ptr<td_api::textEntity>> entities;
  if (input_entities.type() == JsonValue::Type::Array) {
    for (auto &input_entity : input_entities.get_array()) {
      auto r_entity = get_text_entity(std::move(input_entity));
      if (r_entity.is_error()) {
        return Status::Error(400, PSLICE() << "Can't parse MessageEntity: " << r_entity.error().message());
      }
      if (r_entity.ok() == nullptr) {
        continue;
      }
      entities.push_back(r_entity.move_as_ok());
    }
  }

  return make_object<td_api::formattedText>(text, std::move(entities));
}

td::Result<td_api::object_ptr<td_api::inputMessageText>> Client::get_input_message_text(const Query *query) {
  return get_input_message_text(query->arg("text").str(), to_bool(query->arg("disable_web_page_preview")),
                                query->arg("parse_mode").str(), get_input_entities(query, "entities"));
}

td::Result<td_api::object_ptr<td_api::inputMessageText>> Client::get_input_message_text(td::string text,
                                                                                        bool disable_web_page_preview,
                                                                                        td::string parse_mode,
                                                                                        JsonValue &&input_entities) {
  if (text.empty()) {
    return Status::Error(400, "Message text is empty");
  }

  TRY_RESULT(formatted_text, get_formatted_text(std::move(text), std::move(parse_mode), std::move(input_entities)));

  return make_object<td_api::inputMessageText>(std::move(formatted_text), disable_web_page_preview, false);
}

td::Result<td_api::object_ptr<td_api::location>> Client::get_location(const Query *query) {
  auto latitude = trim(query->arg("latitude"));
  if (latitude.empty()) {
    return Status::Error(400, "Bad Request: latitude is empty");
  }
  auto longitude = trim(query->arg("longitude"));
  if (longitude.empty()) {
    return Status::Error(400, "Bad Request: longitude is empty");
  }
  auto horizontal_accuracy = trim(query->arg("horizontal_accuracy"));

  return make_object<td_api::location>(td::to_double(latitude), td::to_double(longitude),
                                       td::to_double(horizontal_accuracy));
}

td::Result<td_api::object_ptr<td_api::chatPermissions>> Client::get_chat_permissions(const Query *query,
                                                                                     bool &allow_legacy) {
  auto can_send_messages = false;
  auto can_send_media_messages = false;
  auto can_send_polls = false;
  auto can_send_other_messages = false;
  auto can_add_web_page_previews = false;
  auto can_change_info = false;
  auto can_invite_users = false;
  auto can_pin_messages = false;

  if (query->has_arg("permissions")) {
    allow_legacy = false;

    auto r_value = json_decode(query->arg("permissions"));
    if (r_value.is_error()) {
      LOG(INFO) << "Can't parse JSON object: " << r_value.error();
      return Status::Error(400, "Can't parse permissions JSON object");
    }

    auto value = r_value.move_as_ok();
    if (value.type() != JsonValue::Type::Object) {
      return Status::Error(400, "Object expected as permissions");
    }
    auto &object = value.get_object();

    auto status = [&] {
      TRY_RESULT_ASSIGN(can_send_messages, get_json_object_bool_field(object, "can_send_messages"));
      TRY_RESULT_ASSIGN(can_send_media_messages, get_json_object_bool_field(object, "can_send_media_messages"));
      TRY_RESULT_ASSIGN(can_send_polls, get_json_object_bool_field(object, "can_send_polls"));
      TRY_RESULT_ASSIGN(can_send_other_messages, get_json_object_bool_field(object, "can_send_other_messages"));
      TRY_RESULT_ASSIGN(can_add_web_page_previews, get_json_object_bool_field(object, "can_add_web_page_previews"));
      TRY_RESULT_ASSIGN(can_change_info, get_json_object_bool_field(object, "can_change_info"));
      TRY_RESULT_ASSIGN(can_invite_users, get_json_object_bool_field(object, "can_invite_users"));
      TRY_RESULT_ASSIGN(can_pin_messages, get_json_object_bool_field(object, "can_pin_messages"));
      return Status::OK();
    }();

    if (status.is_error()) {
      return Status::Error(400, PSLICE() << "Can't parse chat permissions: " << status.error().message());
    }
  } else if (allow_legacy) {
    allow_legacy = false;

    can_send_messages = to_bool(query->arg("can_send_messages"));
    can_send_media_messages = to_bool(query->arg("can_send_media_messages"));
    can_send_other_messages = to_bool(query->arg("can_send_other_messages"));
    can_add_web_page_previews = to_bool(query->arg("can_add_web_page_previews"));

    if (can_send_messages && can_send_media_messages && can_send_other_messages && can_add_web_page_previews) {
      // legacy unrestrict
      can_send_polls = true;
      can_change_info = true;
      can_invite_users = true;
      can_pin_messages = true;
    } else if (query->has_arg("can_send_messages") || query->has_arg("can_send_media_messages") ||
               query->has_arg("can_send_other_messages") || query->has_arg("can_add_web_page_previews")) {
      allow_legacy = true;
    }
  }

  if (can_send_other_messages || can_add_web_page_previews) {
    can_send_media_messages = true;
  }
  return make_object<td_api::chatPermissions>(can_send_messages, can_send_media_messages, can_send_polls,
                                              can_send_other_messages, can_add_web_page_previews, can_change_info,
                                              can_invite_users, can_pin_messages);
}

td::Result<td_api::object_ptr<td_api::InputMessageContent>> Client::get_input_media(const Query *query,
                                                                                    JsonValue &&input_media,
                                                                                    bool for_album) const {
  if (input_media.type() != JsonValue::Type::Object) {
    return Status::Error(400, "expected an Object");
  }

  auto &object = input_media.get_object();

  TRY_RESULT(input_caption, get_json_object_string_field(object, "caption"));
  TRY_RESULT(parse_mode, get_json_object_string_field(object, "parse_mode"));
  auto entities = get_json_object_field_force(object, "caption_entities");
  TRY_RESULT(caption, get_formatted_text(std::move(input_caption), std::move(parse_mode), std::move(entities)));
  // TRY_RESULT(ttl, get_json_object_int_field(object, "ttl"));
  int32 ttl = 0;
  TRY_RESULT(media, get_json_object_string_field(object, "media", true));

  auto input_file = get_input_file(query, Slice(), media, false);
  if (input_file == nullptr) {
    return Status::Error(400, "media not found");
  }

  TRY_RESULT(thumbnail, get_json_object_string_field(object, "thumb"));
  object_ptr<td_api::inputThumbnail> input_thumbnail;
  auto thumbanil_input_file = get_input_file(query, thumbnail.empty() ? Slice("thumb") : Slice(), thumbnail, true);
  if (thumbanil_input_file != nullptr) {
    input_thumbnail = make_object<td_api::inputThumbnail>(std::move(thumbanil_input_file), 0, 0);
  }

  TRY_RESULT(type, get_json_object_string_field(object, "type", false));
  if (type == "photo") {
    return make_object<td_api::inputMessagePhoto>(std::move(input_file), std::move(input_thumbnail),
                                                  td::vector<int32>(), 0, 0, std::move(caption), ttl);
  }
  if (type == "video") {
    TRY_RESULT(width, get_json_object_int_field(object, "width"));
    TRY_RESULT(height, get_json_object_int_field(object, "height"));
    TRY_RESULT(duration, get_json_object_int_field(object, "duration"));
    TRY_RESULT(supports_streaming, get_json_object_bool_field(object, "supports_streaming"));
    width = td::clamp(width, 0, MAX_LENGTH);
    height = td::clamp(height, 0, MAX_LENGTH);
    duration = td::clamp(duration, 0, MAX_DURATION);

    return make_object<td_api::inputMessageVideo>(std::move(input_file), std::move(input_thumbnail),
                                                  td::vector<int32>(), duration, width, height, supports_streaming,
                                                  std::move(caption), ttl);
  }
  if (for_album && type == "animation") {
    return Status::Error(400, PSLICE() << "type \"" << type << "\" can't be used in sendMediaGroup");
  }
  if (type == "animation") {
    TRY_RESULT(width, get_json_object_int_field(object, "width"));
    TRY_RESULT(height, get_json_object_int_field(object, "height"));
    TRY_RESULT(duration, get_json_object_int_field(object, "duration"));
    width = td::clamp(width, 0, MAX_LENGTH);
    height = td::clamp(height, 0, MAX_LENGTH);
    duration = td::clamp(duration, 0, MAX_DURATION);
    return make_object<td_api::inputMessageAnimation>(std::move(input_file), std::move(input_thumbnail),
                                                      td::vector<int32>(), duration, width, height, std::move(caption));
  }
  if (type == "audio") {
    TRY_RESULT(duration, get_json_object_int_field(object, "duration"));
    TRY_RESULT(title, get_json_object_string_field(object, "title"));
    TRY_RESULT(performer, get_json_object_string_field(object, "performer"));
    duration = td::clamp(duration, 0, MAX_DURATION);
    return make_object<td_api::inputMessageAudio>(std::move(input_file), std::move(input_thumbnail), duration, title,
                                                  performer, std::move(caption));
  }
  if (type == "document") {
    TRY_RESULT(disable_content_type_detection, get_json_object_bool_field(object, "disable_content_type_detection"));
    return make_object<td_api::inputMessageDocument>(std::move(input_file), std::move(input_thumbnail),
                                                     disable_content_type_detection || for_album, std::move(caption));
  }

  return Status::Error(400, PSLICE() << "type \"" << type << "\" is unsupported");
}

td::Result<td_api::object_ptr<td_api::InputMessageContent>> Client::get_input_media(const Query *query,
                                                                                    Slice field_name,
                                                                                    bool for_album) const {
  TRY_RESULT(media, get_required_string_arg(query, field_name));

  LOG(INFO) << "Parsing JSON object: " << media;
  auto r_value = json_decode(media);
  if (r_value.is_error()) {
    LOG(INFO) << "Can't parse JSON object: " << r_value.error();
    return Status::Error(400, "Can't parse input media JSON object");
  }

  auto r_input_message_content = get_input_media(query, r_value.move_as_ok(), for_album);
  if (r_input_message_content.is_error()) {
    return Status::Error(400, PSLICE() << "Can't parse InputMedia: " << r_input_message_content.error().message());
  }
  return r_input_message_content.move_as_ok();
}

td::Result<td::vector<td_api::object_ptr<td_api::InputMessageContent>>> Client::get_input_message_contents(
    const Query *query, Slice field_name) const {
  TRY_RESULT(media, get_required_string_arg(query, field_name));

  LOG(INFO) << "Parsing JSON object: " << media;
  auto r_value = json_decode(media);
  if (r_value.is_error()) {
    LOG(INFO) << "Can't parse JSON object: " << r_value.error();
    return Status::Error(400, "Can't parse media JSON object");
  }

  return get_input_message_contents(query, r_value.move_as_ok());
}

td::Result<td::vector<td_api::object_ptr<td_api::InputMessageContent>>> Client::get_input_message_contents(
    const Query *query, JsonValue &&value) const {
  if (value.type() != JsonValue::Type::Array) {
    return Status::Error(400, "Expected an Array of InputMedia");
  }

  td::vector<object_ptr<td_api::InputMessageContent>> contents;
  for (auto &input_media : value.get_array()) {
    TRY_RESULT(input_message_content, get_input_media(query, std::move(input_media), true));
    contents.push_back(std::move(input_message_content));
  }
  return std::move(contents);
}

td::Result<td_api::object_ptr<td_api::inputMessageInvoice>> Client::get_input_message_invoice(const Query *query) {
  TRY_RESULT(title, get_required_string_arg(query, "title"));
  TRY_RESULT(description, get_required_string_arg(query, "description"));
  TRY_RESULT(payload, get_required_string_arg(query, "payload"));
  if (!td::check_utf8(payload.str())) {
    return Status::Error(400, "The payload must be encoded in UTF-8");
  }
  TRY_RESULT(provider_token, get_required_string_arg(query, "provider_token"));
  auto provider_data = query->arg("provider_data");
  auto start_parameter = query->arg("start_parameter");
  TRY_RESULT(currency, get_required_string_arg(query, "currency"));

  TRY_RESULT(labeled_price_parts, get_required_string_arg(query, "prices"));
  auto r_labeled_price_parts_value = json_decode(labeled_price_parts);
  if (r_labeled_price_parts_value.is_error()) {
    return Status::Error(400, "Can't parse prices JSON object");
  }

  TRY_RESULT(prices, get_labeled_price_parts(r_labeled_price_parts_value.ok_ref()));

  int64 max_tip_amount = 0;
  td::vector<int64> suggested_tip_amounts;
  {
    auto max_tip_amount_str = query->arg("max_tip_amount");
    if (!max_tip_amount_str.empty()) {
      auto r_max_tip_amount = td::to_integer_safe<int64>(max_tip_amount_str);
      if (r_max_tip_amount.is_error()) {
        return Status::Error(400, "Can't parse \"max_tip_amount\" as Number");
      }
      max_tip_amount = r_max_tip_amount.ok();
    }

    auto suggested_tip_amounts_str = query->arg("suggested_tip_amounts");
    if (!suggested_tip_amounts_str.empty()) {
      auto r_suggested_tip_amounts_value = json_decode(suggested_tip_amounts_str);
      if (r_suggested_tip_amounts_value.is_error()) {
        return Status::Error(400, "Can't parse suggested_tip_amounts JSON object");
      }

      TRY_RESULT_ASSIGN(suggested_tip_amounts, get_suggested_tip_amounts(r_suggested_tip_amounts_value.ok_ref()));
    }
  }

  auto photo_url = query->arg("photo_url");
  int32 photo_size = get_integer_arg(query, "photo_size", 0, 0, 1000000000);
  int32 photo_width = get_integer_arg(query, "photo_width", 0, 0, MAX_LENGTH);
  int32 photo_height = get_integer_arg(query, "photo_height", 0, 0, MAX_LENGTH);

  auto need_name = to_bool(query->arg("need_name"));
  auto need_phone_number = to_bool(query->arg("need_phone_number"));
  auto need_email_address = to_bool(query->arg("need_email"));
  auto need_shipping_address = to_bool(query->arg("need_shipping_address"));
  auto send_phone_number_to_provider = to_bool(query->arg("send_phone_number_to_provider"));
  auto send_email_address_to_provider = to_bool(query->arg("send_email_to_provider"));
  auto is_flexible = to_bool(query->arg("is_flexible"));

  return make_object<td_api::inputMessageInvoice>(
      make_object<td_api::invoice>(currency.str(), std::move(prices), max_tip_amount, std::move(suggested_tip_amounts),
                                   td::string(), false, need_name, need_phone_number, need_email_address,
                                   need_shipping_address, send_phone_number_to_provider, send_email_address_to_provider,
                                   is_flexible),
      title.str(), description.str(), photo_url.str(), photo_size, photo_width, photo_height, payload.str(),
      provider_token.str(), provider_data.str(), start_parameter.str());
}

td::Result<td::vector<td::string>> Client::get_poll_options(const Query *query) {
  auto input_options = query->arg("options");
  LOG(INFO) << "Parsing JSON object: " << input_options;
  auto r_value = json_decode(input_options);
  if (r_value.is_error()) {
    LOG(INFO) << "Can't parse JSON object: " << r_value.error();
    return Status::Error(400, "Can't parse options JSON object");
  }

  auto value = r_value.move_as_ok();
  if (value.type() != JsonValue::Type::Array) {
    return Status::Error(400, "Expected an Array of String as options");
  }

  td::vector<td::string> options;
  for (auto &input_option : value.get_array()) {
    if (input_option.type() != JsonValue::Type::String) {
      return Status::Error(400, "Expected an option to be of type String");
    }
    options.push_back(input_option.get_string().str());
  }
  return std::move(options);
}

td::int32 Client::get_integer_arg(const Query *query, Slice field_name, int32 default_value, int32 min_value,
                                  int32 max_value) {
  auto s_arg = query->arg(field_name);
  auto value = s_arg.empty() ? default_value : td::to_integer<int32>(s_arg);
  return td::clamp(value, min_value, max_value);
}

td::Result<td::MutableSlice> Client::get_required_string_arg(const Query *query, Slice field_name) {
  auto s_arg = query->arg(field_name);
  if (s_arg.empty()) {
    return Status::Error(400, PSLICE() << "Parameter \"" << field_name << "\" is required");
  }
  return s_arg;
}

td::int64 Client::get_message_id(const Query *query, Slice field_name) {
  auto s_arg = query->arg(field_name);
  if (s_arg.empty()) {
    return 0;
  }

  int arg = td::to_integer<int32>(s_arg);
  // if (arg < 0) {
  //   return 0;
  // }

  return as_tdlib_message_id(arg);
}

td::Result<td::Slice> Client::get_inline_message_id(const Query *query, Slice field_name) {
  auto s_arg = query->arg(field_name);
  if (s_arg.empty()) {
    return Status::Error(400, "Message identifier is not specified");
  }
  return s_arg;
}

td::Result<td::int64> Client::get_user_id(const Query *query, Slice field_name) {
  int64 user_id = td::max(td::to_integer<int64>(query->arg(field_name)), static_cast<int64>(0));
  if (user_id == 0) {
    return Status::Error(400, PSLICE() << "Invalid " << field_name << " specified");
  }
  return user_id;
}

td::int64 Client::extract_yet_unsent_message_query_id(int64 chat_id, int64 message_id,
                                                      bool *is_reply_to_message_deleted) {
  auto yet_unsent_message_it = yet_unsent_messages_.find({chat_id, message_id});
  CHECK(yet_unsent_message_it != yet_unsent_messages_.end());

  auto reply_to_message_id = yet_unsent_message_it->second.reply_to_message_id;
  if (is_reply_to_message_deleted != nullptr && yet_unsent_message_it->second.is_reply_to_message_deleted) {
    *is_reply_to_message_deleted = true;
  }
  auto query_id = yet_unsent_message_it->second.send_message_query_id;

  yet_unsent_messages_.erase(yet_unsent_message_it);

  auto count_it = yet_unsent_message_count_.find(chat_id);
  CHECK(count_it != yet_unsent_message_count_.end());
  CHECK(count_it->second > 0);
  if (--count_it->second == 0) {
    yet_unsent_message_count_.erase(count_it);
  }

  if (reply_to_message_id > 0) {
    auto it = yet_unsent_reply_message_ids_.find({chat_id, reply_to_message_id});
    CHECK(it != yet_unsent_reply_message_ids_.end());
    auto erased_count = it->second.erase(message_id);
    CHECK(erased_count > 0);
    if (it->second.empty()) {
      yet_unsent_reply_message_ids_.erase(it);
    }
  }

  return query_id;
}

// start custom helper methods impl

td::Result<td_api::object_ptr<td_api::MessageSchedulingState>> Client::get_message_scheduling_state(
    const Query *query) {
  auto send_at = trim(query->arg("send_at"));
  if (send_at.empty()) {
    return nullptr;
  } else if (send_at == "online") {
    return make_object<td_api::messageSchedulingStateSendWhenOnline>();
  } else {
    TRY_RESULT(send_at_date, td::to_integer_safe<td::int32>(send_at));
    return make_object<td_api::messageSchedulingStateSendAtDate>(send_at_date);
  }
}

template <class T>
td::Result<td::vector<T>> Client::get_int_array_arg(const Query *query, Slice field_name, bool optional) {
  auto input_options = query->arg(field_name);
  if (input_options.empty() && optional) {
    td::vector<T> array;
    return std::move(array);
  }
  LOG(INFO) << "Parsing JSON object: " << input_options;
  auto r_value = json_decode(input_options);
  if (r_value.is_error()) {
    LOG(INFO) << "Can't parse JSON object: " << r_value.error();
    return Status::Error(400, "Can't parse option_ids JSON object");
  }

  auto value = r_value.move_as_ok();
  if (value.type() != JsonValue::Type::Array) {
    return Status::Error(400, "Expected an Array of Integer as options");
  }

  td::vector<T> array;
  for (auto &element : value.get_array()) {
    if (element.type() != JsonValue::Type::Number) {
      return Status::Error(400, "Expected an elements to be of type Integer");
    }
    array.push_back(td::to_integer_safe<T>(element.get_number()).move_as_ok());
  }
  return std::move(array);
}

td::int64 Client::get_int64_arg(const Query *query, Slice field_name, int64 default_value, int64 min_value,
                                int64 max_value) {
  auto s_arg = query->arg(field_name);
  if (s_arg.empty()) {
    return default_value;
  }

  return td::clamp(td::to_integer<int64>(s_arg), min_value, max_value);
}

td::Result<td_api::object_ptr<td_api::ChatReportReason>> Client::get_report_reason(const Query *query,
                                                                                   Slice field_name) {
  auto reason = query->arg(field_name);
  object_ptr<td_api::ChatReportReason> result;
  if (reason.empty()) {
    return Status::Error(400, "reason is not specified");
  } else if (reason == "child_abuse") {
    result = make_object<td_api::chatReportReasonChildAbuse>();
  } else if (reason == "copyright") {
    result = make_object<td_api::chatReportReasonCopyright>();
  } else if (reason == "pornography") {
    result = make_object<td_api::chatReportReasonPornography>();
  } else if (reason == "spam") {
    result = make_object<td_api::chatReportReasonSpam>();
  } else if (reason == "unrelated_location") {
    result = make_object<td_api::chatReportReasonUnrelatedLocation>();
  } else if (reason == "violence") {
    result = make_object<td_api::chatReportReasonViolence>();
  } else {
    result = make_object<td_api::chatReportReasonCustom>();
  }
  return std::move(result);
}

td::Result<td_api::object_ptr<td_api::SearchMessagesFilter>> Client::get_search_messages_filter(const Query *query,
                                                                                                Slice field_name) {
  auto filter = query->arg(field_name);
  object_ptr<td_api::SearchMessagesFilter> result;
  if (filter.empty()) {
    result = make_object<td_api::searchMessagesFilterEmpty>();
  } else if (filter == "animation") {
    result = make_object<td_api::searchMessagesFilterAnimation>();
  } else if (filter == "audio") {
    result = make_object<td_api::searchMessagesFilterAudio>();
//} else if (filter == "call") {
//  result = make_object<td_api::searchMessagesFilterCall>();
  } else if (filter == "chat_photo") {
    result = make_object<td_api::searchMessagesFilterChatPhoto>();
  } else if (filter == "document") {
    result = make_object<td_api::searchMessagesFilterDocument>();
  } else if (filter == "failed_to_send") {
    result = make_object<td_api::searchMessagesFilterFailedToSend>();
  } else if (filter == "mention") {
    result = make_object<td_api::searchMessagesFilterMention>();
//} else if (filter == "missed_call") {
//  result = make_object<td_api::searchMessagesFilterMissedCall>();
  } else if (filter == "photo") {
    result = make_object<td_api::searchMessagesFilterPhoto>();
  } else if (filter == "photo_and_video") {
    result = make_object<td_api::searchMessagesFilterPhotoAndVideo>();
  } else if (filter == "pinned") {
    result = make_object<td_api::searchMessagesFilterPinned>();
  } else if (filter == "unread_mention") {
    result = make_object<td_api::searchMessagesFilterUnreadMention>();
  } else if (filter == "url") {
    result = make_object<td_api::searchMessagesFilterUrl>();
  } else if (filter == "video") {
    result = make_object<td_api::searchMessagesFilterVideo>();
  } else if (filter == "video_note") {
    result = make_object<td_api::searchMessagesFilterVideoNote>();
  } else if (filter == "voice_and_video_note") {
    result = make_object<td_api::searchMessagesFilterVoiceAndVideoNote>();
  } else if (filter == "voice_note") {
    result = make_object<td_api::searchMessagesFilterVoiceNote>();
  } else {
    return Status::Error(400, "Filter not valid");
  }
  return std::move(result);
}

// end custom helper methods impl

void Client::on_message_send_succeeded(object_ptr<td_api::message> &&message, int64 old_message_id) {
  auto full_message_id = add_message(std::move(message), true);

  int64 chat_id = full_message_id.chat_id;
  int64 new_message_id = full_message_id.message_id;
  CHECK(new_message_id > 0);

  auto message_info = get_message(chat_id, new_message_id);
  CHECK(message_info != nullptr);
  message_info->is_content_changed = false;

  auto query_id =
      extract_yet_unsent_message_query_id(chat_id, old_message_id, &message_info->is_reply_to_message_deleted);
  auto &query = *pending_send_message_queries_[query_id];
  if (query.is_multisend) {
    query.messages.push_back(td::json_encode<td::string>(JsonMessage(message_info, true, "sent message", this)));
    query.awaited_message_count--;

    if (query.awaited_message_count == 0) {
      if (query.error == nullptr) {
        answer_query(JsonMessages(query.messages), std::move(query.query));
      } else {
        fail_query_with_error(std::move(query.query), std::move(query.error));
      }
      pending_send_message_queries_.erase(query_id);
    }
  } else {
    CHECK(query.awaited_message_count == 1);
    if (query.query->method() == "copymessage") {
      answer_query(JsonMessageId(new_message_id), std::move(query.query));
    } else {
      answer_query(JsonMessage(message_info, true, "sent message", this), std::move(query.query));
    }
    pending_send_message_queries_.erase(query_id);
  }
}

void Client::on_message_send_failed(int64 chat_id, int64 old_message_id, int64 new_message_id, Status result) {
  auto error = make_object<td_api::error>(result.code(), result.message().str());

  auto query_id = extract_yet_unsent_message_query_id(chat_id, old_message_id, nullptr);
  auto &query = *pending_send_message_queries_[query_id];
  if (query.is_multisend) {
    if (query.error == nullptr || query.error->message_ == "Group send failed") {
      if (error->code_ == 429 || error->message_ == "Group send failed") {
        query.error = std::move(error);
      } else {
        auto pos = (query.total_message_count - query.awaited_message_count + 1);
        query.error = make_object<td_api::error>(error->code_, PSTRING() << "Failed to send message #" << pos
                                                                         << " with the error message \""
                                                                         << error->message_ << '"');
      }
    }
    query.awaited_message_count--;

    if (query.awaited_message_count == 0) {
      fail_query_with_error(std::move(query.query), std::move(query.error));
      pending_send_message_queries_.erase(query_id);
    }
  } else {
    CHECK(query.awaited_message_count == 1);
    fail_query_with_error(std::move(query.query), std::move(error));
    pending_send_message_queries_.erase(query_id);
  }

  if (new_message_id != 0 && !logging_out_ && !closing_) {
    send_request(make_object<td_api::deleteMessages>(chat_id, td::vector<int64>{new_message_id}, false),
                 td::make_unique<TdOnDeleteFailedToSendMessageCallback>(this, chat_id, new_message_id));
  }
}

void Client::on_cmd(PromisedQueryPtr query) {
  LOG(DEBUG) << "Process query " << *query;
  if (!td_client_.empty()) {
    if (query->method() == "close") {
      auto retry_after = static_cast<int>(10 * 60 - (td::Time::now() - start_time_));
      if (retry_after > 0 && start_time_ > parameters_->start_time_ + 10 * 60) {
        return query->set_retry_after_error(retry_after);
      }
      need_close_ = true;
      return do_send_request(make_object<td_api::close>(), td::make_unique<TdOnOkQueryCallback>(std::move(query)));
    }
    if (query->method() == "logout") {
      clear_tqueue_ = true;
      return do_send_request(make_object<td_api::logOut>(), td::make_unique<TdOnOkQueryCallback>(std::move(query)));
    }
  }
  if (waiting_for_auth_input_) {
    if (query->method().empty()) {
      return process_auth_phone_number_query(query);
    } else if (query->method() == "authcode") {
      return process_authcode_query(query);
    } else if (query->method() == "2fapassword" || query->method() == "authpassword") {
      return process_2fapassword_query(query);
    } else if (query->method() == "registeruser" && parameters_->allow_users_registration_) {
      return process_register_user_query(query);
    } else {
      return fail_query(404, "Not Found: method not found or login not yet completed", std::move(query));
    }
  }

  if (logging_out_) {
    return fail_query(LOGGING_OUT_ERROR_CODE, get_logging_out_error_description(), std::move(query));
  }
  if (closing_) {
    return fail_query(CLOSING_ERROR_CODE, CLOSING_ERROR_DESCRIPTION, std::move(query));
  }
  CHECK(was_authorized_);

  unresolved_bot_usernames_.clear();

  auto method_it = methods_.find(query->method().str());
  if (method_it == methods_.end()) {
    return fail_query(404, "Not Found: method not found", std::move(query));
  }

  auto result = (this->*(method_it->second))(query);
  if (result.is_error()) {
    fail_query_with_error(std::move(query), result.code(), result.message());
  }
}

td::Status Client::process_get_me_query(PromisedQueryPtr &query) {
  answer_query(JsonUser(my_id_, this, true), std::move(query));
  return Status::OK();
}

td::Status Client::process_get_my_commands_query(PromisedQueryPtr &query) {
  TRY_RESULT(scope, get_bot_command_scope(query.get()));

  check_bot_command_scope(std::move(scope), std::move(query),
                          [this](object_ptr<td_api::BotCommandScope> &&scope, PromisedQueryPtr query) mutable {
                            auto language_code = query->arg("language_code").str();
                            send_request(make_object<td_api::getCommands>(std::move(scope), language_code),
                                         td::make_unique<TdOnGetMyCommandsCallback>(std::move(query)));
                          });
  return Status::OK();
}

td::Status Client::process_set_my_commands_query(PromisedQueryPtr &query) {
  CHECK_IS_BOT();
  TRY_RESULT(bot_commands, get_bot_commands(query.get()));
  TRY_RESULT(scope, get_bot_command_scope(query.get()));

  check_bot_command_scope(
      std::move(scope), std::move(query),
      [this, bot_commands = std::move(bot_commands)](object_ptr<td_api::BotCommandScope> &&scope,
                                                     PromisedQueryPtr query) mutable {
        auto language_code = query->arg("language_code").str();
        send_request(make_object<td_api::setCommands>(std::move(scope), language_code, std::move(bot_commands)),
                     td::make_unique<TdOnOkQueryCallback>(std::move(query)));
      });
  return Status::OK();
}

td::Status Client::process_delete_my_commands_query(PromisedQueryPtr &query) {
  TRY_RESULT(scope, get_bot_command_scope(query.get()));

  check_bot_command_scope(std::move(scope), std::move(query),
                          [this](object_ptr<td_api::BotCommandScope> &&scope, PromisedQueryPtr query) mutable {
                            auto language_code = query->arg("language_code").str();
                            send_request(make_object<td_api::deleteCommands>(std::move(scope), language_code),
                                         td::make_unique<TdOnOkQueryCallback>(std::move(query)));
                          });
  return Status::OK();
}

td::Status Client::process_get_my_default_administrator_rights_query(PromisedQueryPtr &query) {
  bool for_channels = to_bool(query->arg("for_channels"));
  send_request(make_object<td_api::getUserFullInfo>(my_id_),
               td::make_unique<TdOnGetMyDefaultAdministratorRightsCallback>(for_channels, std::move(query)));
  return Status::OK();
}

td::Status Client::process_set_my_default_administrator_rights_query(PromisedQueryPtr &query) {
  bool for_channels = to_bool(query->arg("for_channels"));
  TRY_RESULT(rights, get_chat_administrator_rights(query.get()));

  if (for_channels) {
    send_request(make_object<td_api::setDefaultChannelAdministratorRights>(std::move(rights)),
                 td::make_unique<TdOnOkQueryCallback>(std::move(query)));
  } else {
    send_request(make_object<td_api::setDefaultGroupAdministratorRights>(std::move(rights)),
                 td::make_unique<TdOnOkQueryCallback>(std::move(query)));
  }
  return Status::OK();
}

td::Status Client::process_get_chat_menu_button_query(PromisedQueryPtr &query) {
  if (query->has_arg("chat_id")) {
    TRY_RESULT(user_id, get_user_id(query.get(), "chat_id"));
    check_user(user_id, std::move(query), [this, user_id](PromisedQueryPtr query) {
      send_request(make_object<td_api::getMenuButton>(user_id),
                   td::make_unique<TdOnGetMenuButtonCallback>(std::move(query)));
    });
  } else {
    send_request(make_object<td_api::getMenuButton>(0), td::make_unique<TdOnGetMenuButtonCallback>(std::move(query)));
  }
  return Status::OK();
}

td::Status Client::process_set_chat_menu_button_query(PromisedQueryPtr &query) {
  TRY_RESULT(menu_button, get_bot_menu_button(query.get()));
  if (query->has_arg("chat_id")) {
    TRY_RESULT(user_id, get_user_id(query.get(), "chat_id"));
    check_user(user_id, std::move(query),
               [this, user_id, menu_button = std::move(menu_button)](PromisedQueryPtr query) mutable {
                 send_request(make_object<td_api::setMenuButton>(user_id, std::move(menu_button)),
                              td::make_unique<TdOnOkQueryCallback>(std::move(query)));
               });
  } else {
    send_request(make_object<td_api::setMenuButton>(0, std::move(menu_button)),
                 td::make_unique<TdOnOkQueryCallback>(std::move(query)));
  }
  return Status::OK();
}

td::Status Client::process_get_user_profile_photos_query(PromisedQueryPtr &query) {
  TRY_RESULT(user_id, get_user_id(query.get()));
  int32 offset = get_integer_arg(query.get(), "offset", 0, 0);
  int32 limit = get_integer_arg(query.get(), "limit", 100, 1, 100);

  check_user(user_id, std::move(query), [this, user_id, offset, limit](PromisedQueryPtr query) {
    send_request(make_object<td_api::getUserProfilePhotos>(user_id, offset, limit),
                 td::make_unique<TdOnGetUserProfilePhotosCallback>(this, std::move(query)));
  });
  return Status::OK();
}

td::Status Client::process_send_message_query(PromisedQueryPtr &query) {
  TRY_RESULT(input_message_text, get_input_message_text(query.get()));
  do_send_message(std::move(input_message_text), std::move(query));
  return Status::OK();
}

td::Status Client::process_send_animation_query(PromisedQueryPtr &query) {
  auto animation = get_input_file(query.get(), "animation");
  if (animation == nullptr) {
    return Status::Error(400, "There is no animation in the request");
  }
  auto thumbnail = get_input_thumbnail(query.get(), "thumb");
  int32 duration = get_integer_arg(query.get(), "duration", 0, 0, MAX_DURATION);
  int32 width = get_integer_arg(query.get(), "width", 0, 0, MAX_LENGTH);
  int32 height = get_integer_arg(query.get(), "height", 0, 0, MAX_LENGTH);
  TRY_RESULT(caption, get_caption(query.get()));
  do_send_message(
      make_object<td_api::inputMessageAnimation>(std::move(animation), std::move(thumbnail), td::vector<int32>(),
                                                 duration, width, height, std::move(caption)),
      std::move(query));
  return Status::OK();
}

td::Status Client::process_send_audio_query(PromisedQueryPtr &query) {
  auto audio = get_input_file(query.get(), "audio");
  if (audio == nullptr) {
    return Status::Error(400, "There is no audio in the request");
  }
  auto thumbnail = get_input_thumbnail(query.get(), "thumb");
  int32 duration = get_integer_arg(query.get(), "duration", 0, 0, MAX_DURATION);
  auto title = query->arg("title").str();
  auto performer = query->arg("performer").str();
  TRY_RESULT(caption, get_caption(query.get()));
  do_send_message(make_object<td_api::inputMessageAudio>(std::move(audio), std::move(thumbnail), duration, title,
                                                         performer, std::move(caption)),
                  std::move(query));
  return Status::OK();
}

td::Status Client::process_send_dice_query(PromisedQueryPtr &query) {
  auto emoji = query->arg("emoji");
  do_send_message(make_object<td_api::inputMessageDice>(emoji.str(), false), std::move(query));
  return Status::OK();
}

td::Status Client::process_send_document_query(PromisedQueryPtr &query) {
  auto document = get_input_file(query.get(), "document");
  if (document == nullptr) {
    return Status::Error(400, "There is no document in the request");
  }
  auto thumbnail = get_input_thumbnail(query.get(), "thumb");
  TRY_RESULT(caption, get_caption(query.get()));
  bool disable_content_type_detection = to_bool(query->arg("disable_content_type_detection"));
  do_send_message(make_object<td_api::inputMessageDocument>(std::move(document), std::move(thumbnail),
                                                            disable_content_type_detection, std::move(caption)),
                  std::move(query));
  return Status::OK();
}

td::Status Client::process_send_photo_query(PromisedQueryPtr &query) {
  auto photo = get_input_file(query.get(), "photo");
  if (photo == nullptr) {
    return Status::Error(400, "There is no photo in the request");
  }
  TRY_RESULT(caption, get_caption(query.get()));
  auto ttl = 0;
  do_send_message(make_object<td_api::inputMessagePhoto>(std::move(photo), nullptr, td::vector<int32>(), 0, 0,
                                                         std::move(caption), ttl),
                  std::move(query));
  return Status::OK();
}

td::Status Client::process_send_sticker_query(PromisedQueryPtr &query) {
  auto sticker = get_input_file(query.get(), "sticker");
  if (sticker == nullptr) {
    return Status::Error(400, "There is no sticker in the request");
  }
  do_send_message(make_object<td_api::inputMessageSticker>(std::move(sticker), nullptr, 0, 0, td::string()),
                  std::move(query));
  return Status::OK();
}

td::Status Client::process_send_video_query(PromisedQueryPtr &query) {
  auto video = get_input_file(query.get(), "video");
  if (video == nullptr) {
    return Status::Error(400, "There is no video in the request");
  }
  auto thumbnail = get_input_thumbnail(query.get(), "thumb");
  int32 duration = get_integer_arg(query.get(), "duration", 0, 0, MAX_DURATION);
  int32 width = get_integer_arg(query.get(), "width", 0, 0, MAX_LENGTH);
  int32 height = get_integer_arg(query.get(), "height", 0, 0, MAX_LENGTH);
  bool supports_streaming = to_bool(query->arg("supports_streaming"));
  TRY_RESULT(caption, get_caption(query.get()));
  auto ttl = 0;
  do_send_message(
      make_object<td_api::inputMessageVideo>(std::move(video), std::move(thumbnail), td::vector<int32>(), duration,
                                             width, height, supports_streaming, std::move(caption), ttl),
      std::move(query));
  return Status::OK();
}

td::Status Client::process_send_video_note_query(PromisedQueryPtr &query) {
  auto video_note = get_input_file(query.get(), "video_note");
  if (video_note == nullptr) {
    return Status::Error(400, "There is no video note in the request");
  }
  auto thumbnail = get_input_thumbnail(query.get(), "thumb");
  int32 duration = get_integer_arg(query.get(), "duration", 0, 0, MAX_DURATION);
  int32 length = get_integer_arg(query.get(), "length", 0, 0, MAX_LENGTH);
  do_send_message(
      make_object<td_api::inputMessageVideoNote>(std::move(video_note), std::move(thumbnail), duration, length),
      std::move(query));
  return Status::OK();
}

td::Status Client::process_send_voice_query(PromisedQueryPtr &query) {
  auto voice_note = get_input_file(query.get(), "voice");
  if (voice_note == nullptr) {
    return Status::Error(400, "There is no voice in the request");
  }
  int32 duration = get_integer_arg(query.get(), "duration", 0, 0, MAX_DURATION);
  TRY_RESULT(caption, get_caption(query.get()));
  do_send_message(make_object<td_api::inputMessageVoiceNote>(std::move(voice_note), duration, "", std::move(caption)),
                  std::move(query));
  return Status::OK();
}

td::Status Client::process_send_game_query(PromisedQueryPtr &query) {
  CHECK_IS_BOT();
  TRY_RESULT(game_short_name, get_required_string_arg(query.get(), "game_short_name"));
  do_send_message(make_object<td_api::inputMessageGame>(my_id_, game_short_name.str()), std::move(query));
  return Status::OK();
}

td::Status Client::process_send_invoice_query(PromisedQueryPtr &query) {
  CHECK_IS_BOT();
  TRY_RESULT(input_message_invoice, get_input_message_invoice(query.get()));
  do_send_message(std::move(input_message_invoice), std::move(query));
  return Status::OK();
}

td::Status Client::process_send_location_query(PromisedQueryPtr &query) {
  TRY_RESULT(location, get_location(query.get()));
  int32 live_period = get_integer_arg(query.get(), "live_period", 0);
  int32 heading = get_integer_arg(query.get(), "heading", 0);
  int32 proximity_alert_radius = get_integer_arg(query.get(), "proximity_alert_radius", 0);

  do_send_message(
      make_object<td_api::inputMessageLocation>(std::move(location), live_period, heading, proximity_alert_radius),
      std::move(query));
  return Status::OK();
}

td::Status Client::process_send_venue_query(PromisedQueryPtr &query) {
  TRY_RESULT(location, get_location(query.get()));

  auto title = query->arg("title");
  auto address = query->arg("address");
  td::string provider;
  td::string venue_id;
  td::string venue_type;

  auto google_place_id = query->arg("google_place_id");
  auto google_place_type = query->arg("google_place_type");
  if (!google_place_id.empty() || !google_place_type.empty()) {
    provider = "gplaces";
    venue_id = google_place_id.str();
    venue_type = google_place_type.str();
  }
  auto foursquare_id = query->arg("foursquare_id");
  auto foursquare_type = query->arg("foursquare_type");
  if (!foursquare_id.empty() || !foursquare_type.empty()) {
    provider = "foursquare";
    venue_id = foursquare_id.str();
    venue_type = foursquare_type.str();
  }

  do_send_message(make_object<td_api::inputMessageVenue>(make_object<td_api::venue>(
                      std::move(location), title.str(), address.str(), provider, venue_id, venue_type)),
                  std::move(query));
  return Status::OK();
}

td::Status Client::process_send_contact_query(PromisedQueryPtr &query) {
  TRY_RESULT(phone_number, get_required_string_arg(query.get(), "phone_number"));
  TRY_RESULT(first_name, get_required_string_arg(query.get(), "first_name"));
  auto last_name = query->arg("last_name");
  auto vcard = query->arg("vcard");
  do_send_message(make_object<td_api::inputMessageContact>(make_object<td_api::contact>(
                      phone_number.str(), first_name.str(), last_name.str(), vcard.str(), 0)),
                  std::move(query));
  return Status::OK();
}

td::Status Client::process_send_poll_query(PromisedQueryPtr &query) {
  auto question = query->arg("question");
  TRY_RESULT(options, get_poll_options(query.get()));
  bool is_anonymous = true;
  if (query->has_arg("is_anonymous")) {
    is_anonymous = to_bool(query->arg("is_anonymous"));
  }

  object_ptr<td_api::PollType> poll_type;
  auto type = query->arg("type");
  if (type == "quiz") {
    TRY_RESULT(explanation,
               get_formatted_text(query->arg("explanation").str(), query->arg("explanation_parse_mode").str(),
                                  get_input_entities(query.get(), "explanation_entities")));

    poll_type = make_object<td_api::pollTypeQuiz>(get_integer_arg(query.get(), "correct_option_id", -1),
                                                  std::move(explanation));
  } else if (type.empty() || type == "regular") {
    poll_type = make_object<td_api::pollTypeRegular>(to_bool(query->arg("allows_multiple_answers")));
  } else {
    return Status::Error(400, "Unsupported poll type specified");
  }
  int32 open_period = get_integer_arg(query.get(), "open_period", 0, 0, 10 * 60);
  int32 close_date = get_integer_arg(query.get(), "close_date", 0);
  auto is_closed = to_bool(query->arg("is_closed"));
  do_send_message(make_object<td_api::inputMessagePoll>(question.str(), std::move(options), is_anonymous,
                                                        std::move(poll_type), open_period, close_date, is_closed),
                  std::move(query));
  return Status::OK();
}

td::Status Client::process_stop_poll_query(PromisedQueryPtr &query) {
  auto chat_id = query->arg("chat_id");
  auto message_id = get_message_id(query.get());
  TRY_RESULT(reply_markup, get_reply_markup(query.get()));
  CHECK_USER_REPLY_MARKUP();

  resolve_reply_markup_bot_usernames(
      std::move(reply_markup), std::move(query),
      [this, chat_id = chat_id.str(), message_id](object_ptr<td_api::ReplyMarkup> reply_markup,
                                                  PromisedQueryPtr query) {
        check_message(chat_id, message_id, false, AccessRights::Edit, "message with poll to stop", std::move(query),
                      [this, reply_markup = std::move(reply_markup)](int64 chat_id, int64 message_id,
                                                                     PromisedQueryPtr query) mutable {
                        send_request(
                            make_object<td_api::stopPoll>(chat_id, message_id, std::move(reply_markup)),
                            td::make_unique<TdOnStopPollCallback>(this, chat_id, message_id, std::move(query)));
                      });
      });
  return Status::OK();
}

td::Status Client::process_copy_message_query(PromisedQueryPtr &query) {
  TRY_RESULT(from_chat_id, get_required_string_arg(query.get(), "from_chat_id"));
  auto message_id = get_message_id(query.get());
  bool replace_caption = query->has_arg("caption");
  object_ptr<td_api::formattedText> caption;
  if (replace_caption) {
    TRY_RESULT_ASSIGN(caption, get_caption(query.get()));
  }
  auto options = make_object<td_api::messageCopyOptions>(true, replace_caption, std::move(caption));

  check_message(
      from_chat_id, message_id, false, AccessRights::Read, "message to copy", std::move(query),
      [this, options = std::move(options)](int64 from_chat_id, int64 message_id, PromisedQueryPtr query) mutable {
        do_send_message(make_object<td_api::inputMessageForwarded>(from_chat_id, message_id, false, std::move(options)),
                        std::move(query));
      });
  return Status::OK();
}

td::Status Client::process_forward_message_query(PromisedQueryPtr &query) {
  TRY_RESULT(from_chat_id, get_required_string_arg(query.get(), "from_chat_id"));
  auto message_id = get_message_id(query.get());

  check_message(from_chat_id, message_id, false, AccessRights::Read, "message to forward", std::move(query),
                [this](int64 from_chat_id, int64 message_id, PromisedQueryPtr query) {
                  do_send_message(make_object<td_api::inputMessageForwarded>(from_chat_id, message_id, false, nullptr),
                                  std::move(query));
                });
  return Status::OK();
}

td::Status Client::process_send_media_group_query(PromisedQueryPtr &query) {
  auto chat_id = query->arg("chat_id");
  auto reply_to_message_id = get_message_id(query.get(), "reply_to_message_id");
  auto allow_sending_without_reply = to_bool(query->arg("allow_sending_without_reply"));
  auto disable_notification = to_bool(query->arg("disable_notification"));
  auto protect_content = to_bool(query->arg("protect_content"));
  // TRY_RESULT(reply_markup, get_reply_markup(query.get()));
  auto reply_markup = nullptr;
  TRY_RESULT(input_message_contents, get_input_message_contents(query.get(), "media"));
  TRY_RESULT(send_at, get_message_scheduling_state(query.get()));

  resolve_reply_markup_bot_usernames(
      std::move(reply_markup), std::move(query),
      [this, chat_id = chat_id.str(), reply_to_message_id, allow_sending_without_reply, disable_notification,
       protect_content, input_message_contents = std::move(input_message_contents), send_at = std::move(send_at)](
          object_ptr<td_api::ReplyMarkup> reply_markup, PromisedQueryPtr query) mutable {
        auto on_success = [this, disable_notification, protect_content,
                           input_message_contents = std::move(input_message_contents),
                           reply_markup = std::move(reply_markup), send_at = std::move(send_at)](int64 chat_id, int64 reply_to_message_id,
                                                                   PromisedQueryPtr query) mutable {
          auto it = yet_unsent_message_count_.find(chat_id);
          if (it != yet_unsent_message_count_.end() && it->second > MAX_CONCURRENTLY_SENT_CHAT_MESSAGES) {
            return query->set_retry_after_error(60);
          }

          send_request(
              make_object<td_api::sendMessageAlbum>(chat_id, 0, reply_to_message_id,
                                                    get_message_send_options(disable_notification, protect_content, std::move(send_at)),
                                                    std::move(input_message_contents), false),
              td::make_unique<TdOnSendMessageAlbumCallback>(this, std::move(query)));
        };
        check_message(chat_id, reply_to_message_id, reply_to_message_id <= 0 || allow_sending_without_reply,
                      AccessRights::Write, "replied message", std::move(query), std::move(on_success));
      });
  return Status::OK();
}

td::Status Client::process_send_chat_action_query(PromisedQueryPtr &query) {
  auto chat_id = query->arg("chat_id");
  object_ptr<td_api::ChatAction> action = get_chat_action(query.get());
  if (action == nullptr) {
    return Status::Error(400, "Wrong parameter action in request");
  }

  check_chat(chat_id, AccessRights::Write, std::move(query),
             [this, action = std::move(action)](int64 chat_id, PromisedQueryPtr query) mutable {
               send_request(make_object<td_api::sendChatAction>(chat_id, 0, std::move(action)),
                            td::make_unique<TdOnOkQueryCallback>(std::move(query)));
             });
  return Status::OK();
}

td::Status Client::process_edit_message_text_query(PromisedQueryPtr &query) {
  TRY_RESULT(input_message_text, get_input_message_text(query.get()));
  auto chat_id = query->arg("chat_id");
  auto message_id = get_message_id(query.get());
  TRY_RESULT(reply_markup, get_reply_markup(query.get()));
  CHECK_USER_REPLY_MARKUP();

  if (chat_id.empty() && message_id == 0) {
    TRY_RESULT(inline_message_id, get_inline_message_id(query.get()));
    resolve_reply_markup_bot_usernames(
        std::move(reply_markup), std::move(query),
        [this, inline_message_id = inline_message_id.str(), input_message_text = std::move(input_message_text)](
            object_ptr<td_api::ReplyMarkup> reply_markup, PromisedQueryPtr query) mutable {
          send_request(make_object<td_api::editInlineMessageText>(inline_message_id, std::move(reply_markup),
                                                                  std::move(input_message_text)),
                       td::make_unique<TdOnEditInlineMessageCallback>(std::move(query)));
        });
  } else {
    resolve_reply_markup_bot_usernames(
        std::move(reply_markup), std::move(query),
        [this, chat_id = chat_id.str(), message_id, input_message_text = std::move(input_message_text)](
            object_ptr<td_api::ReplyMarkup> reply_markup, PromisedQueryPtr query) mutable {
          check_message(
              chat_id, message_id, false, AccessRights::Edit, "message to edit", std::move(query),
              [this, input_message_text = std::move(input_message_text), reply_markup = std::move(reply_markup)](
                  int64 chat_id, int64 message_id, PromisedQueryPtr query) mutable {
                send_request(make_object<td_api::editMessageText>(chat_id, message_id, std::move(reply_markup),
                                                                  std::move(input_message_text)),
                             td::make_unique<TdOnEditMessageCallback>(this, std::move(query)));
              });
        });
  }
  return Status::OK();
}

td::Status Client::process_edit_message_live_location_query(PromisedQueryPtr &query) {
  object_ptr<td_api::location> location = nullptr;
  int32 heading = get_integer_arg(query.get(), "heading", 0);
  int32 proximity_alert_radius = get_integer_arg(query.get(), "proximity_alert_radius", 0);
  if (query->method() == "editmessagelivelocation") {
    TRY_RESULT_ASSIGN(location, get_location(query.get()));
  }
  auto chat_id = query->arg("chat_id");
  auto message_id = get_message_id(query.get());
  TRY_RESULT(reply_markup, get_reply_markup(query.get()));
  CHECK_USER_REPLY_MARKUP();

  if (chat_id.empty() && message_id == 0) {
    TRY_RESULT(inline_message_id, get_inline_message_id(query.get()));
    resolve_reply_markup_bot_usernames(
        std::move(reply_markup), std::move(query),
        [this, inline_message_id = inline_message_id.str(), location = std::move(location), heading,
         proximity_alert_radius](object_ptr<td_api::ReplyMarkup> reply_markup, PromisedQueryPtr query) mutable {
          send_request(
              make_object<td_api::editInlineMessageLiveLocation>(inline_message_id, std::move(reply_markup),
                                                                 std::move(location), heading, proximity_alert_radius),
              td::make_unique<TdOnEditInlineMessageCallback>(std::move(query)));
        });
  } else {
    resolve_reply_markup_bot_usernames(
        std::move(reply_markup), std::move(query),
        [this, chat_id = chat_id.str(), message_id, location = std::move(location), heading, proximity_alert_radius](
            object_ptr<td_api::ReplyMarkup> reply_markup, PromisedQueryPtr query) mutable {
          check_message(chat_id, message_id, false, AccessRights::Edit, "message to edit", std::move(query),
                        [this, location = std::move(location), heading, proximity_alert_radius,
                         reply_markup = std::move(reply_markup)](int64 chat_id, int64 message_id,
                                                                 PromisedQueryPtr query) mutable {
                          send_request(make_object<td_api::editMessageLiveLocation>(
                                           chat_id, message_id, std::move(reply_markup), std::move(location), heading,
                                           proximity_alert_radius),
                                       td::make_unique<TdOnEditMessageCallback>(this, std::move(query)));
                        });
        });
  }
  return Status::OK();
}

td::Status Client::process_edit_message_media_query(PromisedQueryPtr &query) {
  auto chat_id = query->arg("chat_id");
  auto message_id = get_message_id(query.get());
  TRY_RESULT(reply_markup, get_reply_markup(query.get()));
  CHECK_USER_REPLY_MARKUP();
  TRY_RESULT(input_media, get_input_media(query.get(), "media", false));

  if (chat_id.empty() && message_id == 0) {
    TRY_RESULT(inline_message_id, get_inline_message_id(query.get()));
    resolve_reply_markup_bot_usernames(
        std::move(reply_markup), std::move(query),
        [this, inline_message_id = inline_message_id.str(), input_message_content = std::move(input_media)](
            object_ptr<td_api::ReplyMarkup> reply_markup, PromisedQueryPtr query) mutable {
          send_request(make_object<td_api::editInlineMessageMedia>(inline_message_id, std::move(reply_markup),
                                                                   std::move(input_message_content)),
                       td::make_unique<TdOnEditInlineMessageCallback>(std::move(query)));
        });
  } else {
    resolve_reply_markup_bot_usernames(
        std::move(reply_markup), std::move(query),
        [this, chat_id = chat_id.str(), message_id, input_message_content = std::move(input_media)](
            object_ptr<td_api::ReplyMarkup> reply_markup, PromisedQueryPtr query) mutable {
          check_message(
              chat_id, message_id, false, AccessRights::Edit, "message to edit", std::move(query),
              [this, reply_markup = std::move(reply_markup), input_message_content = std::move(input_message_content)](
                  int64 chat_id, int64 message_id, PromisedQueryPtr query) mutable {
                send_request(make_object<td_api::editMessageMedia>(chat_id, message_id, std::move(reply_markup),
                                                                   std::move(input_message_content)),
                             td::make_unique<TdOnEditMessageCallback>(this, std::move(query)));
              });
        });
  }
  return Status::OK();
}

td::Status Client::process_edit_message_caption_query(PromisedQueryPtr &query) {
  auto chat_id = query->arg("chat_id");
  auto message_id = get_message_id(query.get());
  TRY_RESULT(reply_markup, get_reply_markup(query.get()));
  CHECK_USER_REPLY_MARKUP();
  TRY_RESULT(caption, get_caption(query.get()));

  if (chat_id.empty() && message_id == 0) {
    TRY_RESULT(inline_message_id, get_inline_message_id(query.get()));
    resolve_reply_markup_bot_usernames(
        std::move(reply_markup), std::move(query),
        [this, inline_message_id = inline_message_id.str(), caption = std::move(caption)](
            object_ptr<td_api::ReplyMarkup> reply_markup, PromisedQueryPtr query) mutable {
          send_request(make_object<td_api::editInlineMessageCaption>(inline_message_id, std::move(reply_markup),
                                                                     std::move(caption)),
                       td::make_unique<TdOnEditInlineMessageCallback>(std::move(query)));
        });
  } else {
    resolve_reply_markup_bot_usernames(
        std::move(reply_markup), std::move(query),
        [this, chat_id = chat_id.str(), message_id, caption = std::move(caption)](
            object_ptr<td_api::ReplyMarkup> reply_markup, PromisedQueryPtr query) mutable {
          check_message(chat_id, message_id, false, AccessRights::Edit, "message to edit", std::move(query),
                        [this, reply_markup = std::move(reply_markup), caption = std::move(caption)](
                            int64 chat_id, int64 message_id, PromisedQueryPtr query) mutable {
                          send_request(make_object<td_api::editMessageCaption>(
                                           chat_id, message_id, std::move(reply_markup), std::move(caption)),
                                       td::make_unique<TdOnEditMessageCallback>(this, std::move(query)));
                        });
        });
  }
  return Status::OK();
}

td::Status Client::process_edit_message_reply_markup_query(PromisedQueryPtr &query) {
  CHECK_IS_BOT();
  auto chat_id = query->arg("chat_id");
  auto message_id = get_message_id(query.get());
  TRY_RESULT(reply_markup, get_reply_markup(query.get()));
  CHECK_USER_REPLY_MARKUP();

  if (chat_id.empty() && message_id == 0) {
    TRY_RESULT(inline_message_id, get_inline_message_id(query.get()));
    resolve_reply_markup_bot_usernames(
        std::move(reply_markup), std::move(query),
        [this, inline_message_id = inline_message_id.str()](object_ptr<td_api::ReplyMarkup> reply_markup,
                                                            PromisedQueryPtr query) {
          send_request(make_object<td_api::editInlineMessageReplyMarkup>(inline_message_id, std::move(reply_markup)),
                       td::make_unique<TdOnEditInlineMessageCallback>(std::move(query)));
        });
  } else {
    resolve_reply_markup_bot_usernames(
        std::move(reply_markup), std::move(query),
        [this, chat_id = chat_id.str(), message_id](object_ptr<td_api::ReplyMarkup> reply_markup,
                                                    PromisedQueryPtr query) {
          check_message(chat_id, message_id, false, AccessRights::Edit, "message to edit", std::move(query),
                        [this, reply_markup = std::move(reply_markup)](int64 chat_id, int64 message_id,
                                                                       PromisedQueryPtr query) mutable {
                          send_request(
                              make_object<td_api::editMessageReplyMarkup>(chat_id, message_id, std::move(reply_markup)),
                              td::make_unique<TdOnEditMessageCallback>(this, std::move(query)));
                        });
        });
  }
  return Status::OK();
}

td::Status Client::process_delete_message_query(PromisedQueryPtr &query) {
  auto chat_id = query->arg("chat_id");
  auto message_id = get_message_id(query.get());

  if (chat_id.empty()) {
    return Status::Error(400, "Chat identifier is not specified");
  }

  if (message_id == 0) {
    return Status::Error(400, "Message identifier is not specified");
  }

  check_message(chat_id, message_id, false, AccessRights::Write, "message to delete", std::move(query),
                [this](int64 chat_id, int64 message_id, PromisedQueryPtr query) {
                  delete_message(chat_id, message_id, false);
                  send_request(make_object<td_api::deleteMessages>(chat_id, td::vector<int64>{message_id}, true),
                               td::make_unique<TdOnOkQueryCallback>(std::move(query)));
                });
  return Status::OK();
}

td::Status Client::process_create_invoice_link_query(PromisedQueryPtr &query) {
  TRY_RESULT(input_message_invoice, get_input_message_invoice(query.get()));
  send_request(make_object<td_api::createInvoiceLink>(std::move(input_message_invoice)),
               td::make_unique<TdOnCreateInvoiceLinkCallback>(std::move(query)));
  return Status::OK();
}

td::Status Client::process_set_game_score_query(PromisedQueryPtr &query) {
  CHECK_IS_BOT();
  auto chat_id = query->arg("chat_id");
  auto message_id = get_message_id(query.get());
  TRY_RESULT(user_id, get_user_id(query.get()));
  auto score = td::to_integer<int32>(query->arg("score"));
  auto force = to_bool(query->arg("force"));
  bool edit_message = true;
  if (query->has_arg("disable_edit_message")) {
    edit_message = !to_bool(query->arg("disable_edit_message"));
  } else if (query->has_arg("edit_message")) {
    edit_message = to_bool(query->arg("edit_message"));
  }

  if (chat_id.empty() && message_id == 0) {
    TRY_RESULT(inline_message_id, get_inline_message_id(query.get()));
    check_user_no_fail(
        user_id, std::move(query),
        [this, inline_message_id = inline_message_id.str(), edit_message, user_id, score,
         force](PromisedQueryPtr query) {
          send_request(make_object<td_api::setInlineGameScore>(inline_message_id, edit_message, user_id, score, force),
                       td::make_unique<TdOnEditInlineMessageCallback>(std::move(query)));
        });
  } else {
    check_message(chat_id, message_id, false, AccessRights::Edit, "message to set game score", std::move(query),
                  [this, user_id, score, force, edit_message](int64 chat_id, int64 message_id, PromisedQueryPtr query) {
                    check_user_no_fail(
                        user_id, std::move(query),
                        [this, chat_id, message_id, user_id, score, force, edit_message](PromisedQueryPtr query) {
                          send_request(make_object<td_api::setGameScore>(chat_id, message_id, edit_message, user_id,
                                                                         score, force),
                                       td::make_unique<TdOnEditMessageCallback>(this, std::move(query)));
                        });
                  });
  }
  return Status::OK();
}

td::Status Client::process_get_game_high_scores_query(PromisedQueryPtr &query) {
  CHECK_IS_BOT();
  auto chat_id = query->arg("chat_id");
  auto message_id = get_message_id(query.get());
  TRY_RESULT(user_id, get_user_id(query.get()));

  if (chat_id.empty() && message_id == 0) {
    TRY_RESULT(inline_message_id, get_inline_message_id(query.get()));
    check_user_no_fail(user_id, std::move(query),
                       [this, inline_message_id = inline_message_id.str(), user_id](PromisedQueryPtr query) {
                         send_request(make_object<td_api::getInlineGameHighScores>(inline_message_id, user_id),
                                      td::make_unique<TdOnGetGameHighScoresCallback>(this, std::move(query)));
                       });
  } else {
    check_message(chat_id, message_id, false, AccessRights::Read, "message to get game high scores", std::move(query),
                  [this, user_id](int64 chat_id, int64 message_id, PromisedQueryPtr query) {
                    check_user_no_fail(
                        user_id, std::move(query), [this, chat_id, message_id, user_id](PromisedQueryPtr query) {
                          send_request(make_object<td_api::getGameHighScores>(chat_id, message_id, user_id),
                                       td::make_unique<TdOnGetGameHighScoresCallback>(this, std::move(query)));
                        });
                  });
  }
  return Status::OK();
}

td::Status Client::process_answer_web_app_query_query(PromisedQueryPtr &query) {
  auto web_app_query_id = query->arg("web_app_query_id");

  TRY_RESULT(result, get_inline_query_result(query.get()));
  td::vector<object_ptr<td_api::InputInlineQueryResult>> results;
  results.push_back(std::move(result));

  resolve_inline_query_results_bot_usernames(
      std::move(results), std::move(query),
      [this, web_app_query_id = web_app_query_id.str()](td::vector<object_ptr<td_api::InputInlineQueryResult>> results,
                                                        PromisedQueryPtr query) {
        CHECK(results.size() == 1);
        send_request(make_object<td_api::answerWebAppQuery>(web_app_query_id, std::move(results[0])),
                     td::make_unique<TdOnAnswerWebAppQueryCallback>(std::move(query)));
      });
  return Status::OK();
}

td::Status Client::process_answer_inline_query_query(PromisedQueryPtr &query) {
  CHECK_IS_BOT();
  auto inline_query_id = td::to_integer<int64>(query->arg("inline_query_id"));
  auto is_personal = to_bool(query->arg("is_personal"));
  int32 cache_time = get_integer_arg(query.get(), "cache_time", 300, 0, 24 * 60 * 60);
  auto next_offset = query->arg("next_offset");
  auto switch_pm_text = query->arg("switch_pm_text");
  auto switch_pm_parameter = query->arg("switch_pm_parameter");

  TRY_RESULT(results, get_inline_query_results(query.get()));

  resolve_inline_query_results_bot_usernames(
      std::move(results), std::move(query),
      [this, inline_query_id, is_personal, cache_time, next_offset = next_offset.str(),
       switch_pm_text = switch_pm_text.str(), switch_pm_parameter = switch_pm_parameter.str()](
          td::vector<object_ptr<td_api::InputInlineQueryResult>> results, PromisedQueryPtr query) {
        send_request(
            make_object<td_api::answerInlineQuery>(inline_query_id, is_personal, std::move(results), cache_time,
                                                   next_offset, switch_pm_text, switch_pm_parameter),
            td::make_unique<TdOnOkQueryCallback>(std::move(query)));
      });
  return Status::OK();
}

td::Status Client::process_answer_callback_query_query(PromisedQueryPtr &query) {
  CHECK_IS_BOT();
  auto callback_query_id = td::to_integer<int64>(query->arg("callback_query_id"));
  td::string text = query->arg("text").str();
  bool show_alert = to_bool(query->arg("show_alert"));
  td::string url = query->arg("url").str();
  int32 cache_time = get_integer_arg(query.get(), "cache_time", 0, 0, 24 * 30 * 60 * 60);

  send_request(make_object<td_api::answerCallbackQuery>(callback_query_id, text, show_alert, url, cache_time),
               td::make_unique<TdOnOkQueryCallback>(std::move(query)));
  return Status::OK();
}

td::Status Client::process_answer_shipping_query_query(PromisedQueryPtr &query) {
  CHECK_IS_BOT();
  auto shipping_query_id = td::to_integer<int64>(query->arg("shipping_query_id"));
  auto ok = to_bool(query->arg("ok"));
  td::vector<object_ptr<td_api::shippingOption>> shipping_options;
  td::MutableSlice error_message;
  if (ok) {
    TRY_RESULT_ASSIGN(shipping_options, get_shipping_options(query.get()));
  } else {
    TRY_RESULT_ASSIGN(error_message, get_required_string_arg(query.get(), "error_message"));
  }
  send_request(
      make_object<td_api::answerShippingQuery>(shipping_query_id, std::move(shipping_options), error_message.str()),
      td::make_unique<TdOnOkQueryCallback>(std::move(query)));
  return Status::OK();
}

td::Status Client::process_answer_pre_checkout_query_query(PromisedQueryPtr &query) {
  CHECK_IS_BOT();
  auto pre_checkout_query_id = td::to_integer<int64>(query->arg("pre_checkout_query_id"));
  auto ok = to_bool(query->arg("ok"));
  td::MutableSlice error_message;
  if (!ok) {
    TRY_RESULT_ASSIGN(error_message, get_required_string_arg(query.get(), "error_message"));
  }

  send_request(make_object<td_api::answerPreCheckoutQuery>(pre_checkout_query_id, error_message.str()),
               td::make_unique<TdOnOkQueryCallback>(std::move(query)));
  return Status::OK();
}

td::Status Client::process_export_chat_invite_link_query(PromisedQueryPtr &query) {
  auto chat_id = query->arg("chat_id");

  check_chat(chat_id, AccessRights::Write, std::move(query), [this](int64 chat_id, PromisedQueryPtr query) {
    send_request(make_object<td_api::replacePrimaryChatInviteLink>(chat_id),
                 td::make_unique<TdOnReplacePrimaryChatInviteLinkCallback>(std::move(query)));
  });
  return Status::OK();
}

td::Status Client::process_create_chat_invite_link_query(PromisedQueryPtr &query) {
  auto chat_id = query->arg("chat_id");
  auto name = query->arg("name");
  auto expire_date = get_integer_arg(query.get(), "expire_date", 0, 0);
  auto member_limit = get_integer_arg(query.get(), "member_limit", 0, 0, 100000);
  auto creates_join_request = to_bool(query->arg("creates_join_request"));

  check_chat(chat_id, AccessRights::Write, std::move(query),
             [this, name = name.str(), expire_date, member_limit, creates_join_request](int64 chat_id,
                                                                                        PromisedQueryPtr query) {
               send_request(make_object<td_api::createChatInviteLink>(chat_id, name, expire_date, member_limit,
                                                                      creates_join_request),
                            td::make_unique<TdOnGetChatInviteLinkCallback>(this, std::move(query)));
             });
  return Status::OK();
}

td::Status Client::process_edit_chat_invite_link_query(PromisedQueryPtr &query) {
  auto chat_id = query->arg("chat_id");
  auto invite_link = query->arg("invite_link");
  auto name = query->arg("name");
  auto expire_date = get_integer_arg(query.get(), "expire_date", 0, 0);
  auto member_limit = get_integer_arg(query.get(), "member_limit", 0, 0, 100000);
  auto creates_join_request = to_bool(query->arg("creates_join_request"));

  check_chat(chat_id, AccessRights::Write, std::move(query),
             [this, invite_link = invite_link.str(), name = name.str(), expire_date, member_limit,
              creates_join_request](int64 chat_id, PromisedQueryPtr query) {
               send_request(make_object<td_api::editChatInviteLink>(chat_id, invite_link, name, expire_date,
                                                                    member_limit, creates_join_request),
                            td::make_unique<TdOnGetChatInviteLinkCallback>(this, std::move(query)));
             });
  return Status::OK();
}

td::Status Client::process_revoke_chat_invite_link_query(PromisedQueryPtr &query) {
  auto chat_id = query->arg("chat_id");
  auto invite_link = query->arg("invite_link");

  check_chat(chat_id, AccessRights::Write, std::move(query),
             [this, invite_link = invite_link.str()](int64 chat_id, PromisedQueryPtr query) {
               send_request(make_object<td_api::revokeChatInviteLink>(chat_id, invite_link),
                            td::make_unique<TdOnGetChatInviteLinkCallback>(this, std::move(query)));
             });
  return Status::OK();
}

td::Status Client::process_get_chat_query(PromisedQueryPtr &query) {
  auto chat_id = query->arg("chat_id");

  check_chat(chat_id, AccessRights::Read, std::move(query), [this](int64 chat_id, PromisedQueryPtr query) {
    auto chat_info = get_chat(chat_id);
    CHECK(chat_info != nullptr);
    switch (chat_info->type) {
      case ChatInfo::Type::Private:
        return send_request(make_object<td_api::getUserFullInfo>(chat_info->user_id),
                            td::make_unique<TdOnGetChatFullInfoCallback>(this, chat_id, std::move(query)));
      case ChatInfo::Type::Group:
        return send_request(make_object<td_api::getBasicGroupFullInfo>(chat_info->group_id),
                            td::make_unique<TdOnGetChatFullInfoCallback>(this, chat_id, std::move(query)));
      case ChatInfo::Type::Supergroup:
        return send_request(make_object<td_api::getSupergroupFullInfo>(chat_info->supergroup_id),
                            td::make_unique<TdOnGetChatFullInfoCallback>(this, chat_id, std::move(query)));
      case ChatInfo::Type::Unknown:
      default:
        UNREACHABLE();
    }
  });
  return Status::OK();
}

td::Status Client::process_set_chat_photo_query(PromisedQueryPtr &query) {
  auto chat_id = query->arg("chat_id");
  auto photo = get_input_file(query.get(), "photo", true);
  if (photo == nullptr) {
    if (query->arg("photo").empty()) {
      return Status::Error(400, "There is no photo in the request");
    }
    return Status::Error(400, "Photo must be uploaded as an InputFile");
  }

  check_chat(chat_id, AccessRights::Write, std::move(query),
             [this, photo = std::move(photo)](int64 chat_id, PromisedQueryPtr query) mutable {
               send_request(make_object<td_api::setChatPhoto>(
                                chat_id, make_object<td_api::inputChatPhotoStatic>(std::move(photo))),
                            td::make_unique<TdOnOkQueryCallback>(std::move(query)));
             });
  return Status::OK();
}

td::Status Client::process_delete_chat_photo_query(PromisedQueryPtr &query) {
  auto chat_id = query->arg("chat_id");

  check_chat(chat_id, AccessRights::Write, std::move(query), [this](int64 chat_id, PromisedQueryPtr query) {
    send_request(make_object<td_api::setChatPhoto>(chat_id, nullptr),
                 td::make_unique<TdOnOkQueryCallback>(std::move(query)));
  });
  return Status::OK();
}

td::Status Client::process_set_chat_title_query(PromisedQueryPtr &query) {
  auto chat_id = query->arg("chat_id");
  auto title = query->arg("title");

  check_chat(chat_id, AccessRights::Write, std::move(query),
             [this, title = title.str()](int64 chat_id, PromisedQueryPtr query) {
               send_request(make_object<td_api::setChatTitle>(chat_id, title),
                            td::make_unique<TdOnOkQueryCallback>(std::move(query)));
             });
  return Status::OK();
}

td::Status Client::process_set_chat_permissions_query(PromisedQueryPtr &query) {
  auto chat_id = query->arg("chat_id");
  bool allow_legacy = false;
  TRY_RESULT(permissions, get_chat_permissions(query.get(), allow_legacy));
  CHECK(!allow_legacy);

  check_chat(chat_id, AccessRights::Write, std::move(query),
             [this, permissions = std::move(permissions)](int64 chat_id, PromisedQueryPtr query) mutable {
               send_request(make_object<td_api::setChatPermissions>(chat_id, std::move(permissions)),
                            td::make_unique<TdOnOkQueryCallback>(std::move(query)));
             });
  return Status::OK();
}

td::Status Client::process_set_chat_description_query(PromisedQueryPtr &query) {
  auto chat_id = query->arg("chat_id");
  auto description = query->arg("description");

  check_chat(chat_id, AccessRights::Write, std::move(query),
             [this, description = description.str()](int64 chat_id, PromisedQueryPtr query) {
               send_request(make_object<td_api::setChatDescription>(chat_id, description),
                            td::make_unique<TdOnOkQueryCallback>(std::move(query)));
             });
  return Status::OK();
}

td::Status Client::process_pin_chat_message_query(PromisedQueryPtr &query) {
  auto chat_id = query->arg("chat_id");
  auto message_id = get_message_id(query.get());
  auto disable_notification = to_bool(query->arg("disable_notification"));

  check_message(chat_id, message_id, false, AccessRights::Write, "message to pin", std::move(query),
                [this, disable_notification](int64 chat_id, int64 message_id, PromisedQueryPtr query) {
                  send_request(make_object<td_api::pinChatMessage>(chat_id, message_id, disable_notification, false),
                               td::make_unique<TdOnOkQueryCallback>(std::move(query)));
                });
  return Status::OK();
}

td::Status Client::process_unpin_chat_message_query(PromisedQueryPtr &query) {
  auto chat_id = query->arg("chat_id");
  auto message_id = get_message_id(query.get());

  if (message_id == 0) {
    check_chat(chat_id, AccessRights::Write, std::move(query), [this](int64 chat_id, PromisedQueryPtr query) {
      send_request(make_object<td_api::getChatPinnedMessage>(chat_id),
                   td::make_unique<TdOnGetChatPinnedMessageToUnpinCallback>(this, chat_id, std::move(query)));
    });
  } else {
    check_message(chat_id, message_id, false, AccessRights::Write, "message to unpin", std::move(query),
                  [this](int64 chat_id, int64 message_id, PromisedQueryPtr query) {
                    send_request(make_object<td_api::unpinChatMessage>(chat_id, message_id),
                                 td::make_unique<TdOnOkQueryCallback>(std::move(query)));
                  });
  }
  return Status::OK();
}

td::Status Client::process_unpin_all_chat_messages_query(PromisedQueryPtr &query) {
  auto chat_id = query->arg("chat_id");

  check_chat(chat_id, AccessRights::Write, std::move(query), [this](int64 chat_id, PromisedQueryPtr query) {
    send_request(make_object<td_api::unpinAllChatMessages>(chat_id),
                 td::make_unique<TdOnOkQueryCallback>(std::move(query)));
  });
  return Status::OK();
}

td::Status Client::process_set_chat_sticker_set_query(PromisedQueryPtr &query) {
  auto chat_id = query->arg("chat_id");
  auto sticker_set_name = query->arg("sticker_set_name");

  check_chat(chat_id, AccessRights::Write, std::move(query),
             [this, sticker_set_name = sticker_set_name.str()](int64 chat_id, PromisedQueryPtr query) {
               if (get_chat_type(chat_id) != ChatType::Supergroup) {
                 return fail_query(400, "Bad Request: method is available only for supergroups", std::move(query));
               }

               resolve_sticker_set(
                   sticker_set_name, std::move(query), [this, chat_id](int64 sticker_set_id, PromisedQueryPtr query) {
                     auto chat_info = get_chat(chat_id);
                     CHECK(chat_info != nullptr);
                     CHECK(chat_info->type == ChatInfo::Type::Supergroup);
                     send_request(
                         make_object<td_api::setSupergroupStickerSet>(chat_info->supergroup_id, sticker_set_id),
                         td::make_unique<TdOnOkQueryCallback>(std::move(query)));
                   });
             });
  return Status::OK();
}

td::Status Client::process_delete_chat_sticker_set_query(PromisedQueryPtr &query) {
  auto chat_id = query->arg("chat_id");

  check_chat(chat_id, AccessRights::Write, std::move(query), [this](int64 chat_id, PromisedQueryPtr query) {
    if (get_chat_type(chat_id) != ChatType::Supergroup) {
      return fail_query(400, "Bad Request: method is available only for supergroups", std::move(query));
    }

    auto chat_info = get_chat(chat_id);
    CHECK(chat_info != nullptr);
    CHECK(chat_info->type == ChatInfo::Type::Supergroup);
    send_request(make_object<td_api::setSupergroupStickerSet>(chat_info->supergroup_id, 0),
                 td::make_unique<TdOnOkQueryCallback>(std::move(query)));
  });
  return Status::OK();
}

td::Status Client::process_get_chat_member_query(PromisedQueryPtr &query) {
  auto chat_id = query->arg("chat_id");
  TRY_RESULT(user_id, get_user_id(query.get()));

  check_chat(chat_id, AccessRights::ReadMembers, std::move(query),
             [this, user_id](int64 chat_id, PromisedQueryPtr query) {
               get_chat_member(chat_id, user_id, std::move(query),
                               [this, chat_type = get_chat_type(chat_id)](object_ptr<td_api::chatMember> &&chat_member,
                                                                          PromisedQueryPtr query) {
                                 answer_query(JsonChatMember(chat_member.get(), chat_type, this), std::move(query));
                               });
             });
  return Status::OK();
}

td::Status Client::process_get_chat_administrators_query(PromisedQueryPtr &query) {
  auto chat_id = query->arg("chat_id");

  check_chat(chat_id, AccessRights::ReadMembers, std::move(query), [this](int64 chat_id, PromisedQueryPtr query) {
    auto chat_info = get_chat(chat_id);
    CHECK(chat_info != nullptr);
    switch (chat_info->type) {
      case ChatInfo::Type::Private:
        return fail_query(400, "Bad Request: there are no administrators in the private chat", std::move(query));
      case ChatInfo::Type::Group:
        return send_request(make_object<td_api::getBasicGroupFullInfo>(chat_info->group_id),
                            td::make_unique<TdOnGetGroupMembersCallback>(this, true, std::move(query)));
      case ChatInfo::Type::Supergroup:
        return send_request(
            make_object<td_api::getSupergroupMembers>(
                chat_info->supergroup_id, make_object<td_api::supergroupMembersFilterAdministrators>(), 0, 100),
            td::make_unique<TdOnGetSupergroupMembersCallback>(this, get_chat_type(chat_id), std::move(query)));
      case ChatInfo::Type::Unknown:
      default:
        UNREACHABLE();
    }
  });
  return Status::OK();
}

td::Status Client::process_get_chat_member_count_query(PromisedQueryPtr &query) {
  auto chat_id = query->arg("chat_id");

  check_chat(chat_id, AccessRights::ReadMembers, std::move(query), [this](int64 chat_id, PromisedQueryPtr query) {
    auto chat_info = get_chat(chat_id);
    CHECK(chat_info != nullptr);
    switch (chat_info->type) {
      case ChatInfo::Type::Private:
        return answer_query(td::VirtuallyJsonableInt(1 + (chat_info->user_id != my_id_)), std::move(query));
      case ChatInfo::Type::Group: {
        auto group_info = get_group_info(chat_info->group_id);
        CHECK(group_info != nullptr);
        return answer_query(td::VirtuallyJsonableInt(group_info->member_count), std::move(query));
      }
      case ChatInfo::Type::Supergroup:
        return send_request(make_object<td_api::getSupergroupFullInfo>(chat_info->supergroup_id),
                            td::make_unique<TdOnGetSupergroupMembersCountCallback>(std::move(query)));
      case ChatInfo::Type::Unknown:
      default:
        UNREACHABLE();
    }
  });
  return Status::OK();
}

td::Status Client::process_optimize_memory_query(PromisedQueryPtr &query) {
  /*
  disable_internet_connection(std::move(query), [this](PromisedQueryPtr query) {
    optimize_memory(std::move(query), [this](PromisedQueryPtr query) { enable_internet_connection(std::move(query)); });
  });
  */
  return Status::OK();
}

template <class OnSuccess>
void Client::disable_internet_connection(PromisedQueryPtr query, OnSuccess on_success) {
  send_request(make_object<td_api::setNetworkType>(make_object<td_api::networkTypeNone>()),
               td::make_unique<TdOnDisableInternetConnectionCallback<OnSuccess>>(this, std::move(query),
                                                                                  std::move(on_success)));
}

void Client::enable_internet_connection(PromisedQueryPtr query) {
  send_request(make_object<td_api::setNetworkType>(make_object<td_api::networkTypeOther>()),
               td::make_unique<TdOnOkQueryCallback>(std::move(query)));
}

template <class OnSuccess>
void Client::optimize_memory(PromisedQueryPtr query, OnSuccess on_success) {
  /*
  send_request(make_object<td_api::optimizeMemory>(),
               td::make_unique<TdOnOptimizeMemoryCallback<OnSuccess>>(this, std::move(query), std::move(on_success)));
  */
}

td::Status Client::process_leave_chat_query(PromisedQueryPtr &query) {
  auto chat_id = query->arg("chat_id");

  check_chat(chat_id, AccessRights::Read, std::move(query), [this](int64 chat_id, PromisedQueryPtr query) {
    send_request(make_object<td_api::leaveChat>(chat_id), td::make_unique<TdOnOkQueryCallback>(std::move(query)));
  });
  return Status::OK();
}

td::Status Client::process_promote_chat_member_query(PromisedQueryPtr &query) {
  auto chat_id = query->arg("chat_id");
  TRY_RESULT(user_id, get_user_id(query.get()));
  auto can_manage_chat = to_bool(query->arg("can_manage_chat"));
  auto can_change_info = to_bool(query->arg("can_change_info"));
  auto can_post_messages = to_bool(query->arg("can_post_messages"));
  auto can_edit_messages = to_bool(query->arg("can_edit_messages"));
  auto can_delete_messages = to_bool(query->arg("can_delete_messages"));
  auto can_invite_users = to_bool(query->arg("can_invite_users"));
  auto can_restrict_members = to_bool(query->arg("can_restrict_members"));
  auto can_pin_messages = to_bool(query->arg("can_pin_messages"));
  auto can_promote_members = to_bool(query->arg("can_promote_members"));
  auto can_manage_video_chats =
      to_bool(query->arg("can_manage_voice_chats")) || to_bool(query->arg("can_manage_video_chats"));
  auto is_anonymous = to_bool(query->arg("is_anonymous"));
  auto status = make_object<td_api::chatMemberStatusAdministrator>(
      td::string(), true,
      make_object<td_api::chatAdministratorRights>(
          can_manage_chat, can_change_info, can_post_messages, can_edit_messages, can_delete_messages, can_invite_users,
          can_restrict_members, can_pin_messages, can_promote_members, can_manage_video_chats, is_anonymous));
  check_chat(chat_id, AccessRights::Write, std::move(query),
             [this, user_id, status = std::move(status)](int64 chat_id, PromisedQueryPtr query) mutable {
               auto chat_info = get_chat(chat_id);
               CHECK(chat_info != nullptr);
               if (chat_info->type != ChatInfo::Type::Supergroup) {
                 return fail_query(400, "Bad Request: method is available for supergroup and channel chats only",
                                   std::move(query));
               }

               get_chat_member(
                   chat_id, user_id, std::move(query),
                   [this, chat_id, user_id, status = std::move(status)](object_ptr<td_api::chatMember> &&chat_member,
                                                                        PromisedQueryPtr query) mutable {
                     if (chat_member->status_->get_id() == td_api::chatMemberStatusAdministrator::ID) {
                       auto administrator =
                           static_cast<const td_api::chatMemberStatusAdministrator *>(chat_member->status_.get());
                       status->custom_title_ = std::move(administrator->custom_title_);
                     }

                     send_request(make_object<td_api::setChatMemberStatus>(
                                      chat_id, make_object<td_api::messageSenderUser>(user_id), std::move(status)),
                                  td::make_unique<TdOnOkQueryCallback>(std::move(query)));
                   });
             });
  return Status::OK();
}

td::Status Client::process_set_chat_administrator_custom_title_query(PromisedQueryPtr &query) {
  auto chat_id = query->arg("chat_id");
  TRY_RESULT(user_id, get_user_id(query.get()));

  check_chat(chat_id, AccessRights::Write, std::move(query), [this, user_id](int64 chat_id, PromisedQueryPtr query) {
    if (get_chat_type(chat_id) != ChatType::Supergroup) {
      return fail_query(400, "Bad Request: method is available only for supergroups", std::move(query));
    }

    get_chat_member(
        chat_id, user_id, std::move(query),
        [this, chat_id, user_id](object_ptr<td_api::chatMember> &&chat_member, PromisedQueryPtr query) {
          if (chat_member->status_->get_id() == td_api::chatMemberStatusCreator::ID) {
            return fail_query(400, "Bad Request: only creator can edit their custom title", std::move(query));
          }
          if (chat_member->status_->get_id() != td_api::chatMemberStatusAdministrator::ID) {
            return fail_query(400, "Bad Request: user is not an administrator", std::move(query));
          }
          auto administrator = td_api::move_object_as<td_api::chatMemberStatusAdministrator>(chat_member->status_);
          if (!administrator->can_be_edited_) {
            return fail_query(400, "Bad Request: not enough rights to change custom title of the user",
                              std::move(query));
          }
          administrator->custom_title_ = query->arg("custom_title").str();

          send_request(make_object<td_api::setChatMemberStatus>(
                           chat_id, make_object<td_api::messageSenderUser>(user_id), std::move(administrator)),
                       td::make_unique<TdOnOkQueryCallback>(std::move(query)));
        });
  });
  return Status::OK();
}

td::Status Client::process_ban_chat_member_query(PromisedQueryPtr &query) {
  auto chat_id = query->arg("chat_id");
  TRY_RESULT(user_id, get_user_id(query.get()));
  int32 until_date = get_integer_arg(query.get(), "until_date", 0);
  auto revoke_messages = to_bool(query->arg("revoke_messages"));

  check_chat(
      chat_id, AccessRights::Write, std::move(query),
      [this, user_id, until_date, revoke_messages](int64 chat_id, PromisedQueryPtr query) {
        check_user_no_fail(
            user_id, std::move(query), [this, chat_id, user_id, until_date, revoke_messages](PromisedQueryPtr query) {
              send_request(make_object<td_api::banChatMember>(chat_id, make_object<td_api::messageSenderUser>(user_id),
                                                              until_date, revoke_messages),
                           td::make_unique<TdOnOkQueryCallback>(std::move(query)));
            });
      });
  return Status::OK();
}

td::Status Client::process_restrict_chat_member_query(PromisedQueryPtr &query) {
  auto chat_id = query->arg("chat_id");
  TRY_RESULT(user_id, get_user_id(query.get()));
  int32 until_date = get_integer_arg(query.get(), "until_date", 0);
  bool allow_legacy = true;
  TRY_RESULT(permissions, get_chat_permissions(query.get(), allow_legacy));

  check_chat(chat_id, AccessRights::Write, std::move(query),
             [this, user_id, until_date, is_legacy = allow_legacy, permissions = std::move(permissions)](
                 int64 chat_id, PromisedQueryPtr query) mutable {
               if (get_chat_type(chat_id) != ChatType::Supergroup) {
                 return fail_query(400, "Bad Request: method is available only for supergroups", std::move(query));
               }

               get_chat_member(
                   chat_id, user_id, std::move(query),
                   [this, chat_id, user_id, until_date, is_legacy, permissions = std::move(permissions)](
                       object_ptr<td_api::chatMember> &&chat_member, PromisedQueryPtr query) mutable {
                     if (is_legacy && chat_member->status_->get_id() == td_api::chatMemberStatusRestricted::ID) {
                       auto restricted =
                           static_cast<const td_api::chatMemberStatusRestricted *>(chat_member->status_.get());
                       auto *old_permissions = restricted->permissions_.get();
                       permissions->can_send_polls_ = old_permissions->can_send_polls_;
                       permissions->can_change_info_ = old_permissions->can_change_info_;
                       permissions->can_invite_users_ = old_permissions->can_invite_users_;
                       permissions->can_pin_messages_ = old_permissions->can_pin_messages_;
                     }

                     send_request(make_object<td_api::setChatMemberStatus>(
                                      chat_id, make_object<td_api::messageSenderUser>(user_id),
                                      make_object<td_api::chatMemberStatusRestricted>(
                                          is_chat_member(chat_member->status_), until_date, std::move(permissions))),
                                  td::make_unique<TdOnOkQueryCallback>(std::move(query)));
                   });
             });
  return Status::OK();
}

td::Status Client::process_unban_chat_member_query(PromisedQueryPtr &query) {
  auto chat_id = query->arg("chat_id");
  TRY_RESULT(user_id, get_user_id(query.get()));
  auto only_if_banned = to_bool(query->arg("only_if_banned"));

  check_chat(chat_id, AccessRights::Write, std::move(query),
             [this, user_id, only_if_banned](int64 chat_id, PromisedQueryPtr query) {
               auto chat_info = get_chat(chat_id);
               CHECK(chat_info != nullptr);
               if (chat_info->type != ChatInfo::Type::Supergroup) {
                 return fail_query(400, "Bad Request: method is available for supergroup and channel chats only",
                                   std::move(query));
               }

               if (only_if_banned) {
                 get_chat_member(
                     chat_id, user_id, std::move(query),
                     [this, chat_id, user_id](object_ptr<td_api::chatMember> &&chat_member, PromisedQueryPtr query) {
                       if (chat_member->status_->get_id() != td_api::chatMemberStatusBanned::ID) {
                         return answer_query(td::JsonTrue(), std::move(query));
                       }

                       send_request(make_object<td_api::setChatMemberStatus>(
                                        chat_id, make_object<td_api::messageSenderUser>(user_id),
                                        make_object<td_api::chatMemberStatusLeft>()),
                                    td::make_unique<TdOnOkQueryCallback>(std::move(query)));
                     });
               } else {
                 check_user_no_fail(user_id, std::move(query), [this, chat_id, user_id](PromisedQueryPtr query) {
                   send_request(make_object<td_api::setChatMemberStatus>(
                                    chat_id, make_object<td_api::messageSenderUser>(user_id),
                                    make_object<td_api::chatMemberStatusLeft>()),
                                td::make_unique<TdOnOkQueryCallback>(std::move(query)));
                 });
               }
             });
  return Status::OK();
}

td::Status Client::process_ban_chat_sender_chat_query(PromisedQueryPtr &query) {
  auto chat_id = query->arg("chat_id");
  auto sender_chat_id = query->arg("sender_chat_id");
  int32 until_date = get_integer_arg(query.get(), "until_date", 0);

  check_chat(chat_id, AccessRights::Write, std::move(query),
             [this, sender_chat_id = sender_chat_id.str(), until_date](int64 chat_id, PromisedQueryPtr query) {
               check_chat_no_fail(sender_chat_id, std::move(query),
                                  [this, chat_id, until_date](int64 sender_chat_id, PromisedQueryPtr query) {
                                    send_request(make_object<td_api::banChatMember>(
                                                     chat_id, make_object<td_api::messageSenderChat>(sender_chat_id),
                                                     until_date, false),
                                                 td::make_unique<TdOnOkQueryCallback>(std::move(query)));
                                  });
             });
  return Status::OK();
}

td::Status Client::process_unban_chat_sender_chat_query(PromisedQueryPtr &query) {
  auto chat_id = query->arg("chat_id");
  auto sender_chat_id = query->arg("sender_chat_id");

  check_chat(chat_id, AccessRights::Write, std::move(query),
             [this, sender_chat_id = sender_chat_id.str()](int64 chat_id, PromisedQueryPtr query) {
               check_chat_no_fail(sender_chat_id, std::move(query),
                                  [this, chat_id](int64 sender_chat_id, PromisedQueryPtr query) {
                                    send_request(make_object<td_api::setChatMemberStatus>(
                                                     chat_id, make_object<td_api::messageSenderChat>(sender_chat_id),
                                                     make_object<td_api::chatMemberStatusLeft>()),
                                                 td::make_unique<TdOnOkQueryCallback>(std::move(query)));
                                  });
             });
  return Status::OK();
}

td::Status Client::process_approve_chat_join_request_query(PromisedQueryPtr &query) {
  auto chat_id = query->arg("chat_id");
  TRY_RESULT(user_id, get_user_id(query.get()));

  check_chat(chat_id, AccessRights::Write, std::move(query), [this, user_id](int64 chat_id, PromisedQueryPtr query) {
    check_user_no_fail(user_id, std::move(query), [this, chat_id, user_id](PromisedQueryPtr query) {
      send_request(make_object<td_api::processChatJoinRequest>(chat_id, user_id, true),
                   td::make_unique<TdOnOkQueryCallback>(std::move(query)));
    });
  });
  return Status::OK();
}

td::Status Client::process_decline_chat_join_request_query(PromisedQueryPtr &query) {
  auto chat_id = query->arg("chat_id");
  TRY_RESULT(user_id, get_user_id(query.get()));

  check_chat(chat_id, AccessRights::Write, std::move(query), [this, user_id](int64 chat_id, PromisedQueryPtr query) {
    check_user_no_fail(user_id, std::move(query), [this, chat_id, user_id](PromisedQueryPtr query) {
      send_request(make_object<td_api::processChatJoinRequest>(chat_id, user_id, false),
                   td::make_unique<TdOnOkQueryCallback>(std::move(query)));
    });
  });
  return Status::OK();
}

td::Status Client::process_get_sticker_set_query(PromisedQueryPtr &query) {
  auto name = query->arg("name");
  if (td::trim(to_lower(name)) == to_lower(GREAT_MINDS_SET_NAME)) {
    send_request(make_object<td_api::getStickerSet>(GREAT_MINDS_SET_ID),
                 td::make_unique<TdOnReturnStickerSetCallback>(this, true, std::move(query)));
  } else {
    send_request(make_object<td_api::searchStickerSet>(name.str()),
                 td::make_unique<TdOnReturnStickerSetCallback>(this, true, std::move(query)));
  }
  return Status::OK();
}

td::Status Client::process_get_custom_emoji_stickers_query(PromisedQueryPtr &query) {
  TRY_RESULT(custom_emoji_ids_json, get_required_string_arg(query.get(), "custom_emoji_ids"));

  LOG(INFO) << "Parsing JSON object: " << custom_emoji_ids_json;
  auto r_value = json_decode(custom_emoji_ids_json);
  if (r_value.is_error()) {
    return Status::Error(400, "Can't parse custom emoji identifiers JSON object");
  }
  auto value = r_value.move_as_ok();
  if (value.type() != JsonValue::Type::Array) {
    return Status::Error(400, "Expected an Array of custom emoji identifiers");
  }

  td::vector<int64> custom_emoji_ids;
  for (auto &custom_emoji_id : value.get_array()) {
    if (custom_emoji_id.type() != JsonValue::Type::String) {
      return Status::Error(400, "Custom emoji identifier must be of type String");
    }
    auto parsed_id = td::to_integer_safe<int64>(custom_emoji_id.get_string());
    if (parsed_id.is_error()) {
      return Status::Error(400, "Invalid custom emoji identifier specified");
    }
    custom_emoji_ids.push_back(parsed_id.ok());
  }

  send_request(make_object<td_api::getCustomEmojiStickers>(std::move(custom_emoji_ids)),
               td::make_unique<TdOnGetStickersCallback>(this, std::move(query)));
  return Status::OK();
}

td::Status Client::process_upload_sticker_file_query(PromisedQueryPtr &query) {
  CHECK_IS_BOT();
  TRY_RESULT(user_id, get_user_id(query.get()));
  auto png_sticker = get_input_file(query.get(), "png_sticker");

  check_user(
      user_id, std::move(query), [this, user_id, png_sticker = std::move(png_sticker)](PromisedQueryPtr query) mutable {
        send_request(make_object<td_api::uploadStickerFile>(
                         user_id, make_object<td_api::inputSticker>(std::move(png_sticker), "",
                                                                    make_object<td_api::stickerFormatWebp>(), nullptr)),
                     td::make_unique<TdOnReturnFileCallback>(this, std::move(query)));
      });
  return Status::OK();
}

td::Status Client::process_create_new_sticker_set_query(PromisedQueryPtr &query) {
  CHECK_IS_BOT();
  TRY_RESULT(user_id, get_user_id(query.get()));
  auto name = query->arg("name");
  auto title = query->arg("title");
  TRY_RESULT(stickers, get_input_stickers(query.get()));

  TRY_RESULT(sticker_type, get_sticker_type(query->arg("sticker_type")));
  if (to_bool(query->arg("contains_masks"))) {
    sticker_type = make_object<td_api::stickerTypeMask>();
  }

  check_user(user_id, std::move(query),
             [this, user_id, title, name, sticker_type = std::move(sticker_type),
              stickers = std::move(stickers)](PromisedQueryPtr query) mutable {
               send_request(
                   make_object<td_api::createNewStickerSet>(user_id, title.str(), name.str(), std::move(sticker_type),
                                                            std::move(stickers), PSTRING() << "bot" << my_id_),
                   td::make_unique<TdOnReturnStickerSetCallback>(this, false, std::move(query)));
             });
  return Status::OK();
}

td::Status Client::process_add_sticker_to_set_query(PromisedQueryPtr &query) {
  CHECK_IS_BOT();
  TRY_RESULT(user_id, get_user_id(query.get()));
  auto name = query->arg("name");
  TRY_RESULT(stickers, get_input_stickers(query.get()));
  CHECK(!stickers.empty());

  check_user(user_id, std::move(query),
             [this, user_id, name, sticker = std::move(stickers[0])](PromisedQueryPtr query) mutable {
               send_request(make_object<td_api::addStickerToSet>(user_id, name.str(), std::move(sticker)),
                            td::make_unique<TdOnReturnStickerSetCallback>(this, false, std::move(query)));
             });
  return Status::OK();
}

td::Status Client::process_set_sticker_set_thumb_query(PromisedQueryPtr &query) {
  CHECK_IS_BOT();
  TRY_RESULT(user_id, get_user_id(query.get()));
  auto name = query->arg("name");
  auto thumbnail = get_input_file(query.get(), "thumb");
  check_user(user_id, std::move(query),
             [this, user_id, name, thumbnail = std::move(thumbnail)](PromisedQueryPtr query) mutable {
               send_request(make_object<td_api::setStickerSetThumbnail>(user_id, name.str(), std::move(thumbnail)),
                            td::make_unique<TdOnReturnStickerSetCallback>(this, false, std::move(query)));
             });
  return Status::OK();
}

td::Status Client::process_set_sticker_position_in_set_query(PromisedQueryPtr &query) {
  CHECK_IS_BOT();
  auto file_id = trim(query->arg("sticker"));
  if (file_id.empty()) {
    return Status::Error(400, "Sticker is not specified");
  }
  int32 position = get_integer_arg(query.get(), "position", -1);

  send_request(
      make_object<td_api::setStickerPositionInSet>(make_object<td_api::inputFileRemote>(file_id.str()), position),
      td::make_unique<TdOnOkQueryCallback>(std::move(query)));
  return Status::OK();
}

td::Status Client::process_delete_sticker_from_set_query(PromisedQueryPtr &query) {
  CHECK_IS_BOT();
  auto file_id = trim(query->arg("sticker"));
  if (file_id.empty()) {
    return Status::Error(400, "Sticker is not specified");
  }

  send_request(make_object<td_api::removeStickerFromSet>(make_object<td_api::inputFileRemote>(file_id.str())),
               td::make_unique<TdOnOkQueryCallback>(std::move(query)));
  return Status::OK();
}

td::Status Client::process_set_passport_data_errors_query(PromisedQueryPtr &query) {
  CHECK_IS_BOT();
  TRY_RESULT(user_id, get_user_id(query.get()));
  TRY_RESULT(passport_element_errors, get_passport_element_errors(query.get()));

  check_user(user_id, std::move(query),
             [this, user_id, errors = std::move(passport_element_errors)](PromisedQueryPtr query) mutable {
               send_request(make_object<td_api::setPassportElementErrors>(user_id, std::move(errors)),
                            td::make_unique<TdOnOkQueryCallback>(std::move(query)));
             });
  return Status::OK();
}

td::Status Client::process_send_custom_request_query(PromisedQueryPtr &query) {
  TRY_RESULT(method, get_required_string_arg(query.get(), "method"));
  auto parameters = query->arg("parameters");
  send_request(make_object<td_api::sendCustomRequest>(method.str(), parameters.str()),
               td::make_unique<TdOnSendCustomRequestCallback>(std::move(query)));
  return Status::OK();
}

td::Status Client::process_answer_custom_query_query(PromisedQueryPtr &query) {
  auto custom_query_id = td::to_integer<int64>(query->arg("custom_query_id"));
  auto data = query->arg("data");
  send_request(make_object<td_api::answerCustomQuery>(custom_query_id, data.str()),
               td::make_unique<TdOnOkQueryCallback>(std::move(query)));
  return Status::OK();
}

td::Status Client::process_get_updates_query(PromisedQueryPtr &query) {
  if (!webhook_url_.empty() || webhook_set_query_) {
    fail_query_conflict(
        "Conflict: can't use getUpdates method while webhook is active; use deleteWebhook to delete the webhook first",
        std::move(query));
    return Status::OK();
  }
  int32 offset = get_integer_arg(query.get(), "offset", 0);
  int32 limit = get_integer_arg(query.get(), "limit", 100, 1, 100);
  int32 timeout = get_integer_arg(query.get(), "timeout", 0, 0, LONG_POLL_MAX_TIMEOUT);

  update_allowed_update_types(query.get());

  auto now = td::Time::now_cached();
  if (offset == previous_get_updates_offset_ && timeout < 3 && now < previous_get_updates_start_time_ + 3.0) {
    timeout = 3;
  }
  previous_get_updates_offset_ = offset;
  previous_get_updates_start_time_ = now;
  do_get_updates(offset, limit, timeout, std::move(query));
  return Status::OK();
}

td::Status Client::process_set_webhook_query(PromisedQueryPtr &query) {
  Slice new_url;
  if (query->method() == "setwebhook") {
    new_url = query->arg("url");
  }

  auto now = td::Time::now_cached();
  if (!new_url.empty() && !query->is_internal()) {
    if (now < next_allowed_set_webhook_time_) {
      query->set_retry_after_error(1);
      return Status::OK();
    }
    next_allowed_set_webhook_time_ = now + 1;
  }

  // do not send warning just after webhook was deleted or set
  next_bot_updates_warning_time_ = td::max(next_bot_updates_warning_time_, now + BOT_UPDATES_WARNING_DELAY);

  bool new_has_certificate = new_url.empty() ? false
                                             : (get_webhook_certificate(query.get()) != nullptr ||
                                                (query->is_internal() && query->arg("certificate") == "previous"));
  int32 new_max_connections = new_url.empty() ? 0 : get_webhook_max_connections(query.get());
  Slice new_ip_address = new_url.empty() ? Slice() : query->arg("ip_address");
  bool new_fix_ip_address = new_url.empty() ? false : get_webhook_fix_ip_address(query.get());
  Slice new_secret_token = new_url.empty() ? Slice() : query->arg("secret_token");
  bool drop_pending_updates = to_bool(query->arg("drop_pending_updates"));
  if (webhook_set_query_) {
    // already updating webhook. Cancel previous request
    fail_query_conflict("Conflict: terminated by other setWebhook", std::move(webhook_set_query_));
  } else if (webhook_url_ == new_url && !has_webhook_certificate_ && !new_has_certificate &&
             new_max_connections == webhook_max_connections_ && new_fix_ip_address == webhook_fix_ip_address_ &&
             new_secret_token == webhook_secret_token_ &&
             (!new_fix_ip_address || new_ip_address == webhook_ip_address_) && !drop_pending_updates) {
    if (update_allowed_update_types(query.get())) {
      save_webhook();
    } else if (now > next_webhook_is_not_modified_warning_time_) {
      next_webhook_is_not_modified_warning_time_ = now + 300;
      LOG(WARNING) << "Webhook is not modified: \"" << new_url << '"';
    }
    answer_query(td::JsonTrue(), std::move(query),
                 new_url.empty() ? Slice("Webhook is already deleted") : Slice("Webhook is already set"));
    return Status::OK();
  }

  if (now > next_set_webhook_logging_time_ || webhook_url_ != new_url) {
    next_set_webhook_logging_time_ = now + 300;
    LOG(WARNING) << "Set webhook to " << new_url << ", max_connections = " << new_max_connections
                 << ", IP address = " << new_ip_address;
  }

  if (!new_url.empty()) {
    abort_long_poll(true);
  }

  webhook_generation_++;
  // need to close old webhook first
  if (!webhook_url_.empty()) {
    if (!webhook_id_.empty()) {
      send_closure_later(std::move(webhook_id_), &WebhookActor::close);
    }

    // wait for webhook_close callback
    webhook_query_type_ = WebhookQueryType::Cancel;
    webhook_set_query_ = std::move(query);
    return Status::OK();
  }
  do_set_webhook(std::move(query), false);
  return Status::OK();
}

td::Status Client::process_get_webhook_info_query(PromisedQueryPtr &query) {
  update_last_synchronization_error_date();
  answer_query(JsonWebhookInfo(this), std::move(query));
  return Status::OK();
}

td::Status Client::process_get_file_query(PromisedQueryPtr &query) {
  td::string file_id = query->arg("file_id").str();
  check_remote_file_id(file_id, std::move(query), [this](object_ptr<td_api::file> file, PromisedQueryPtr query) {
    do_get_file(std::move(file), std::move(query));
  });
  return Status::OK();
}

//start custom methods impl

td::Status Client::process_get_message_info_query(PromisedQueryPtr &query) {
  auto chat_id = query->arg("chat_id");
  auto message_id = get_message_id(query.get(), "message_id");
  auto send_reply = to_bool(query->arg("send_reply"));
  check_message(chat_id, message_id, false, AccessRights::Read, "message", std::move(query),
                [this, send_reply](int64 chat_id, int64 message_id, PromisedQueryPtr query) {
                  auto message = get_message(chat_id, message_id);
                  answer_query(JsonMessage(message, send_reply, "get message info", this), std::move(query));
                });

  return Status::OK();
}

td::Status Client::process_get_chat_members_query(PromisedQueryPtr &query) {
  auto chat_id = query->arg("chat_id");
  td::int32 offset = get_integer_arg(query.get(), "offset", 0);
  td::int32 limit = get_integer_arg(query.get(), "limit", 200, 0, 200);

  check_chat(
      chat_id, AccessRights::Read, std::move(query), [this, offset, limit](int64 chat_id, PromisedQueryPtr query) {
        auto chat_info = get_chat(chat_id);
        CHECK(chat_info != nullptr);
    switch (chat_info->type) {
      case ChatInfo::Type::Private:
        return fail_query(400, "Bad Request: there are no administrators in the private chat", std::move(query));
      case ChatInfo::Type::Group: {
        auto group_info = get_group_info(chat_info->group_id);
        CHECK(group_info != nullptr);
        return send_request(make_object<td_api::getBasicGroupFullInfo>(chat_info->group_id),
                            td::make_unique<TdOnGetGroupMembersCallback>(this, false, std::move(query)));
      }
      case ChatInfo::Type::Supergroup: {
        td_api::object_ptr<td_api::SupergroupMembersFilter> filter;
        td::string filter_name = td::to_lower(query->arg("filter"));
        auto query_ = query->arg("query");
        if (!query_.empty()) {
          filter = td_api::make_object<td_api::supergroupMembersFilterSearch>(query_.str());
        } else if (filter_name == "members" || filter_name == "participants") {
          filter = td_api::make_object<td_api::supergroupMembersFilterRecent>();
        } else if (filter_name == "banned") {
          filter = td_api::make_object<td_api::supergroupMembersFilterBanned>();
        } else if (filter_name == "restricted") {
          filter = td_api::make_object<td_api::supergroupMembersFilterRestricted>();
        } else if (filter_name == "bots") {
          filter = td_api::make_object<td_api::supergroupMembersFilterBots>();
        } else if (filter_name == "admins" || filter_name == "administrators") {
          filter = td_api::make_object<td_api::supergroupMembersFilterAdministrators>();
        } else {
          fail_query_with_error(std::move(query), 400, "Invalid member type");
          return;
        }
        return send_request(
            make_object<td_api::getSupergroupMembers>(
                chat_info->supergroup_id, std::move(filter), offset, limit),
            td::make_unique<TdOnGetSupergroupMembersCallback>(this, get_chat_type(chat_id), std::move(query)));
      }
      case ChatInfo::Type::Unknown:
      default:
        UNREACHABLE();
    }
  });
  return Status::OK();
}

td::Status Client::process_delete_messages_query(PromisedQueryPtr &query) {
  auto chat_id = query->arg("chat_id");

  if (chat_id.empty()) {
    return Status::Error(400, "Chat identifier is not specified");
  }

  auto start = as_client_message_id(get_message_id(query.get(), "start"));
  auto end = as_client_message_id(get_message_id(query.get(), "end"));

  if (start == 0 || end == 0) {
    return Status::Error(400, "Message identifier is not specified");
  }

  if (start >= end) {
    return Status::Error(400, "Initial message identifier is not lower than last message identifier");
  }

  if (static_cast<td::uint32>(end-start) > parameters_->max_batch_operations) {
    return Status::Error(400, PSLICE() << "Too many operations: maximum number of batch operation is " << parameters_->max_batch_operations);
  }

  check_chat(chat_id, AccessRights::Write, std::move(query), [this, start, end](int64 chat_id, PromisedQueryPtr query) {
    if (get_chat_type(chat_id) != ChatType::Supergroup) {
      return fail_query(400, "Bad Request: method is available only for supergroups", std::move(query));
    }

    td::vector<td::int64> ids;
    ids.reserve(end-start+1);
    for (td::int32 i = start; i <= end; i++) {
      ids.push_back(as_tdlib_message_id(i));
    }

    if (!ids.empty()) {
      send_request(make_object<td_api::deleteMessages>(chat_id, std::move(ids), true),
                   td::make_unique<TdOnOkQueryCallback>(std::move(query)));
    }
  });

  return Status::OK();
}

td::Status Client::process_toggle_group_invites_query(PromisedQueryPtr &query) {
  answer_query(td::JsonFalse(), std::move(query), "Not implemented");
  return Status::OK();
}

td::Status Client::process_ping_query(PromisedQueryPtr &query) {
  send_request(make_object<td_api::pingProxy>(), td::make_unique<TdOnPingCallback>(std::move(query)));
  return Status::OK();
}

td::Status Client::process_get_memory_stats_query(PromisedQueryPtr &query) {
  /*
  send_request(make_object<td_api::getMemoryStatistics>(),
               td::make_unique<TdOnGetMemoryStatisticsCallback>(std::move(query)));
  */
  return Status::OK();
}

td::Status Client::process_get_proxies_query(PromisedQueryPtr &query) {
  send_request(make_object<td_api::getProxies>(),
               td::make_unique<TdOnGetProxiesQueryCallback>(std::move(query)));
  return Status::OK();
}

td::Status Client::process_add_proxy_query(PromisedQueryPtr &query) {
  TRY_RESULT(server, get_required_string_arg(query.get(), "server"));
  TRY_RESULT(proxy_type, get_required_string_arg(query.get(), "type"));
  td::int32 port = get_integer_arg(query.get(), "port", 0, 0, 65535);
  if (!port) {
    return Status::Error(400, PSLICE() << "Parameter port with a value between 1-65535 is required");
  }

  td_api::object_ptr<td_api::ProxyType> type;
  td::to_lower_inplace(proxy_type);
  if (proxy_type == "mtproto") {
    TRY_RESULT(proxy_secret, get_required_string_arg(query.get(), "secret"));
    type = td_api::make_object<td_api::proxyTypeMtproto>(proxy_secret.str());
  } else if (proxy_type == "socks5") {
    auto proxy_user = query->arg("username");
    auto proxy_pass = query->arg("password");
    type = td_api::make_object<td_api::proxyTypeSocks5>(proxy_user.str(), proxy_pass.str());
  } else if (proxy_type == "http") {
    auto proxy_user = query->arg("username");
    auto proxy_pass = query->arg("password");
    auto proxy_http = query->arg("http_only");
    type = td_api::make_object<td_api::proxyTypeHttp>(proxy_user.str(), proxy_pass.str(), to_bool(proxy_http));
  } else {
    return Status::Error(400, "Unsupported proxy type");
  }

  send_request(make_object<td_api::addProxy>(server.str(), port, false, std::move(type)),
               td::make_unique<TdOnAddProxyQueryCallback>(std::move(query)));
  return Status::OK();
}

td::Status Client::process_delete_proxy_query(PromisedQueryPtr &query) {
  auto arg_pid = query->arg("proxy_id");
  if (arg_pid.empty()) {
    return Status::Error(400, PSLICE() << "No proxy_id specified");
  }

  send_request(make_object<td_api::removeProxy>(td::to_integer<int32>(arg_pid)),
               td::make_unique<TdOnOkQueryCallback>(std::move(query)));
  return Status::OK();
}

td::Status Client::process_enable_proxy_query(PromisedQueryPtr &query) {
  auto arg_pid = query->arg("proxy_id");
  if (arg_pid.empty()) {
    return Status::Error(400, PSLICE() << "No proxy_id specified");
  }

  send_request(make_object<td_api::enableProxy>(td::to_integer<int32>(arg_pid)),
               td::make_unique<TdOnOkQueryCallback>(std::move(query)));
  return Status::OK();
}

td::Status Client::process_disable_proxy_query(PromisedQueryPtr &query) {
  send_request(make_object<td_api::disableProxy>(),
               td::make_unique<TdOnOkQueryCallback>(std::move(query)));
  return Status::OK();
}
//end custom methods impl
//start custom user methods impl

td::Status Client::process_get_chats_query(PromisedQueryPtr &query) {
  CHECK_IS_USER();
  send_request(make_object<td_api::getChats>(make_object<td_api::chatListMain>(), 100),
               td::make_unique<TdOnGetChatsCallback>(this, std::move(query)));
  return Status::OK();
}

td::Status Client::process_get_common_chats_query(PromisedQueryPtr &query) {
  CHECK_IS_USER();
  TRY_RESULT(user_id, get_user_id(query.get()));
  td::int64 offset_chat_id = get_integer_arg(query.get(), "offset_chat_id", 0);

  send_request(make_object<td_api::getGroupsInCommon>(user_id, offset_chat_id, 100),
               td::make_unique<TdOnGetChatsCallback>(this, std::move(query)));
  return Status::OK();
}

td::Status Client::process_get_inactive_chats_query(PromisedQueryPtr &query) {
  CHECK_IS_USER();

  send_request(make_object<td_api::getInactiveSupergroupChats>(),
               td::make_unique<TdOnGetChatsCallback>(this, std::move(query)));
  return Status::OK();
}

td::Status Client::process_get_nearby_chats_query(PromisedQueryPtr &query) {
  CHECK_IS_USER();
  TRY_RESULT(location, get_location(query.get()));

  send_request(make_object<td_api::searchChatsNearby>(std::move(location)),
               td::make_unique<TdOnGetChatsNearbyCallback>(this, std::move(query)));
  return Status::OK();
}

td::Status Client::process_search_public_chats_query(PromisedQueryPtr &query) {
  CHECK_IS_USER();
  auto query_ = query->arg("query");

  send_request(make_object<td_api::searchPublicChats>(query_.str()),
               td::make_unique<TdOnGetChatsCallback>(this, std::move(query)));
  return Status::OK();
}

td::Status Client::process_set_poll_answer_query(PromisedQueryPtr &query) {
  CHECK_IS_USER();
  auto chat_id = query->arg("chat_id");
  TRY_RESULT(option_ids, get_int_array_arg<td::int32>(query.get(), "option_ids"));

  check_chat(chat_id, AccessRights::Read, std::move(query),
             [this, option_ids = std::move(option_ids)](int64 chat_id, PromisedQueryPtr query) mutable {
               auto message_id = get_message_id(query.get());
               send_request(make_object<td_api::setPollAnswer>(chat_id, message_id, std::move(option_ids)),
                            td::make_unique<TdOnOkQueryCallback>(std::move(query)));
             });

  return Status::OK();
}

td::Status Client::process_join_chat_query(PromisedQueryPtr &query) {
  CHECK_IS_USER();
  auto chat_id = query->arg("chat_id");
  auto invite_link = query->arg("invite_link");

  if (!chat_id.empty()) {
    check_chat(chat_id, AccessRights::Read, std::move(query), [this](int64 chat_id, PromisedQueryPtr query) {
      send_request(make_object<td_api::joinChat>(chat_id),
                   td::make_unique<TdOnJoinChatCallback>(this, std::move(query), chat_id));
    });
  } else if (!invite_link.empty()) {
    send_request(make_object<td_api::joinChatByInviteLink>(invite_link.str()),
                 td::make_unique<TdOnReturnChatCallback>(this, std::move(query)));
  } else {
    fail_query(400, "Bad request: Please specify chat_id or invite_link", std::move(query));
  }

  return Status::OK();
}

td::Status Client::process_add_chat_member_query(PromisedQueryPtr &query) {
  CHECK_IS_USER();
  auto chat_id = query->arg("chat_id");
  TRY_RESULT(user_id, get_user_id(query.get()))

  check_chat(chat_id, AccessRights::Write, std::move(query),
             [this, user_id](int64 chat_id, PromisedQueryPtr query) mutable {
               auto chat = get_chat(chat_id);
               if (chat->type == ChatInfo::Type::Supergroup) {
                 std::vector<td::int64> user_ids{user_id};
                 send_request(make_object<td_api::addChatMembers>(chat_id, std::move(user_ids)),
                              td::make_unique<TdOnOkQueryCallback>(std::move(query)));
               } else if (chat->type == ChatInfo::Type::Group) {
                 send_request(make_object<td_api::addChatMember>(chat_id, user_id, 0),
                              td::make_unique<TdOnOkQueryCallback>(std::move(query)));
               }
             });
  return Status::OK();
}

td::Status Client::process_report_chat_query(PromisedQueryPtr &query) {
  CHECK_IS_USER();
  auto chat_id = query->arg("chat_id");
  TRY_RESULT(reason, get_report_reason(query.get()));
  TRY_RESULT(message_ids, get_int_array_arg<td::int64>(query.get(), "message_ids", true));

  check_chat(chat_id, AccessRights::Read, std::move(query),
             [this, reason = std::move(reason), message_ids = std::move(message_ids)](int64 chat_id,
                                                                                      PromisedQueryPtr query) mutable {

               send_request(make_object<td_api::reportChat>(chat_id, std::move(message_ids), std::move(reason), reason->get_id() == td_api::chatReportReasonCustom::ID ? query->arg("reason").str() : td::string()),
                            td::make_unique<TdOnOkQueryCallback>(std::move(query)));
             });
  return Status::OK();
}

td::Status Client::process_create_chat_query(PromisedQueryPtr &query) {
  CHECK_IS_USER();
  auto chat_type = query->arg("type");
  auto title = query->arg("title");
  auto description = query->arg("description");

  if (chat_type == "supergroup") {
    send_request(make_object<td_api::createNewSupergroupChat>(title.str(), false, description.str(), nullptr, false),
                 td::make_unique<TdOnReturnChatCallback>(this, std::move(query)));
  } else if (chat_type == "channel") {
    send_request(make_object<td_api::createNewSupergroupChat>(title.str(), true, description.str(), nullptr, false),
                 td::make_unique<TdOnReturnChatCallback>(this, std::move(query)));
  } else if (chat_type == "group") {
    TRY_RESULT(initial_members, get_int_array_arg<td::int64>(query.get(), "user_ids"))
    send_request(make_object<td_api::createNewBasicGroupChat>(std::move(initial_members), title.str()),
                 td::make_unique<TdOnReturnChatCallback>(this, std::move(query)));
  } else {
    return Status::Error(400, "Chat type is not specified");
  }
  return Status::OK();
}

td::Status Client::process_search_messages_query(PromisedQueryPtr &query) {
  CHECK_IS_USER();
  auto query_ = query->arg("query");
  auto offset_date = get_integer_arg(query.get(), "offset_date", 0);
  auto offset_chat_id = get_int64_arg(query.get(), "offset_chat_id", 0);
  auto offset_message_id = get_int64_arg(query.get(), "offset_message_id", 0);
  TRY_RESULT(filter, get_search_messages_filter(query.get()));
  auto min_date = get_integer_arg(query.get(), "min_date", 0);
  auto max_date = get_integer_arg(query.get(), "max_date", 0);

  send_request(make_object<td_api::searchMessages>(nullptr, query_.str(), offset_date, offset_chat_id,
                                                   offset_message_id, 100, std::move(filter), min_date, max_date),
               td::make_unique<TdOnReturnMessagesCallback>(this, std::move(query)));
  return Status::OK();
}

td::Status Client::process_search_chat_messages_query(PromisedQueryPtr &query) {
  CHECK_IS_USER();
  auto chat_id = query->arg("chat_id");
  auto query_ = query->arg("query");
  auto sender_user_id = get_integer_arg(query.get(), "sender_user_id", 0);
  auto sender = make_object<td_api::messageSenderUser>(sender_user_id);
  if (sender_user_id == 0) {
    sender = nullptr;
  }
  auto from_message_id = get_int64_arg(query.get(), "from_message_id", 0);
  TRY_RESULT(filter, get_search_messages_filter(query.get()));

  check_chat(chat_id, AccessRights::Read, std::move(query),
             [this, query_, sender = std::move(sender), from_message_id, filter = std::move(filter)](
                 int64 chat_id, PromisedQueryPtr query) mutable {
               send_request(make_object<td_api::searchChatMessages>(chat_id, query_.str(), std::move(sender),
                                                                    from_message_id, 0, 100, std::move(filter), 0),
                            td::make_unique<TdOnReturnMessagesCallback>(this, std::move(query)));
             });
  return Status::OK();
}

td::Status Client::process_get_callback_query_answer_query(PromisedQueryPtr &query) {
  CHECK_IS_USER();
  auto chat_id = query->arg("chat_id");
  auto message_id = get_message_id(query.get());
  auto callback_data = query->arg("callback_data");
  auto payload = make_object<td_api::callbackQueryPayloadData>(callback_data.str());
  check_chat(chat_id, AccessRights::Read, std::move(query),
             [this, message_id, payload = std::move(payload)](int64 chat_id, PromisedQueryPtr query) mutable {
               send_request(make_object<td_api::getCallbackQueryAnswer>(chat_id, message_id, std::move(payload)),
                            td::make_unique<TdOnGetCallbackQueryAnswerCallback>(std::move(query)));
             });
  return Status::OK();
}

td::Status Client::process_delete_chat_history_query(PromisedQueryPtr &query) {
  CHECK_IS_USER();
  auto chat_id = query->arg("chat_id");
  bool for_everyone = to_bool(query->arg("for_everyone"));
  bool remove_from_chat_list = to_bool(query->arg("remove_from_chat_list"));

  check_chat(chat_id, AccessRights::Read, std::move(query),
             [this, for_everyone, remove_from_chat_list](int64 chat_id, PromisedQueryPtr query) mutable {
               send_request(make_object<td_api::deleteChatHistory>(chat_id, for_everyone, remove_from_chat_list),
                            td::make_unique<TdOnOkQueryCallback>(std::move(query)));
             });
  return Status::OK();
}

td::Status Client::process_get_scheduled_messages_query(PromisedQueryPtr &query) {
  CHECK_IS_USER();
  auto chat_id = query->arg("chat_id");
  check_chat(chat_id, AccessRights::Read, std::move(query), [this](int64 chat_id, PromisedQueryPtr query) mutable {
    send_request(make_object<td_api::getChatScheduledMessages>(chat_id),
                 td::make_unique<TdOnReturnMessagesCallback>(this, std::move(query)));
  });
  return Status::OK();
}

td::Status Client::process_edit_message_scheduling_query(PromisedQueryPtr &query) {
  CHECK_IS_USER();
  auto chat_id = query->arg("chat_id");
  auto message_id = get_message_id(query.get());
  TRY_RESULT(send_at, get_message_scheduling_state(query.get()));
  check_chat(chat_id, AccessRights::Read, std::move(query),
             [this, message_id, send_at = std::move(send_at)](int64 chat_id, PromisedQueryPtr query) mutable {
               send_request(make_object<td_api::editMessageSchedulingState>(chat_id, message_id, std::move(send_at)),
                            td::make_unique<TdOnOkQueryCallback>(std::move(query)));
             });
  return Status::OK();
}

//end custom user methods impl
//start custom auth methods impl

void Client::process_auth_phone_number_query(PromisedQueryPtr &query) {
  td::MutableSlice r_phone_number = query->arg("phone_number");
  if (r_phone_number.size() < 5 || r_phone_number.size() > 15) {
    return fail_query(401, "Unauthorized: invalid phone number specified", std::move(query));
  }
  td::int64 phone_number = 0;
  for (char const &c : r_phone_number) {
    if (isdigit(c)) {
      phone_number = phone_number * 10 + (c - 48);
    }
  }
  if (authorization_state_->get_id() != td_api::authorizationStateWaitPhoneNumber::ID) {
    return fail_query(400, "Bad Request: currently not waiting for a phone_number", std::move(query));
  }
  send_request(make_object<td_api::setAuthenticationPhoneNumber>(td::to_string(phone_number), nullptr),
               td::make_unique<TdOnAuthorizationQueryCallback>(this, std::move(query), true));
}

void Client::process_authcode_query(PromisedQueryPtr &query) {
  auto code = query->arg("code");
  if (code.empty()) {
    return fail_query(400, "Bad Request: code not found", std::move(query));
  }
  if (authorization_state_->get_id() != td_api::authorizationStateWaitCode::ID) {
    return fail_query(400, "Bad Request: currently not waiting for a code", std::move(query));
  }
  send_request(make_object<td_api::checkAuthenticationCode>(code.str()),
               td::make_unique<TdOnAuthorizationQueryCallback>(this, std::move(query)));
}

void Client::process_2fapassword_query(PromisedQueryPtr &query) {
  auto password = query->arg("password");
  if (password.empty()) {
    return fail_query(400, "Bad Request: password not found", std::move(query));
  }
  if (authorization_state_->get_id() != td_api::authorizationStateWaitPassword::ID) {
    return fail_query(400, "Bad Request: currently not waiting for a password", std::move(query));
  }
  send_request(make_object<td_api::checkAuthenticationPassword>(password.str()),
               td::make_unique<TdOnAuthorizationQueryCallback>(this, std::move(query)));
}

void Client::process_register_user_query(PromisedQueryPtr &query) {
  auto first_name = query->arg("first_name");
  if (first_name.empty()) {
    return fail_query(400, "Bad Request: first_name not found", std::move(query));
  }
  auto last_name = query->arg("last_name");
  if (authorization_state_->get_id() != td_api::authorizationStateWaitRegistration::ID) {
    return fail_query(400, "Bad Request: currently not waiting for registration", std::move(query));
  }
  send_request(make_object<td_api::registerUser>(first_name.str(), last_name.str()),
               td::make_unique<TdOnAuthorizationQueryCallback>(this, std::move(query)));
}
//end custom auth methods impl

void Client::do_get_file(object_ptr<td_api::file> file, PromisedQueryPtr query) {
  if ((!parameters_->local_mode_ || !parameters_->no_file_limit_) &&
      td::max(file->expected_size_, file->local_->downloaded_size_) > MAX_DOWNLOAD_FILE_SIZE) {  // speculative check
    return fail_query(400, "Bad Request: file is too big", std::move(query));
  }

  auto file_id = file->id_;
  file_download_listeners_[file_id].push_back(std::move(query));
  send_request(make_object<td_api::downloadFile>(file_id, 1, 0, 0, false),
               td::make_unique<TdOnDownloadFileCallback>(this, file_id));
}

bool Client::is_file_being_downloaded(int32 file_id) const {
  return file_download_listeners_.count(file_id) > 0;
}

void Client::on_file_download(int32 file_id, td::Result<object_ptr<td_api::file>> r_file) {
  auto it = file_download_listeners_.find(file_id);
  if (it == file_download_listeners_.end()) {
    return;
  }
  auto queries = std::move(it->second);
  file_download_listeners_.erase(it);
  download_started_file_ids_.erase(file_id);
  for (auto &query : queries) {
    if (r_file.is_error()) {
      const auto &error = r_file.error();
      fail_query_with_error(std::move(query), error.code(), error.public_message());
    } else {
      answer_query(JsonFile(r_file.ok().get(), this, true), std::move(query));
    }
  }
}

void Client::return_stickers(object_ptr<td_api::stickers> stickers, PromisedQueryPtr query) {
  answer_query(JsonStickers(stickers->stickers_, this), std::move(query));
}

void Client::webhook_verified(td::string cached_ip_address) {
  if (get_link_token() != webhook_generation_) {
    return;
  }
  bool need_save = webhook_set_query_ || cached_ip_address != webhook_ip_address_;
  webhook_ip_address_ = cached_ip_address;
  if (webhook_set_query_) {
    LOG(WARNING) << "Webhook verified";
    answer_query(td::JsonTrue(), std::move(webhook_set_query_), "Webhook was set");
  }
  if (need_save) {
    save_webhook();
  }
}

void Client::save_webhook() const {
  td::string value;
  if (has_webhook_certificate_) {
    value += "cert/";
  }
  value += PSTRING() << "#maxc" << webhook_max_connections_ << '/';
  if (!webhook_ip_address_.empty()) {
    value += PSTRING() << "#ip" << webhook_ip_address_ << '/';
  }
  if (webhook_fix_ip_address_) {
    value += "#fix_ip/";
  }
  if (!webhook_secret_token_.empty()) {
    value += PSTRING() << "#secret" << webhook_secret_token_ << '/';
  }
  if (allowed_update_types_ != DEFAULT_ALLOWED_UPDATE_TYPES) {
    value += PSTRING() << "#allow" << allowed_update_types_ << '/';
  }
  value += webhook_url_;
  LOG(INFO) << "Save webhook " << value;
  parameters_->shared_data_->webhook_db_->set(bot_token_with_dc_, value);
}

void Client::webhook_success() {
  next_bot_updates_warning_time_ = td::Time::now() + BOT_UPDATES_WARNING_DELAY;
  if (was_bot_updates_warning_) {
    send_request(make_object<td_api::setBotUpdatesStatus>(0, ""), td::make_unique<TdOnOkCallback>());
    was_bot_updates_warning_ = false;
  }
}

void Client::webhook_error(Status status) {
  CHECK(status.is_error());
  last_webhook_error_date_ = get_unix_time();
  last_webhook_error_ = std::move(status);

  auto pending_update_count = get_pending_update_count();
  if (pending_update_count >= MIN_PENDING_UPDATES_WARNING && td::Time::now() > next_bot_updates_warning_time_) {
    send_request(make_object<td_api::setBotUpdatesStatus>(td::narrow_cast<int32>(pending_update_count),
                                                          "Webhook error. " + last_webhook_error_.message().str()),
                 td::make_unique<TdOnOkCallback>());
    next_bot_updates_warning_time_ = td::Time::now_cached() + BOT_UPDATES_WARNING_DELAY;
    was_bot_updates_warning_ = true;
  }
}

void Client::webhook_closed(Status status) {
  if (has_webhook_certificate_) {
    td::Scheduler::instance()->run_on_scheduler(get_database_scheduler_id(),
                                                [actor_id = actor_id(this), path = get_webhook_certificate_path(),
                                                 status = std::move(status)](td::Unit) mutable {
                                                  LOG(INFO) << "Unlink certificate " << path;
                                                  td::unlink(path).ignore();
                                                  send_closure(actor_id, &Client::on_webhook_closed, std::move(status));
                                                });
    return;
  }
  on_webhook_closed(std::move(status));
}

void Client::on_webhook_closed(Status status) {
  LOG(WARNING) << "Webhook closed: " << status
               << ", webhook_query_type = " << (webhook_query_type_ == WebhookQueryType::Verify ? "verify" : "change");
  webhook_id_.release();
  webhook_url_ = td::string();
  has_webhook_certificate_ = false;
  webhook_max_connections_ = 0;
  webhook_ip_address_ = td::string();
  webhook_fix_ip_address_ = false;
  webhook_secret_token_ = td::string();
  webhook_set_time_ = td::Time::now();
  last_webhook_error_date_ = 0;
  last_webhook_error_ = Status::OK();
  parameters_->shared_data_->webhook_db_->erase(bot_token_with_dc_);

  if (webhook_set_query_) {
    if (webhook_query_type_ == WebhookQueryType::Verify) {
      fail_query(400, PSLICE() << "Bad Request: bad webhook: " << status.message(), std::move(webhook_set_query_));
    } else {
      do_set_webhook(std::move(webhook_set_query_), true);
    }
  }
}

void Client::hangup_shared() {
  webhook_closed(Status::Error("Unknown"));
}

td::string Client::get_webhook_certificate_path() const {
  return dir_ + "cert.pem";
}

const td::HttpFile *Client::get_webhook_certificate(const Query *query) const {
  auto file = query->file("certificate");
  if (file == nullptr) {
    auto attach_name = query->arg("certificate");
    Slice attach_protocol{"attach://"};
    if (td::begins_with(attach_name, attach_protocol)) {
      file = query->file(attach_name.substr(attach_protocol.size()));
    }
  }
  return file;
}

td::int32 Client::get_webhook_max_connections(const Query *query) const {
  auto default_value = parameters_->default_max_webhook_connections_;
  auto max_value = parameters_->local_mode_ ? 100000 : 100;
  return get_integer_arg(query, "max_connections", default_value, 1, max_value);
}

bool Client::get_webhook_fix_ip_address(const Query *query) {
  if (query->is_internal()) {
    return query->has_arg("fix_ip_address");
  }
  return !query->arg("ip_address").empty();
}

void Client::do_set_webhook(PromisedQueryPtr query, bool was_deleted) {
  CHECK(webhook_url_.empty());
  if (to_bool(query->arg("drop_pending_updates"))) {
    clear_tqueue();
  }
  Slice new_url;
  if (query->method() == "setwebhook") {
    new_url = query->arg("url");
  }
  if (!new_url.empty()) {
    auto url = td::parse_url(new_url, td::HttpUrl::Protocol::Https);
    if (url.is_error()) {
      return fail_query(400, "Bad Request: invalid webhook URL specified", std::move(query));
    }
    auto secret_token = query->arg("secret_token");
    if (secret_token.size() > 256) {
      return fail_query(400, "Bad Request: secret token is too long", std::move(query));
    }
    if (!td::is_base64url_characters(secret_token)) {
      return fail_query(400, "Bad Request: secret token contains unallowed characters", std::move(query));
    }

    has_webhook_certificate_ = false;
    auto *cert_file_ptr = get_webhook_certificate(query.get());
    if (cert_file_ptr != nullptr) {
      auto size = cert_file_ptr->size;
      if (size > MAX_CERTIFICATE_FILE_SIZE) {
        return fail_query(400, PSLICE() << "Bad Request: certificate size is too big (" << size << " bytes)",
                          std::move(query));
      }
      auto from_path = cert_file_ptr->temp_file_name;
      auto to_path = get_webhook_certificate_path();
      auto status = td::copy_file(from_path, to_path, size);
      if (status.is_error()) {
        return fail_query(500, "Internal Server Error: failed to save certificate", std::move(query));
      }
      has_webhook_certificate_ = true;
    } else if (query->is_internal() && query->arg("certificate") == "previous") {
      has_webhook_certificate_ = true;
    }

    webhook_url_ = new_url.str();
    webhook_set_time_ = td::Time::now();
    webhook_max_connections_ = get_webhook_max_connections(query.get());
    webhook_secret_token_ = secret_token.str();
    webhook_ip_address_ = query->arg("ip_address").str();
    webhook_fix_ip_address_ = get_webhook_fix_ip_address(query.get());
    last_webhook_error_date_ = 0;
    last_webhook_error_ = Status::OK();

    update_allowed_update_types(query.get());

    LOG(WARNING) << "Create " << (has_webhook_certificate_ ? "" : "not ") << "self signed webhook: " << url.ok();
    auto webhook_actor_name = PSTRING() << "Webhook " << url.ok();
    webhook_id_ = td::create_actor<WebhookActor>(
        webhook_actor_name, actor_shared(this, webhook_generation_), tqueue_id_, url.move_as_ok(),
        has_webhook_certificate_ ? get_webhook_certificate_path() : "", webhook_max_connections_, query->is_internal(),
        webhook_ip_address_, webhook_fix_ip_address_, webhook_secret_token_, parameters_);
    // wait for webhook verified or webhook callback
    webhook_query_type_ = WebhookQueryType::Verify;
    webhook_set_query_ = std::move(query);
  } else {
    answer_query(td::JsonTrue(), std::move(query),
                 was_deleted ? Slice("Webhook was deleted") : Slice("Webhook is already deleted"));
  }
}

void Client::do_send_message(object_ptr<td_api::InputMessageContent> input_message_content, PromisedQueryPtr query) {
  auto chat_id = query->arg("chat_id");
  auto reply_to_message_id = get_message_id(query.get(), "reply_to_message_id");
  auto allow_sending_without_reply = to_bool(query->arg("allow_sending_without_reply"));
  auto disable_notification = to_bool(query->arg("disable_notification"));
  auto protect_content = to_bool(query->arg("protect_content"));
  auto r_reply_markup = get_reply_markup(query.get());
  if (r_reply_markup.is_error()) {
    return fail_query_with_error(std::move(query), 400, r_reply_markup.error().message());
  }
  auto reply_markup = r_reply_markup.move_as_ok();
  if (reply_markup != nullptr && is_user_) {
    return fail_query_with_error(std::move(query), 405, "Method Not Allowed: reply markup not available as user.");
  }

  auto r_send_at = get_message_scheduling_state(query.get());
  if (r_send_at.is_error()) {
    return fail_query_with_error(std::move(query), 400, r_send_at.error().message());
  }
  auto send_at = r_send_at.move_as_ok();

  resolve_reply_markup_bot_usernames(
      std::move(reply_markup), std::move(query),
      [this, chat_id = chat_id.str(), reply_to_message_id, allow_sending_without_reply, disable_notification,
       protect_content, input_message_content = std::move(input_message_content), send_at = std::move(send_at)](
          object_ptr<td_api::ReplyMarkup> reply_markup, PromisedQueryPtr query) mutable {
        auto on_success = [this, disable_notification, protect_content,
                           input_message_content = std::move(input_message_content),
                           reply_markup = std::move(reply_markup), send_at = std::move(send_at)](int64 chat_id, int64 reply_to_message_id,
                                                                   PromisedQueryPtr query) mutable {
          auto it = yet_unsent_message_count_.find(chat_id);
          if (it != yet_unsent_message_count_.end() && it->second > MAX_CONCURRENTLY_SENT_CHAT_MESSAGES) {
            return query->set_retry_after_error(60);
          }
          send_request(make_object<td_api::sendMessage>(chat_id, 0, reply_to_message_id,
                                                        get_message_send_options(disable_notification, protect_content, std::move(send_at)),
                                                        std::move(reply_markup), std::move(input_message_content)),
                       td::make_unique<TdOnSendMessageCallback>(this, std::move(query)));
        };
        check_message(chat_id, reply_to_message_id, reply_to_message_id <= 0 || allow_sending_without_reply,
                      AccessRights::Write, "replied message", std::move(query), std::move(on_success));
      });
}

td::int64 Client::get_send_message_query_id(PromisedQueryPtr query, bool is_multisend) {
  auto query_id = current_send_message_query_id_++;
  auto &pending_query = pending_send_message_queries_[query_id];
  CHECK(pending_query == nullptr);
  pending_query = td::make_unique<PendingSendMessageQuery>();
  pending_query->query = std::move(query);
  pending_query->is_multisend = is_multisend;
  return query_id;
}

void Client::on_sent_message(object_ptr<td_api::message> &&message, int64 query_id) {
  CHECK(message != nullptr);
  int64 chat_id = message->chat_id_;
  int64 message_id = message->id_;
  int64 reply_to_message_id = message->reply_to_message_id_;
  if (reply_to_message_id > 0) {
    CHECK(message->reply_in_chat_id_ == chat_id);
    bool is_inserted = yet_unsent_reply_message_ids_[{chat_id, reply_to_message_id}].insert(message_id).second;
    CHECK(is_inserted);
  }

  FullMessageId yet_unsent_message_id{chat_id, message_id};
  YetUnsentMessage yet_unsent_message;
  yet_unsent_message.reply_to_message_id = reply_to_message_id;
  yet_unsent_message.send_message_query_id = query_id;
  auto emplace_result = yet_unsent_messages_.emplace(yet_unsent_message_id, yet_unsent_message);
  CHECK(emplace_result.second);
  yet_unsent_message_count_[chat_id]++;

  auto &query = *pending_send_message_queries_[query_id];
  query.awaited_message_count++;
  query.total_message_count++;
}

void Client::abort_long_poll(bool from_set_webhook) {
  if (long_poll_query_) {
    Slice message;
    if (from_set_webhook) {
      message = Slice("Conflict: terminated by setWebhook request");
    } else {
      message =
          Slice("Conflict: terminated by other getUpdates request; make sure that only one bot instance is running");
    }
    fail_query_conflict(message, std::move(long_poll_query_));
  }
}

void Client::fail_query_conflict(Slice message, PromisedQueryPtr &&query) {
  auto now = td::Time::now_cached();
  if (now >= next_get_updates_conflict_time_) {
    fail_query(409, message, std::move(query));
    next_get_updates_conflict_time_ = now + 3.0;
  } else {
    td::create_actor<td::SleepActor>(
        "FailQueryConflictSleepActor", 3.0,
        td::PromiseCreator::lambda([message = message.str(), query = std::move(query)](td::Result<> result) mutable {
          fail_query(409, message, std::move(query));
        }))
        .release();
  }
}

class Client::JsonUpdates final : public Jsonable {
 public:
  explicit JsonUpdates(td::Span<td::TQueue::Event> updates) : updates_(updates) {
  }
  void store(JsonValueScope *scope) const {
    auto array = scope->enter_array();
    int left_len = 1 << 22;
    for (auto &update : updates_) {
      left_len -= 50 + td::narrow_cast<int>(update.data.size());
      if (left_len <= 0) {
        break;
      }
      array << JsonUpdate(update.id.value(), update.data);
    }
  }

 private:
  td::Span<td::TQueue::Event> updates_;
};

void Client::do_get_updates(int32 offset, int32 limit, int32 timeout, PromisedQueryPtr query) {
  auto &tqueue = parameters_->shared_data_->tqueue_;
  LOG(DEBUG) << "Get updates with offset = " << offset << ", limit = " << limit << " and timeout = " << timeout;
  LOG(DEBUG) << "Queue head = " << tqueue->get_head(tqueue_id_) << ", queue tail = " << tqueue->get_tail(tqueue_id_);

  if (offset <= 0) {
    auto head = tqueue->get_head(tqueue_id_);
    if (!head.empty() && offset < 0) {
      // negative offset is counted from the end
      auto tail = tqueue->get_tail(tqueue_id_);
      CHECK(!tail.empty());
      offset += tail.value();
    }
    if (offset < head.value()) {
      offset = head.value();
    }
  }

  td::MutableSpan<td::TQueue::Event> updates(parameters_->shared_data_->event_buffer_,
                                             SharedData::TQUEUE_EVENT_BUFFER_SIZE);
  updates.truncate(limit);
  td::TQueue::EventId from;
  size_t total_size = 0;
  if (offset <= 0) {
    // queue is not created yet
    updates = {};
  } else {
    bool is_ok = false;
    auto r_offset = td::TQueue::EventId::from_int32(offset);
    auto now = get_unix_time();
    if (r_offset.is_ok()) {
      from = r_offset.ok();
      auto r_total_size = tqueue->get(tqueue_id_, from, true, now, updates);
      if (r_total_size.is_ok()) {
        is_ok = true;
        total_size = r_total_size.move_as_ok();
      }
    }
    if (!is_ok) {
      from = tqueue->get_head(tqueue_id_);
      auto r_total_size = tqueue->get(tqueue_id_, from, true, now, updates);
      CHECK(r_total_size.is_ok());
      total_size = r_total_size.move_as_ok();
    }
  }
  CHECK(total_size >= updates.size());
  total_size -= updates.size();

  bool need_warning = total_size > 0 && (query->start_timestamp() - previous_get_updates_finish_time_ > 10.0);
  if (total_size <= MIN_PENDING_UPDATES_WARNING / 2) {
    if (last_pending_update_count_ > MIN_PENDING_UPDATES_WARNING) {
      need_warning = true;
      last_pending_update_count_ = MIN_PENDING_UPDATES_WARNING;
    }
  } else if (total_size >= last_pending_update_count_) {
    need_warning = true;
    while (total_size >= last_pending_update_count_) {
      last_pending_update_count_ *= 2;
    }
  }
  if (need_warning && previous_get_updates_finish_time_ > 0) {
    LOG(WARNING) << "Found " << updates.size() << " updates out of " << (total_size + updates.size())
                 << " after last getUpdates call " << (query->start_timestamp() - previous_get_updates_finish_time_)
                 << " seconds ago in " << (td::Time::now() - query->start_timestamp()) << " seconds";
  } else {
    LOG(DEBUG) << "Found " << updates.size() << " updates out of " << total_size << " from " << from;
  }

  if (timeout != 0 && updates.size() == 0) {
    abort_long_poll(false);
    long_poll_offset_ = offset;
    long_poll_limit_ = limit;
    long_poll_query_ = std::move(query);
    long_poll_was_wakeup_ = false;
    long_poll_hard_timeout_ = td::Time::now_cached() + timeout;
    long_poll_slot_.set_event(td::EventCreator::raw(actor_id(), static_cast<td::uint64>(0)));
    long_poll_slot_.set_timeout_at(long_poll_hard_timeout_);
    return;
  }
  previous_get_updates_finish_time_ = td::Time::now();
  next_bot_updates_warning_time_ = td::Time::now() + BOT_UPDATES_WARNING_DELAY;
  if (total_size == updates.size() && was_bot_updates_warning_) {
    send_request(make_object<td_api::setBotUpdatesStatus>(0, ""), td::make_unique<TdOnOkCallback>());
    was_bot_updates_warning_ = false;
  }
  answer_query(JsonUpdates(updates), std::move(query));
}

void Client::long_poll_wakeup(bool force_flag) {
  if (!long_poll_query_) {
    auto pending_update_count = get_pending_update_count();
    if (pending_update_count >= MIN_PENDING_UPDATES_WARNING && td::Time::now() > next_bot_updates_warning_time_) {
      send_request(make_object<td_api::setBotUpdatesStatus>(td::narrow_cast<int32>(pending_update_count),
                                                            "The getUpdates method is not called for too long"),
                   td::make_unique<TdOnOkCallback>());
      next_bot_updates_warning_time_ =
          td::Time::now_cached() + BOT_UPDATES_WARNING_DELAY;  // do not send warnings too often
      was_bot_updates_warning_ = true;
    }
    return;
  }
  if (force_flag) {
    do_get_updates(long_poll_offset_, long_poll_limit_, 0, std::move(long_poll_query_));
  } else {
    double now = td::Time::now();
    if (!long_poll_was_wakeup_) {
      long_poll_hard_timeout_ = td::min(now + LONG_POLL_MAX_DELAY, long_poll_hard_timeout_);
      long_poll_was_wakeup_ = true;
    }
    double timeout = td::min(now + LONG_POLL_WAIT_AFTER, long_poll_hard_timeout_);
    long_poll_slot_.set_event(td::EventCreator::raw(actor_id(), static_cast<td::uint64>(0)));
    long_poll_slot_.set_timeout_at(timeout);
  }
}

void Client::add_user(UserInfo *user_info, object_ptr<td_api::user> &&user) {
  user_info->first_name = std::move(user->first_name_);
  user_info->last_name = std::move(user->last_name_);
  user_info->username = std::move(user->username_);
  user_info->language_code = std::move(user->language_code_);

  // start custom properties
  user_info->is_verified = user->is_verified_;
  user_info->is_scam = user->is_scam_;
  user_info->status = std::move(user->status_);
  //end custom properties

  user_info->have_access = user->have_access_;
  user_info->is_premium = user->is_premium_;
  user_info->added_to_attachment_menu = user->added_to_attachment_menu_;

  switch (user->type_->get_id()) {
    case td_api::userTypeRegular::ID:
      user_info->type = UserInfo::Type::Regular;
      break;
    case td_api::userTypeBot::ID: {
      user_info->type = UserInfo::Type::Bot;
      auto *bot = static_cast<const td_api::userTypeBot *>(user->type_.get());
      user_info->can_join_groups = bot->can_join_groups_;
      user_info->can_read_all_group_messages = bot->can_read_all_group_messages_;
      user_info->is_inline_bot = bot->is_inline_;
      break;
    }
    case td_api::userTypeDeleted::ID:
      user_info->type = UserInfo::Type::Deleted;
      break;
    case td_api::userTypeUnknown::ID:
      user_info->type = UserInfo::Type::Unknown;
      break;
    default:
      UNREACHABLE();
      break;
  }
}

Client::UserInfo *Client::add_user_info(int64 user_id) {
  auto emplace_result = users_.emplace(user_id, nullptr);
  auto &user_info = emplace_result.first->second;
  if (emplace_result.second) {
    user_info = td::make_unique<UserInfo>();
  } else {
    CHECK(user_info != nullptr);
  }
  return user_info.get();
}

const Client::UserInfo *Client::get_user_info(int64 user_id) const {
  auto it = users_.find(user_id);
  return it == users_.end() ? nullptr : it->second.get();
}

void Client::set_user_photo(int64 user_id, object_ptr<td_api::chatPhoto> &&photo) {
  add_user_info(user_id)->photo = std::move(photo);
}

void Client::set_user_bio(int64 user_id, td::string &&bio) {
  add_user_info(user_id)->bio = std::move(bio);
}

void Client::set_user_has_private_forwards(int64 user_id, bool has_private_forwards) {
  add_user_info(user_id)->has_private_forwards = has_private_forwards;
}

<<<<<<< HEAD
void Client::set_user_status(int64 user_id, object_ptr<td_api::UserStatus> &&status) {
  add_user_info(user_id)->status = std::move(status);
=======
void Client::set_user_has_restricted_voice_and_video_messages(int64 user_id,
                                                              bool has_restricted_voice_and_video_messages) {
  add_user_info(user_id)->has_restricted_voice_and_video_messages = has_restricted_voice_and_video_messages;
>>>>>>> f59097ab
}

void Client::add_group(GroupInfo *group_info, object_ptr<td_api::basicGroup> &&group) {
  group_info->member_count = group->member_count_;
  group_info->left = group->status_->get_id() == td_api::chatMemberStatusLeft::ID;
  group_info->kicked = group->status_->get_id() == td_api::chatMemberStatusBanned::ID;
  group_info->is_active = group->is_active_;
  group_info->upgraded_to_supergroup_id = group->upgraded_to_supergroup_id_;
  if (!group_info->left && !group_info->kicked && group_info->member_count == 0) {
    group_info->member_count = 1;
  }
}

Client::GroupInfo *Client::add_group_info(int64 group_id) {
  auto emplace_result = groups_.emplace(group_id, nullptr);
  auto &group_info = emplace_result.first->second;
  if (emplace_result.second) {
    group_info = td::make_unique<GroupInfo>();
  } else {
    CHECK(group_info != nullptr);
  }
  return group_info.get();
}

const Client::GroupInfo *Client::get_group_info(int64 group_id) const {
  auto it = groups_.find(group_id);
  return it == groups_.end() ? nullptr : it->second.get();
}

void Client::set_group_photo(int64 group_id, object_ptr<td_api::chatPhoto> &&photo) {
  add_group_info(group_id)->photo = std::move(photo);
}

void Client::set_group_description(int64 group_id, td::string &&descripton) {
  add_group_info(group_id)->description = std::move(descripton);
}

void Client::set_group_invite_link(int64 group_id, td::string &&invite_link) {
  add_group_info(group_id)->invite_link = std::move(invite_link);
}

void Client::add_supergroup(SupergroupInfo *supergroup_info, object_ptr<td_api::supergroup> &&supergroup) {
  supergroup_info->username = std::move(supergroup->username_);
  supergroup_info->date = supergroup->date_;
  supergroup_info->status = std::move(supergroup->status_);
  supergroup_info->is_supergroup = !supergroup->is_channel_;
  supergroup_info->has_location = supergroup->has_location_;
  supergroup_info->join_to_send_messages = supergroup->join_to_send_messages_;
  supergroup_info->join_by_request = supergroup->join_by_request_;

  // start custom properties
  supergroup_info->is_verified = supergroup->is_verified_;
  supergroup_info->is_scam = supergroup->is_scam_;
  // end custom properties
}

void Client::set_supergroup_photo(int64 supergroup_id, object_ptr<td_api::chatPhoto> &&photo) {
  add_supergroup_info(supergroup_id)->photo = std::move(photo);
}

void Client::set_supergroup_description(int64 supergroup_id, td::string &&descripton) {
  add_supergroup_info(supergroup_id)->description = std::move(descripton);
}

void Client::set_supergroup_invite_link(int64 supergroup_id, td::string &&invite_link) {
  add_supergroup_info(supergroup_id)->invite_link = std::move(invite_link);
}

void Client::set_supergroup_sticker_set_id(int64 supergroup_id, int64 sticker_set_id) {
  add_supergroup_info(supergroup_id)->sticker_set_id = sticker_set_id;
}

void Client::set_supergroup_can_set_sticker_set(int64 supergroup_id, bool can_set_sticker_set) {
  add_supergroup_info(supergroup_id)->can_set_sticker_set = can_set_sticker_set;
}

void Client::set_supergroup_slow_mode_delay(int64 supergroup_id, int32 slow_mode_delay) {
  add_supergroup_info(supergroup_id)->slow_mode_delay = slow_mode_delay;
}

void Client::set_supergroup_linked_chat_id(int64 supergroup_id, int64 linked_chat_id) {
  add_supergroup_info(supergroup_id)->linked_chat_id = linked_chat_id;
}

void Client::set_supergroup_location(int64 supergroup_id, object_ptr<td_api::chatLocation> location) {
  add_supergroup_info(supergroup_id)->location = std::move(location);
}

Client::SupergroupInfo *Client::add_supergroup_info(int64 supergroup_id) {
  auto emplace_result = supergroups_.emplace(supergroup_id, nullptr);
  auto &supergroup_info = emplace_result.first->second;
  if (emplace_result.second) {
    supergroup_info = td::make_unique<SupergroupInfo>();
  } else {
    CHECK(supergroup_info != nullptr);
  }
  return supergroup_info.get();
}

const Client::SupergroupInfo *Client::get_supergroup_info(int64 supergroup_id) const {
  auto it = supergroups_.find(supergroup_id);
  return it == supergroups_.end() ? nullptr : it->second.get();
}

Client::ChatInfo *Client::add_chat(int64 chat_id) {
  LOG(DEBUG) << "Update chat " << chat_id;
  auto emplace_result = chats_.emplace(chat_id, nullptr);
  auto &chat_info = emplace_result.first->second;
  if (emplace_result.second) {
    chat_info = td::make_unique<ChatInfo>();
  } else {
    CHECK(chat_info != nullptr);
  }
  return chat_info.get();
}

const Client::ChatInfo *Client::get_chat(int64 chat_id) const {
  auto it = chats_.find(chat_id);
  if (it == chats_.end()) {
    return nullptr;
  }
  return it->second.get();
}

Client::ChatType Client::get_chat_type(int64 chat_id) const {
  auto chat_info = get_chat(chat_id);
  if (chat_info == nullptr) {
    return ChatType::Unknown;
  }
  switch (chat_info->type) {
    case ChatInfo::Type::Private:
      return ChatType::Private;
    case ChatInfo::Type::Group:
      return ChatType::Group;
    case ChatInfo::Type::Supergroup: {
      auto supergroup_info = get_supergroup_info(chat_info->supergroup_id);
      if (supergroup_info == nullptr) {
        return ChatType::Unknown;
      }
      if (supergroup_info->is_supergroup) {
        return ChatType::Supergroup;
      } else {
        return ChatType::Channel;
      }
    }
    case ChatInfo::Type::Unknown:
      return ChatType::Unknown;
    default:
      UNREACHABLE();
      return ChatType::Unknown;
  }
}

td::string Client::get_chat_description(int64 chat_id) const {
  auto chat_info = get_chat(chat_id);
  if (chat_info == nullptr) {
    return PSTRING() << "unknown chat " << chat_id;
  }
  switch (chat_info->type) {
    case ChatInfo::Type::Private: {
      auto user_info = get_user_info(chat_info->user_id);
      return PSTRING() << "private " << (user_info == nullptr || !user_info->have_access ? "un" : "")
                       << "accessible chat " << chat_id;
    }
    case ChatInfo::Type::Group: {
      auto group_info = get_group_info(chat_info->group_id);
      if (group_info == nullptr) {
        return PSTRING() << "unknown group chat " << chat_id;
      }
      return PSTRING() << (group_info->is_active ? "" : "in") << "active group chat " << chat_id << ", chat status = "
                       << (group_info->kicked ? "kicked" : (group_info->left ? "left" : "member"));
    }
    case ChatInfo::Type::Supergroup: {
      auto supergroup_info = get_supergroup_info(chat_info->supergroup_id);
      if (supergroup_info == nullptr) {
        return PSTRING() << "unknown supergroup chat " << chat_id;
      }
      return PSTRING() << (supergroup_info->is_supergroup ? "supergroup" : "channel") << " chat " << chat_id
                       << ", chat status = " << to_string(supergroup_info->status)
                       << ", username = " << supergroup_info->username;
    }
    case ChatInfo::Type::Unknown:
      return PSTRING() << "unknown chat " << chat_id;
    default:
      UNREACHABLE();
      return "";
  }
}

void Client::json_store_file(td::JsonObjectScope &object, const td_api::file *file, bool with_path) const {
  if (file->id_ == 0) {
    return;
  }

  LOG_IF(ERROR, file->remote_->id_.empty()) << "File remote identifier is empty: " << td::oneline(to_string(*file));

  object("file_id", file->remote_->id_);
  object("file_unique_id", file->remote_->unique_id_);
  if (file->size_) {
    object("file_size", file->size_);
  }
  if (with_path && file->local_->is_downloading_completed_) {
    if (parameters_->local_mode_ && !parameters_->use_relative_path_) {
      if (td::check_utf8(file->local_->path_)) {
        object("file_path", file->local_->path_);
      } else {
        object("file_path", td::JsonRawString(file->local_->path_));
      }
    } else {
      Slice relative_path = td::PathView::relative(file->local_->path_, dir_, true);
      if (!relative_path.empty() && (parameters_->local_mode_ || parameters_->no_file_limit_ || file->local_->downloaded_size_ <= MAX_DOWNLOAD_FILE_SIZE)) {
        object("file_path", relative_path);
      }
    }
  }
}

void Client::json_store_thumbnail(td::JsonObjectScope &object, const td_api::thumbnail *thumbnail) const {
  if (thumbnail == nullptr || thumbnail->format_->get_id() == td_api::thumbnailFormatMpeg4::ID) {
    return;
  }

  CHECK(thumbnail->file_->id_ > 0);
  object("thumb", JsonThumbnail(thumbnail, this));
}

void Client::json_store_callback_query_payload(td::JsonObjectScope &object,
                                               const td_api::CallbackQueryPayload *payload) {
  CHECK(payload != nullptr);
  switch (payload->get_id()) {
    case td_api::callbackQueryPayloadData::ID: {
      auto data = static_cast<const td_api::callbackQueryPayloadData *>(payload);
      if (!td::check_utf8(data->data_)) {
        LOG(WARNING) << "Receive non-UTF-8 callback query data";
        object("data", td::JsonRawString(data->data_));
      } else {
        object("data", data->data_);
      }
      break;
    }
    case td_api::callbackQueryPayloadGame::ID:
      object("game_short_name", static_cast<const td_api::callbackQueryPayloadGame *>(payload)->game_short_name_);
      break;
    case td_api::callbackQueryPayloadDataWithPassword::ID:
      UNREACHABLE();
      break;
    default:
      UNREACHABLE();
  }
}

void Client::json_store_administrator_rights(td::JsonObjectScope &object, const td_api::chatAdministratorRights *rights,
                                             ChatType chat_type) {
  object("can_manage_chat", td::JsonBool(rights->can_manage_chat_));
  object("can_change_info", td::JsonBool(rights->can_change_info_));
  if (chat_type == ChatType::Channel) {
    object("can_post_messages", td::JsonBool(rights->can_post_messages_));
    object("can_edit_messages", td::JsonBool(rights->can_edit_messages_));
  }
  object("can_delete_messages", td::JsonBool(rights->can_delete_messages_));
  object("can_invite_users", td::JsonBool(rights->can_invite_users_));
  object("can_restrict_members", td::JsonBool(rights->can_restrict_members_));
  if (chat_type == ChatType::Group || chat_type == ChatType::Supergroup) {
    object("can_pin_messages", td::JsonBool(rights->can_pin_messages_));
  }
  object("can_promote_members", td::JsonBool(rights->can_promote_members_));
  object("can_manage_video_chats", td::JsonBool(rights->can_manage_video_chats_));
  object("is_anonymous", td::JsonBool(rights->is_anonymous_));
}

void Client::json_store_permissions(td::JsonObjectScope &object, const td_api::chatPermissions *permissions) {
  object("can_send_messages", td::JsonBool(permissions->can_send_messages_));
  object("can_send_media_messages", td::JsonBool(permissions->can_send_media_messages_));
  object("can_send_polls", td::JsonBool(permissions->can_send_polls_));
  object("can_send_other_messages", td::JsonBool(permissions->can_send_other_messages_));
  object("can_add_web_page_previews", td::JsonBool(permissions->can_add_web_page_previews_));
  object("can_change_info", td::JsonBool(permissions->can_change_info_));
  object("can_invite_users", td::JsonBool(permissions->can_invite_users_));
  object("can_pin_messages", td::JsonBool(permissions->can_pin_messages_));
}

void Client::json_store_user_status(td::JsonObjectScope &object, const td_api::UserStatus *userStatus) {
    switch (userStatus->get_id()) {
      case td_api::userStatusEmpty::ID:
        object("user_status", "empty");
        break;
      case td_api::userStatusLastMonth::ID:
        object("user_status", "month");
        break;
      case td_api::userStatusLastWeek::ID:
        object("user_status", "week");
        break;
      case td_api::userStatusOffline::ID:
        object("user_status", "offline");
        object("last_seen", static_cast<const td_api::userStatusOffline *>(userStatus)->was_online_);
        break;
      case td_api::userStatusOnline::ID:
        object("user_status", "online");
        break;
      case td_api::userStatusRecently::ID:
        object("user_status", "recently");
        break;
    }
}

Client::Slice Client::get_update_type_name(UpdateType update_type) {
  switch (update_type) {
    case UpdateType::Message:
      return Slice("message");
    case UpdateType::EditedMessage:
      return Slice("edited_message");
    case UpdateType::ChannelPost:
      return Slice("channel_post");
    case UpdateType::EditedChannelPost:
      return Slice("edited_channel_post");
    case UpdateType::InlineQuery:
      return Slice("inline_query");
    case UpdateType::ChosenInlineResult:
      return Slice("chosen_inline_result");
    case UpdateType::CallbackQuery:
      return Slice("callback_query");
    case UpdateType::CustomEvent:
      return Slice("custom_event");
    case UpdateType::CustomQuery:
      return Slice("custom_query");
    case UpdateType::ShippingQuery:
      return Slice("shipping_query");
    case UpdateType::PreCheckoutQuery:
      return Slice("pre_checkout_query");
    case UpdateType::Poll:
      return Slice("poll");
    case UpdateType::PollAnswer:
      return Slice("poll_answer");
    case UpdateType::MyChatMember:
      return Slice("my_chat_member");
    case UpdateType::ChatMember:
      return Slice("chat_member");
    case UpdateType::ChatJoinRequest:
      return Slice("chat_join_request");
    default:
      UNREACHABLE();
      return Slice();
  }
}

td::uint32 Client::get_allowed_update_types(td::MutableSlice allowed_updates, bool is_internal) {
  if (allowed_updates.empty()) {
    return 0;
  }

  LOG(INFO) << "Parsing JSON object: " << allowed_updates;
  auto r_value = json_decode(allowed_updates);
  if (r_value.is_error()) {
    LOG(INFO) << "Can't parse JSON object: " << r_value.error();
    return 0;
  }

  td::uint32 result = 0;
  auto value = r_value.move_as_ok();
  if (value.type() != JsonValue::Type::Array) {
    if (value.type() == JsonValue::Type::Number && is_internal) {
      auto r_number = td::to_integer_safe<td::uint32>(value.get_number());
      if (r_number.is_ok() && r_number.ok() > 0) {
        return r_number.ok();
      }
    }
    return 0;
  }
  for (auto &update_type_name : value.get_array()) {
    if (update_type_name.type() != JsonValue::Type::String) {
      return 0;
    }
    auto type_name = update_type_name.get_string();
    to_lower_inplace(type_name);
    for (int32 i = 0; i < static_cast<int32>(UpdateType::Size); i++) {
      if (get_update_type_name(static_cast<UpdateType>(i)) == type_name) {
        result |= (1 << i);
      }
    }
  }

  if (result == 0) {
    return DEFAULT_ALLOWED_UPDATE_TYPES;
  }
  return result;
}

bool Client::update_allowed_update_types(const Query *query) {
  auto allowed_update_types = get_allowed_update_types(query->arg("allowed_updates"), query->is_internal());
  if (allowed_update_types != 0 && allowed_update_types != allowed_update_types_) {
    allowed_update_types_ = allowed_update_types;
    object_ptr<td_api::OptionValue> value;
    if (allowed_update_types == DEFAULT_ALLOWED_UPDATE_TYPES) {
      value = make_object<td_api::optionValueEmpty>();
    } else {
      value = make_object<td_api::optionValueInteger>(allowed_update_types);
    }
    send_request(make_object<td_api::setOption>("xallowed_update_types", std::move(value)),
                 td::make_unique<TdOnOkCallback>());
    return true;
  }
  return false;
}

template <class T>
class UpdateJsonable final : public td::VirtuallyJsonable {
 public:
  explicit UpdateJsonable(const T &update) : update(update) {
  }
  void store(JsonValueScope *scope) const final {
    *scope << update;
  }

 private:
  const T &update;
};

template <class T>
void Client::add_update(UpdateType update_type, const T &update, int32 timeout, int64 webhook_queue_id) {
  add_update_impl(update_type, UpdateJsonable<T>(update), timeout, webhook_queue_id);
}

void Client::add_update_impl(UpdateType update_type, const td::VirtuallyJsonable &update, int32 timeout,
                             int64 webhook_queue_id) {
  update_last_synchronization_error_date();
  last_update_creation_time_ = td::Time::now();

  if (((allowed_update_types_ >> static_cast<int32>(update_type)) & 1) == 0) {
    return;
  }

  send_closure(stat_actor_, &BotStatActor::add_event<ServerBotStat::Update>, ServerBotStat::Update{}, td::Time::now());

  const size_t BUF_SIZE = 1 << 16;
  auto buf = td::StackAllocator::alloc(BUF_SIZE);
  td::JsonBuilder jb(td::StringBuilder(buf.as_slice(), true));
  jb.enter_value() << get_update_type_name(update_type);
  jb.string_builder() << ":";
  jb.enter_value() << update;
  if (jb.string_builder().is_error()) {
    LOG(ERROR) << "JSON buffer overflow";
    return;
  }

  auto update_slice = jb.string_builder().as_cslice();
  auto r_id = parameters_->shared_data_->tqueue_->push(tqueue_id_, update_slice.str(), get_unix_time() + timeout,
                                                       webhook_queue_id, td::TQueue::EventId());
  if (r_id.is_ok()) {
    auto id = r_id.move_as_ok();
    LOG(DEBUG) << "Update " << id << " was added for " << timeout << " seconds: " << update_slice;
    if (webhook_url_.empty()) {
      long_poll_wakeup(false);
    } else {
      send_closure(webhook_id_, &WebhookActor::update);
    }
  } else {
    LOG(DEBUG) << "Update failed to be added with error " << r_id.error() << " for " << timeout
               << " seconds: " << update_slice;
  }
}

void Client::add_new_message(object_ptr<td_api::message> &&message, bool is_edited) {
  CHECK(message != nullptr);

  if (message->sending_state_ != nullptr) {
    return;
  }

  auto chat_id = message->chat_id_;
  CHECK(chat_id != 0);
  new_message_queues_[chat_id].queue_.emplace(std::move(message), is_edited);
  process_new_message_queue(chat_id);
}

void Client::add_update_poll(object_ptr<td_api::updatePoll> &&update) {
  CHECK(update != nullptr);
  add_update(UpdateType::Poll, JsonPoll(update->poll_.get(), this), 86400, update->poll_->id_);
}

void Client::add_update_poll_answer(object_ptr<td_api::updatePollAnswer> &&update) {
  CHECK(update != nullptr);
  add_update(UpdateType::PollAnswer, JsonPollAnswer(update.get(), this), 86400, update->poll_id_);
}

void Client::add_new_inline_query(int64 inline_query_id, int64 sender_user_id, object_ptr<td_api::location> location,
                                  object_ptr<td_api::ChatType> chat_type, const td::string &query,
                                  const td::string &offset) {
  add_update(UpdateType::InlineQuery,
             JsonInlineQuery(inline_query_id, sender_user_id, location.get(), chat_type.get(), query, offset, this), 30,
             sender_user_id + (static_cast<int64>(1) << 33));
}

void Client::add_new_chosen_inline_result(int64 sender_user_id, object_ptr<td_api::location> location,
                                          const td::string &query, const td::string &result_id,
                                          const td::string &inline_message_id) {
  add_update(UpdateType::ChosenInlineResult,
             JsonChosenInlineResult(sender_user_id, location.get(), query, result_id, inline_message_id, this), 600,
             sender_user_id + (static_cast<int64>(2) << 33));
}

void Client::add_new_callback_query(object_ptr<td_api::updateNewCallbackQuery> &&query) {
  CHECK(query != nullptr);
  auto user_id = query->sender_user_id_;
  CHECK(user_id != 0);
  new_callback_query_queues_[user_id].queue_.push(std::move(query));
  process_new_callback_query_queue(user_id, 0);
}

void Client::process_new_callback_query_queue(int64 user_id, int state) {
  auto &queue = new_callback_query_queues_[user_id];
  if (queue.has_active_request_) {
    CHECK(state == 0);
    return;
  }
  if (logging_out_ || closing_) {
    new_callback_query_queues_.erase(user_id);
    return;
  }
  while (!queue.queue_.empty()) {
    auto &query = queue.queue_.front();
    int64 chat_id = query->chat_id_;
    int64 message_id = query->message_id_;
    auto message_info = get_message(chat_id, message_id);
    // callback message can be already deleted in the bot outbox
    if (state == 0) {
      if (message_info == nullptr) {
        // get the message from the server
        queue.has_active_request_ = true;
        return send_request(make_object<td_api::getCallbackQueryMessage>(chat_id, message_id, query->id_),
                            td::make_unique<TdOnGetCallbackQueryMessageCallback>(this, user_id, state));
      }
      state = 1;
    }
    if (state == 1) {
      auto reply_to_message_id =
          message_info == nullptr || message_info->is_reply_to_message_deleted ? 0 : message_info->reply_to_message_id;
      if (reply_to_message_id > 0 && get_message(chat_id, reply_to_message_id) == nullptr) {
        queue.has_active_request_ = true;
        return send_request(make_object<td_api::getRepliedMessage>(chat_id, message_id),
                            td::make_unique<TdOnGetCallbackQueryMessageCallback>(this, user_id, state));
      }
      state = 2;
    }
    if (state == 2) {
      auto message_sticker_set_id = message_info == nullptr ? 0 : get_sticker_set_id(message_info->content);
      if (!have_sticker_set_name(message_sticker_set_id)) {
        queue.has_active_request_ = true;
        return send_request(make_object<td_api::getStickerSet>(message_sticker_set_id),
                            td::make_unique<TdOnGetStickerSetCallback>(this, message_sticker_set_id, user_id, 0));
      }
      auto reply_to_message_id =
          message_info == nullptr || message_info->is_reply_to_message_deleted ? 0 : message_info->reply_to_message_id;
      if (reply_to_message_id > 0) {
        auto reply_to_message_info = get_message(chat_id, reply_to_message_id);
        auto reply_sticker_set_id =
            reply_to_message_info == nullptr ? 0 : get_sticker_set_id(reply_to_message_info->content);
        if (!have_sticker_set_name(reply_sticker_set_id)) {
          queue.has_active_request_ = true;
          return send_request(make_object<td_api::getStickerSet>(reply_sticker_set_id),
                              td::make_unique<TdOnGetStickerSetCallback>(this, reply_sticker_set_id, user_id, 0));
        }
      }
    }
    CHECK(state == 2);

    CHECK(user_id == query->sender_user_id_);
    add_update(UpdateType::CallbackQuery,
               JsonCallbackQuery(query->id_, user_id, chat_id, message_id, message_info, query->chat_instance_,
                                 query->payload_.get(), this),
               150, user_id + (static_cast<int64>(3) << 33));

    queue.queue_.pop();
  }
  new_callback_query_queues_.erase(user_id);
}

void Client::add_new_inline_callback_query(object_ptr<td_api::updateNewInlineCallbackQuery> &&query) {
  CHECK(query != nullptr);
  add_update(UpdateType::CallbackQuery,
             JsonInlineCallbackQuery(query->id_, query->sender_user_id_, query->inline_message_id_,
                                     query->chat_instance_, query->payload_.get(), this),
             150, query->sender_user_id_ + (static_cast<int64>(3) << 33));
}

void Client::add_new_shipping_query(object_ptr<td_api::updateNewShippingQuery> &&query) {
  CHECK(query != nullptr);
  add_update(UpdateType::ShippingQuery, JsonShippingQuery(query.get(), this), 150,
             query->sender_user_id_ + (static_cast<int64>(4) << 33));
}

void Client::add_new_pre_checkout_query(object_ptr<td_api::updateNewPreCheckoutQuery> &&query) {
  CHECK(query != nullptr);
  add_update(UpdateType::PreCheckoutQuery, JsonPreCheckoutQuery(query.get(), this), 150,
             query->sender_user_id_ + (static_cast<int64>(4) << 33));
}

void Client::add_new_custom_event(object_ptr<td_api::updateNewCustomEvent> &&event) {
  CHECK(event != nullptr);
  add_update(UpdateType::CustomEvent, JsonCustomJson(event->event_), 600, 0);
}

void Client::add_new_custom_query(object_ptr<td_api::updateNewCustomQuery> &&query) {
  CHECK(query != nullptr);
  int32 timeout = query->timeout_ <= 0 ? 86400 : query->timeout_;
  add_update(UpdateType::CustomQuery, JsonCustomJson(query->data_), timeout, 0);
}

void Client::add_update_chat_member(object_ptr<td_api::updateChatMember> &&update) {
  CHECK(update != nullptr);
  auto left_time = update->date_ + 86400 - get_unix_time();
  if (left_time > 0) {
    CHECK(update->old_chat_member_->member_id_ != nullptr);
    if (update->old_chat_member_->member_id_->get_id() != td_api::messageSenderUser::ID ||
        update->new_chat_member_->member_id_->get_id() != td_api::messageSenderUser::ID) {
      return;
    }
    auto user_id = static_cast<const td_api::messageSenderUser *>(update->old_chat_member_->member_id_.get())->user_id_;
    bool is_my = (user_id == my_id_);
    auto webhook_queue_id = update->chat_id_ + (static_cast<int64>(is_my ? 5 : 6) << 33);
    auto update_type = is_my ? UpdateType::MyChatMember : UpdateType::ChatMember;
    add_update(update_type, JsonChatMemberUpdated(update.get(), this), left_time, webhook_queue_id);
  }
}

void Client::add_update_chat_join_request(object_ptr<td_api::updateNewChatJoinRequest> &&update) {
  CHECK(update != nullptr);
  CHECK(update->request_ != nullptr);
  auto left_time = update->request_->date_ + 86400 - get_unix_time();
  if (left_time > 0) {
    auto webhook_queue_id = update->chat_id_ + (static_cast<int64>(6) << 33);
    add_update(UpdateType::ChatJoinRequest, JsonChatJoinRequest(update.get(), this), left_time, webhook_queue_id);
  }
}

td::int64 Client::choose_added_member_id(const td_api::messageChatAddMembers *message_add_members) const {
  CHECK(message_add_members != nullptr);
  for (auto &member_user_id : message_add_members->member_user_ids_) {
    if (member_user_id == my_id_) {
      return my_id_;
    }
  }
  if (message_add_members->member_user_ids_.empty()) {
    return 0;
  }
  return message_add_members->member_user_ids_[0];
}

bool Client::need_skip_update_message(int64 chat_id, const object_ptr<td_api::message> &message, bool is_edited) const {
  auto chat = get_chat(chat_id);
  CHECK(chat != nullptr);
  if (message->is_outgoing_) {
    switch (message->content_->get_id()) {
      case td_api::messageChatChangeTitle::ID:
      case td_api::messageChatChangePhoto::ID:
      case td_api::messageChatDeletePhoto::ID:
      case td_api::messageChatDeleteMember::ID:
      case td_api::messageChatSetTheme::ID:
      case td_api::messagePinMessage::ID:
      case td_api::messageProximityAlertTriggered::ID:
      case td_api::messageVideoChatScheduled::ID:
      case td_api::messageVideoChatStarted::ID:
      case td_api::messageVideoChatEnded::ID:
      case td_api::messageInviteVideoChatParticipants::ID:
        // don't skip
        break;
      default:
        return true;
    }
  }

  int32 message_date = message->edit_date_ == 0 ? message->date_ : message->edit_date_;
  if (message_date <= get_unix_time() - 86400) {
    // don't send messages received/edited more than 1 day ago
    return true;
  }

  if (chat->type == ChatInfo::Type::Supergroup) {
    auto supergroup_info = get_supergroup_info(chat->supergroup_id);
    if (supergroup_info->status->get_id() == td_api::chatMemberStatusLeft::ID ||
        supergroup_info->status->get_id() == td_api::chatMemberStatusBanned::ID) {
      // if we have left the chat, send only update about leaving the supergroup
      if (message->content_->get_id() == td_api::messageChatDeleteMember::ID) {
        auto user_id = static_cast<const td_api::messageChatDeleteMember *>(message->content_.get())->user_id_;
        return user_id != my_id_;
      }
      return true;
    }

    if (supergroup_info->date > message->date_ || authorization_date_ > message->date_) {
      // don't send messages received before join or getting authorization
      return true;
    }
  }

/*
  if (message->ttl_ > 0 && message->ttl_expires_in_ == message->ttl_) {
    return true;
  }
*/
  if (message->forward_info_ != nullptr &&
      message->forward_info_->origin_->get_id() == td_api::messageForwardOriginMessageImport::ID) {
    return true;
  }

  switch (message->content_->get_id()) {
    case td_api::messageChatAddMembers::ID: {
      auto content = static_cast<const td_api::messageChatAddMembers *>(message->content_.get());
      if (content->member_user_ids_.empty()) {
        LOG(ERROR) << "Got empty messageChatAddMembers";
        return true;
      }
      break;
    }
    case td_api::messageSupergroupChatCreate::ID: {
      if (chat->type != ChatInfo::Type::Supergroup) {
        LOG(ERROR) << "Receive messageSupergroupChatCreate in the non-supergroup chat " << chat_id;
        return true;
      }
      break;
    }
    case td_api::messagePinMessage::ID: {
      auto content = static_cast<const td_api::messagePinMessage *>(message->content_.get());
      auto pinned_message_id = content->message_id_;
      if (pinned_message_id <= 0) {
        return true;
      }
      const MessageInfo *pinned_message = get_message(chat_id, pinned_message_id);
      if (pinned_message == nullptr) {
        LOG(WARNING) << "Pinned unknown, inaccessible or deleted message " << pinned_message_id << " in " << chat_id;
        return true;
      }
      break;
    }
    case td_api::messageProximityAlertTriggered::ID: {
      auto content = static_cast<const td_api::messageProximityAlertTriggered *>(message->content_.get());
      return content->traveler_id_->get_id() != td_api::messageSenderUser::ID ||
             content->watcher_id_->get_id() != td_api::messageSenderUser::ID;
    }
    case td_api::messageGameScore::ID:
      return true;
    case td_api::messagePaymentSuccessful::ID:
      return true;
    case td_api::messagePassportDataSent::ID:
      return true;
    case td_api::messageCall::ID:
      return true;
    case td_api::messageUnsupported::ID:
      return true;
    case td_api::messageContactRegistered::ID:
      return true;
    case td_api::messageExpiredPhoto::ID:
      return true;
    case td_api::messageExpiredVideo::ID:
      return true;
    case td_api::messageCustomServiceAction::ID:
      return true;
    case td_api::messageChatSetTheme::ID:
      return true;
    case td_api::messageWebAppDataSent::ID:
      return true;
    case td_api::messageGiftedPremium::ID:
      return true;
    default:
      break;
  }

  if (is_edited) {
    const MessageInfo *old_message = get_message(chat_id, message->id_);
    if (old_message != nullptr && !old_message->is_content_changed) {
      return true;
    }
  }

  return false;
}

td::int64 &Client::get_reply_to_message_id(object_ptr<td_api::message> &message) {
  if (message->content_->get_id() == td_api::messagePinMessage::ID) {
    CHECK(message->reply_to_message_id_ == 0);
    return static_cast<td_api::messagePinMessage *>(message->content_.get())->message_id_;
  }
  if (message->reply_in_chat_id_ != message->chat_id_ && message->reply_to_message_id_ != 0) {
    LOG(WARNING) << "Drop reply to message " << message->id_ << " in chat " << message->chat_id_
                 << " from another chat " << message->reply_in_chat_id_;
    message->reply_in_chat_id_ = 0;
    message->reply_to_message_id_ = 0;
  }
  return message->reply_to_message_id_;
}

void Client::set_message_reply_to_message_id(MessageInfo *message_info, int64 reply_to_message_id) {
  if (message_info->reply_to_message_id == reply_to_message_id) {
    return;
  }

  if (message_info->reply_to_message_id > 0) {
    LOG_IF(ERROR, reply_to_message_id > 0)
        << "Message " << message_info->id << " in chat " << message_info->chat_id
        << " has changed reply_to_message from " << message_info->reply_to_message_id << " to " << reply_to_message_id;
    auto it = reply_message_ids_.find({message_info->chat_id, message_info->reply_to_message_id});
    if (it != reply_message_ids_.end()) {
      it->second.erase(message_info->id);
      if (it->second.empty()) {
        reply_message_ids_.erase(it);
      }
    }
  }
  if (reply_to_message_id > 0) {
    reply_message_ids_[{message_info->chat_id, reply_to_message_id}].insert(message_info->id);
  }

  message_info->reply_to_message_id = reply_to_message_id;
}

td::Slice Client::get_sticker_type(const object_ptr<td_api::StickerType> &type) {
  CHECK(type != nullptr);
  switch (type->get_id()) {
    case td_api::stickerTypeRegular::ID:
      return Slice("regular");
    case td_api::stickerTypeMask::ID:
      return Slice("mask");
    case td_api::stickerTypeCustomEmoji::ID:
      return Slice("custom_emoji");
    default:
      UNREACHABLE();
      return Slice();
  }
}

td::Result<td_api::object_ptr<td_api::StickerType>> Client::get_sticker_type(Slice type) {
  if (type.empty() || type == "regular") {
    return make_object<td_api::stickerTypeRegular>();
  }
  if (type == "mask") {
    return make_object<td_api::stickerTypeMask>();
  }
  if (type == "custom_emoji") {
    return make_object<td_api::stickerTypeCustomEmoji>();
  }
  return Status::Error(400, "Unsupported sticker type specified");
}

td::CSlice Client::get_callback_data(const object_ptr<td_api::InlineKeyboardButtonType> &type) {
  CHECK(type != nullptr);
  switch (type->get_id()) {
    case td_api::inlineKeyboardButtonTypeCallback::ID:
      return static_cast<const td_api::inlineKeyboardButtonTypeCallback *>(type.get())->data_;
    case td_api::inlineKeyboardButtonTypeCallbackWithPassword::ID:
      return static_cast<const td_api::inlineKeyboardButtonTypeCallbackWithPassword *>(type.get())->data_;
    default:
      UNREACHABLE();
      return td::CSlice();
  }
}

bool Client::are_equal_inline_keyboard_buttons(const td_api::inlineKeyboardButton *lhs,
                                               const td_api::inlineKeyboardButton *rhs) {
  CHECK(lhs != nullptr);
  CHECK(rhs != nullptr);
  if (lhs->text_ != rhs->text_) {
    return false;
  }
  if (lhs->type_->get_id() != rhs->type_->get_id()) {
    return false;
  }
  switch (lhs->type_->get_id()) {
    case td_api::inlineKeyboardButtonTypeUrl::ID: {
      auto lhs_type = static_cast<const td_api::inlineKeyboardButtonTypeUrl *>(lhs->type_.get());
      auto rhs_type = static_cast<const td_api::inlineKeyboardButtonTypeUrl *>(rhs->type_.get());
      return lhs_type->url_ == rhs_type->url_;
    }
    case td_api::inlineKeyboardButtonTypeLoginUrl::ID: {
      auto lhs_type = static_cast<const td_api::inlineKeyboardButtonTypeLoginUrl *>(lhs->type_.get());
      auto rhs_type = static_cast<const td_api::inlineKeyboardButtonTypeLoginUrl *>(rhs->type_.get());
      return lhs_type->url_ == rhs_type->url_;  // don't compare id_ and forward_text_
    }
    case td_api::inlineKeyboardButtonTypeCallback::ID:
    case td_api::inlineKeyboardButtonTypeCallbackWithPassword::ID:
      return get_callback_data(lhs->type_) == get_callback_data(rhs->type_);
    case td_api::inlineKeyboardButtonTypeCallbackGame::ID:
      return true;
    case td_api::inlineKeyboardButtonTypeSwitchInline::ID: {
      auto lhs_type = static_cast<const td_api::inlineKeyboardButtonTypeSwitchInline *>(lhs->type_.get());
      auto rhs_type = static_cast<const td_api::inlineKeyboardButtonTypeSwitchInline *>(rhs->type_.get());
      return lhs_type->query_ == rhs_type->query_ && lhs_type->in_current_chat_ == rhs_type->in_current_chat_;
    }
    case td_api::inlineKeyboardButtonTypeBuy::ID:
      return true;
    case td_api::inlineKeyboardButtonTypeUser::ID: {
      auto lhs_type = static_cast<const td_api::inlineKeyboardButtonTypeUser *>(lhs->type_.get());
      auto rhs_type = static_cast<const td_api::inlineKeyboardButtonTypeUser *>(rhs->type_.get());
      return lhs_type->user_id_ == rhs_type->user_id_;
    }
    case td_api::inlineKeyboardButtonTypeWebApp::ID: {
      auto lhs_type = static_cast<const td_api::inlineKeyboardButtonTypeWebApp *>(lhs->type_.get());
      auto rhs_type = static_cast<const td_api::inlineKeyboardButtonTypeWebApp *>(rhs->type_.get());
      return lhs_type->url_ == rhs_type->url_;
    }
    default:
      UNREACHABLE();
      return false;
  }
}

bool Client::are_equal_inline_keyboards(const td_api::replyMarkupInlineKeyboard *lhs,
                                        const td_api::replyMarkupInlineKeyboard *rhs) {
  CHECK(lhs != nullptr);
  CHECK(rhs != nullptr);
  auto &old_rows = lhs->rows_;
  auto &new_rows = rhs->rows_;
  if (old_rows.size() != new_rows.size()) {
    return false;
  }
  for (size_t i = 0; i < old_rows.size(); i++) {
    if (old_rows[i].size() != new_rows[i].size()) {
      return false;
    }
    for (size_t j = 0; j < old_rows[i].size(); j++) {
      if (!are_equal_inline_keyboard_buttons(old_rows[i][j].get(), new_rows[i][j].get())) {
        return false;
      }
    }
  }
  return true;
}

void Client::set_message_reply_markup(MessageInfo *message_info, object_ptr<td_api::ReplyMarkup> &&reply_markup) {
  if (reply_markup != nullptr && reply_markup->get_id() != td_api::replyMarkupInlineKeyboard::ID) {
    reply_markup = nullptr;
  }
  if (reply_markup == nullptr && message_info->reply_markup == nullptr) {
    return;
  }
  if (reply_markup != nullptr && message_info->reply_markup != nullptr) {
    CHECK(message_info->reply_markup->get_id() == td_api::replyMarkupInlineKeyboard::ID);
    if (are_equal_inline_keyboards(
            static_cast<const td_api::replyMarkupInlineKeyboard *>(message_info->reply_markup.get()),
            static_cast<const td_api::replyMarkupInlineKeyboard *>(reply_markup.get()))) {
      return;
    }
  }
  message_info->reply_markup = std::move(reply_markup);
  message_info->is_content_changed = true;
}

td::int64 Client::get_sticker_set_id(const object_ptr<td_api::MessageContent> &content) {
  if (content->get_id() != td_api::messageSticker::ID) {
    return 0;
  }

  return static_cast<const td_api::messageSticker *>(content.get())->sticker_->set_id_;
}

bool Client::have_sticker_set_name(int64 sticker_set_id) const {
  return sticker_set_id == 0 || sticker_set_names_.count(sticker_set_id) > 0;
}

Client::Slice Client::get_sticker_set_name(int64 sticker_set_id) const {
  auto it = sticker_set_names_.find(sticker_set_id);
  if (it == sticker_set_names_.end()) {
    return Slice();
  }
  return it->second;
}

void Client::process_new_message_queue(int64 chat_id) {
  auto &queue = new_message_queues_[chat_id];
  if (queue.has_active_request_) {
    return;
  }
  if (logging_out_ || closing_) {
    new_message_queues_.erase(chat_id);
    return;
  }
  while (!queue.queue_.empty()) {
    auto &message_ref = queue.queue_.front().message;
    CHECK(chat_id == message_ref->chat_id_);
    int64 message_id = message_ref->id_;
    int64 reply_to_message_id = get_reply_to_message_id(message_ref);
    if (reply_to_message_id > 0 && get_message(chat_id, reply_to_message_id) == nullptr) {
      queue.has_active_request_ = true;
      return send_request(make_object<td_api::getRepliedMessage>(chat_id, message_id),
                          td::make_unique<TdOnGetReplyMessageCallback>(this, chat_id));
    }
    auto message_sticker_set_id = get_sticker_set_id(message_ref->content_);
    if (!have_sticker_set_name(message_sticker_set_id)) {
      queue.has_active_request_ = true;
      return send_request(make_object<td_api::getStickerSet>(message_sticker_set_id),
                          td::make_unique<TdOnGetStickerSetCallback>(this, message_sticker_set_id, 0, chat_id));
    }
    if (reply_to_message_id > 0) {
      auto reply_to_message_info = get_message(chat_id, reply_to_message_id);
      CHECK(reply_to_message_info != nullptr);
      auto reply_sticker_set_id = get_sticker_set_id(reply_to_message_info->content);
      if (!have_sticker_set_name(reply_sticker_set_id)) {
        queue.has_active_request_ = true;
        return send_request(make_object<td_api::getStickerSet>(reply_sticker_set_id),
                            td::make_unique<TdOnGetStickerSetCallback>(this, reply_sticker_set_id, 0, chat_id));
      }
    }

    auto message = std::move(message_ref);
    auto is_edited = queue.queue_.front().is_edited;
    queue.queue_.pop();
    if (need_skip_update_message(chat_id, message, is_edited)) {
      add_message(std::move(message));
      continue;
    }

    auto chat = get_chat(chat_id);
    CHECK(chat != nullptr);
    bool is_channel_post =
        (chat->type == ChatInfo::Type::Supergroup && !get_supergroup_info(chat->supergroup_id)->is_supergroup);

    UpdateType update_type;
    if (is_channel_post) {
      update_type = is_edited ? UpdateType::EditedChannelPost : UpdateType::ChannelPost;
    } else {
      update_type = is_edited ? UpdateType::EditedMessage : UpdateType::Message;
    }

    int32 message_date = message->edit_date_ == 0 ? message->date_ : message->edit_date_;
    auto now = get_unix_time();
    auto update_delay_time = now - td::max(message_date, parameters_->shared_data_->get_unix_time(webhook_set_time_));
    const auto UPDATE_DELAY_WARNING_TIME = 10 * 60;
    LOG_IF(ERROR, update_delay_time > UPDATE_DELAY_WARNING_TIME)
        << "Receive very old update " << get_update_type_name(update_type) << " sent at " << message_date << " to chat "
        << chat_id << " with a delay of " << update_delay_time << " seconds: " << to_string(message);
    auto left_time = message_date + 86400 - now;
    add_message(std::move(message));

    auto message_info = get_message(chat_id, message_id);
    CHECK(message_info != nullptr);

    message_info->is_content_changed = false;
    add_update(update_type, JsonMessage(message_info, true, get_update_type_name(update_type).str(), this), left_time,
               chat_id);
  }
  new_message_queues_.erase(chat_id);
}

void Client::remove_replies_to_message(int64 chat_id, int64 reply_to_message_id, bool only_from_cache) {
  if (!only_from_cache) {
    auto yet_unsent_it = yet_unsent_reply_message_ids_.find({chat_id, reply_to_message_id});
    if (yet_unsent_it != yet_unsent_reply_message_ids_.end()) {
      for (auto message_id : yet_unsent_it->second) {
        auto &message = yet_unsent_messages_[{chat_id, message_id}];
        CHECK(message.reply_to_message_id == reply_to_message_id);
        message.is_reply_to_message_deleted = true;
      }
    }
  }

  auto it = reply_message_ids_.find({chat_id, reply_to_message_id});
  if (it == reply_message_ids_.end()) {
    return;
  }

  if (!only_from_cache) {
    for (auto message_id : it->second) {
      auto message_info = get_message_editable(chat_id, message_id);
      CHECK(message_info != nullptr);
      CHECK(message_info->reply_to_message_id == reply_to_message_id);
      message_info->reply_to_message_id = 0;
    }
  }
  reply_message_ids_.erase(it);
}

void Client::delete_message(int64 chat_id, int64 message_id, bool only_from_cache) {
  remove_replies_to_message(chat_id, message_id, only_from_cache);

  auto it = messages_.find({chat_id, message_id});
  if (it == messages_.end()) {
    if (yet_unsent_messages_.count({chat_id, message_id}) > 0) {
      // yet unsent message is deleted, possible only if we are trying to write to inaccessible supergroup or
      // sent message was deleted before added to the chat
      auto chat_info = get_chat(chat_id);
      CHECK(chat_info != nullptr);

      Status error =
          Status::Error(500, "Internal Server Error: sent message was immediately deleted and can't be returned");
      if (chat_info->type == ChatInfo::Type::Supergroup) {
        auto supergroup_info = get_supergroup_info(chat_info->supergroup_id);
        CHECK(supergroup_info != nullptr);
        if (supergroup_info->status->get_id() == td_api::chatMemberStatusBanned::ID ||
            supergroup_info->status->get_id() == td_api::chatMemberStatusLeft::ID) {
          if (supergroup_info->is_supergroup) {
            error = Status::Error(403, "Forbidden: bot is not a member of the supergroup chat");
          } else {
            error = Status::Error(403, "Forbidden: bot is not a member of the channel chat");
          }
        }
      }

      on_message_send_failed(chat_id, message_id, 0, std::move(error));
    }
    return;
  }

  auto message_info = it->second.get();

  set_message_reply_to_message_id(message_info, 0);

  messages_.erase(it);
}

Client::FullMessageId Client::add_message(object_ptr<td_api::message> &&message, bool force_update_content) {
  CHECK(message != nullptr);
  CHECK(message->sending_state_ == nullptr);

  int64 chat_id = message->chat_id_;
  int64 message_id = message->id_;

  LOG(DEBUG) << "Add message " << message_id << " to chat " << chat_id;
  td::unique_ptr<MessageInfo> message_info;
  auto it = messages_.find({chat_id, message_id});
  if (it == messages_.end()) {
    message_info = td::make_unique<MessageInfo>();
  } else {
    message_info = std::move(it->second);
  }

  message_info->id = message_id;
  message_info->chat_id = chat_id;
  message_info->date = message->date_;
  message_info->edit_date = message->edit_date_;
  message_info->media_album_id = message->media_album_id_;
  message_info->via_bot_user_id = message->via_bot_user_id_;
  message_info->message_thread_id = message->message_thread_id_;

  message_info->initial_chat_id = 0;
  message_info->initial_sender_user_id = 0;
  message_info->initial_sender_chat_id = 0;
  message_info->initial_send_date = 0;
  message_info->initial_message_id = 0;
  message_info->initial_author_signature = td::string();
  message_info->initial_sender_name = td::string();
  if (message->forward_info_ != nullptr) {
    message_info->initial_send_date = message->forward_info_->date_;
    auto origin = std::move(message->forward_info_->origin_);
    switch (origin->get_id()) {
      case td_api::messageForwardOriginUser::ID: {
        auto forward_info = move_object_as<td_api::messageForwardOriginUser>(origin);
        message_info->initial_sender_user_id = forward_info->sender_user_id_;
        break;
      }
      case td_api::messageForwardOriginChat::ID: {
        auto forward_info = move_object_as<td_api::messageForwardOriginChat>(origin);
        message_info->initial_sender_chat_id = forward_info->sender_chat_id_;
        message_info->initial_author_signature = std::move(forward_info->author_signature_);
        break;
      }
      case td_api::messageForwardOriginHiddenUser::ID: {
        auto forward_info = move_object_as<td_api::messageForwardOriginHiddenUser>(origin);
        message_info->initial_sender_name = std::move(forward_info->sender_name_);
        break;
      }
      case td_api::messageForwardOriginChannel::ID: {
        auto forward_info = move_object_as<td_api::messageForwardOriginChannel>(origin);
        message_info->initial_chat_id = forward_info->chat_id_;
        message_info->initial_message_id = forward_info->message_id_;
        message_info->initial_author_signature = std::move(forward_info->author_signature_);
        break;
      }
      case td_api::messageForwardOriginMessageImport::ID: {
        auto forward_info = move_object_as<td_api::messageForwardOriginMessageImport>(origin);
        message_info->initial_sender_name = std::move(forward_info->sender_name_);
        break;
      }
      default:
        UNREACHABLE();
    }
    auto from_chat_id = message->forward_info_->from_chat_id_;
    message_info->is_automatic_forward =
        from_chat_id != 0 && from_chat_id != chat_id && message->forward_info_->from_message_id_ != 0 &&
        get_chat_type(chat_id) == ChatType::Supergroup && get_chat_type(from_chat_id) == ChatType::Channel;
  }

  CHECK(message->sender_id_ != nullptr);
  switch (message->sender_id_->get_id()) {
    case td_api::messageSenderUser::ID: {
      auto sender_id = move_object_as<td_api::messageSenderUser>(message->sender_id_);
      message_info->sender_user_id = sender_id->user_id_;
      CHECK(message_info->sender_user_id > 0);
      break;
    }
    case td_api::messageSenderChat::ID: {
      auto sender_id = move_object_as<td_api::messageSenderChat>(message->sender_id_);
      message_info->sender_chat_id = sender_id->chat_id_;

      auto chat_type = get_chat_type(chat_id);
      if (chat_type != ChatType::Channel) {
        if (message_info->sender_chat_id == chat_id) {
          message_info->sender_user_id = group_anonymous_bot_user_id_;
        } else if (message_info->is_automatic_forward) {
          message_info->sender_user_id = service_notifications_user_id_;
        } else {
          message_info->sender_user_id = channel_bot_user_id_;
        }
        CHECK(message_info->sender_user_id > 0);
      }
      break;
    }
    default:
      UNREACHABLE();
  }

  if (message->interaction_info_ != nullptr) {
    message_info->views = message->interaction_info_->view_count_;
    message_info->forwards = message->interaction_info_->forward_count_;
  }
  message_info->is_scheduled = message->scheduling_state_!=nullptr;
  if (message->scheduling_state_!=nullptr && message->scheduling_state_->get_id() == td_api::messageSchedulingStateSendAtDate::ID) {
    auto scheduling_state = move_object_as<td_api::messageSchedulingStateSendAtDate>(message->scheduling_state_);
    message_info->scheduled_at = scheduling_state->send_date_;
  }

  message_info->can_be_saved = message->can_be_saved_;
  message_info->author_signature = std::move(message->author_signature_);

  if (message->reply_in_chat_id_ != chat_id && message->reply_to_message_id_ != 0) {
    LOG(WARNING) << "Drop reply to message " << message_id << " in chat " << chat_id << " from another chat "
                 << message->reply_in_chat_id_;
    message->reply_in_chat_id_ = 0;
    message->reply_to_message_id_ = 0;
  }
  set_message_reply_to_message_id(message_info.get(), message->reply_to_message_id_);
  if (message_info->content == nullptr || force_update_content) {
    message_info->content = std::move(message->content_);
    message_info->is_content_changed = true;

    auto sticker_set_id = get_sticker_set_id(message_info->content);
    if (!have_sticker_set_name(sticker_set_id)) {
      send_request(make_object<td_api::getStickerSet>(sticker_set_id),
                   td::make_unique<TdOnGetStickerSetCallback>(this, sticker_set_id, 0, 0));
    }
  }
  set_message_reply_markup(message_info.get(), std::move(message->reply_markup_));

  messages_[{chat_id, message_id}] = std::move(message_info);
  message = nullptr;

  return {chat_id, message_id};
}

void Client::update_message_content(int64 chat_id, int64 message_id, object_ptr<td_api::MessageContent> &&content) {
  auto message_info = get_message_editable(chat_id, message_id);
  if (message_info == nullptr) {
    return;
  }
  LOG(DEBUG) << "Update content of the message " << message_id << " from chat " << chat_id;

  message_info->content = std::move(content);
  message_info->is_content_changed = true;
}

void Client::on_update_message_edited(int64 chat_id, int64 message_id, int32 edit_date,
                                      object_ptr<td_api::ReplyMarkup> &&reply_markup) {
  auto message_info = get_message_editable(chat_id, message_id);
  if (message_info == nullptr) {
    return;
  }
  message_info->edit_date = edit_date;
  set_message_reply_markup(message_info, std::move(reply_markup));
}

const Client::MessageInfo *Client::get_message(int64 chat_id, int64 message_id) const {
  auto it = messages_.find({chat_id, message_id});
  if (it == messages_.end()) {
    LOG(DEBUG) << "Not found message " << message_id << " from chat " << chat_id;
    return nullptr;
  }
  LOG(DEBUG) << "Found message " << message_id << " from chat " << chat_id;

  return it->second.get();
}

Client::MessageInfo *Client::get_message_editable(int64 chat_id, int64 message_id) {
  auto it = messages_.find({chat_id, message_id});
  if (it == messages_.end()) {
    LOG(DEBUG) << "Not found message " << message_id << " from chat " << chat_id;
    return nullptr;
  }
  LOG(DEBUG) << "Found message " << message_id << " from chat " << chat_id;

  return it->second.get();
}

td::string Client::get_chat_member_status(const object_ptr<td_api::ChatMemberStatus> &status) {
  CHECK(status != nullptr);
  switch (status->get_id()) {
    case td_api::chatMemberStatusCreator::ID:
      return "creator";
    case td_api::chatMemberStatusAdministrator::ID:
      return "administrator";
    case td_api::chatMemberStatusMember::ID:
      return "member";
    case td_api::chatMemberStatusRestricted::ID:
      return "restricted";
    case td_api::chatMemberStatusLeft::ID:
      return "left";
    case td_api::chatMemberStatusBanned::ID:
      return "kicked";
    default:
      UNREACHABLE();
      return "";
  }
}

td::string Client::get_passport_element_type(int32 id) {
  switch (id) {
    case td_api::passportElementTypePersonalDetails::ID:
      return "personal_details";
    case td_api::passportElementTypePassport::ID:
      return "passport";
    case td_api::passportElementTypeDriverLicense::ID:
      return "driver_license";
    case td_api::passportElementTypeIdentityCard::ID:
      return "identity_card";
    case td_api::passportElementTypeInternalPassport::ID:
      return "internal_passport";
    case td_api::passportElementTypeAddress::ID:
      return "address";
    case td_api::passportElementTypeUtilityBill::ID:
      return "utility_bill";
    case td_api::passportElementTypeBankStatement::ID:
      return "bank_statement";
    case td_api::passportElementTypeRentalAgreement::ID:
      return "rental_agreement";
    case td_api::passportElementTypePassportRegistration::ID:
      return "passport_registration";
    case td_api::passportElementTypeTemporaryRegistration::ID:
      return "temporary_registration";
    case td_api::passportElementTypePhoneNumber::ID:
      return "phone_number";
    case td_api::passportElementTypeEmailAddress::ID:
      return "email";
    default:
      UNREACHABLE();
      return "None";
  }
}

td_api::object_ptr<td_api::PassportElementType> Client::get_passport_element_type(Slice type) {
  if (type == "personal_details") {
    return make_object<td_api::passportElementTypePersonalDetails>();
  }
  if (type == "passport") {
    return make_object<td_api::passportElementTypePassport>();
  }
  if (type == "driver_license") {
    return make_object<td_api::passportElementTypeDriverLicense>();
  }
  if (type == "identity_card") {
    return make_object<td_api::passportElementTypeIdentityCard>();
  }
  if (type == "internal_passport") {
    return make_object<td_api::passportElementTypeInternalPassport>();
  }
  if (type == "address") {
    return make_object<td_api::passportElementTypeAddress>();
  }
  if (type == "utility_bill") {
    return make_object<td_api::passportElementTypeUtilityBill>();
  }
  if (type == "bank_statement") {
    return make_object<td_api::passportElementTypeBankStatement>();
  }
  if (type == "rental_agreement") {
    return make_object<td_api::passportElementTypeRentalAgreement>();
  }
  if (type == "passport_registration") {
    return make_object<td_api::passportElementTypePassportRegistration>();
  }
  if (type == "temporary_registration") {
    return make_object<td_api::passportElementTypeTemporaryRegistration>();
  }
  if (type == "phone_number") {
    return make_object<td_api::passportElementTypePhoneNumber>();
  }
  if (type == "email") {
    return make_object<td_api::passportElementTypeEmailAddress>();
  }
  return nullptr;
}

td::int32 Client::get_unix_time() const {
  CHECK(was_authorized_);
  return parameters_->shared_data_->get_unix_time(td::Time::now());
}

td::int64 Client::as_tdlib_message_id(int32 message_id) {
  if (message_id >= 0) {
    return static_cast<int64>(message_id) << 20;
  } else {
    return static_cast<int64>((-message_id) << 3) + 4;
  }
}

td::int32 Client::as_client_message_id(int64 message_id) {
  auto result = static_cast<int32>(message_id >> 20);
  CHECK(as_tdlib_message_id(result) >> 2 == message_id >> 2);
  return result;
}

td::int32 Client::as_scheduled_message_id(int64 message_id) {
  // scheduled message ID layout
  // |-------30-------|----18---|1|--2-|
  // |send_date-2**30 |server_id|1|type|
  return -static_cast<int32>((message_id >> 3) & ((1 << 18) - 1));
}

td::int64 Client::get_supergroup_chat_id(int64 supergroup_id) {
  return static_cast<td::int64>(-1000000000000ll) - supergroup_id;
}

td::int64 Client::get_basic_group_chat_id(int64 basic_group_id) {
  return -basic_group_id;
}

constexpr Client::int64 Client::GREAT_MINDS_SET_ID;
constexpr Client::Slice Client::GREAT_MINDS_SET_NAME;

constexpr Client::Slice Client::MASK_POINTS[MASK_POINTS_SIZE];

constexpr int Client::LOGGING_OUT_ERROR_CODE;
constexpr Client::Slice Client::LOGGING_OUT_ERROR_DESCRIPTION;
constexpr Client::Slice Client::API_ID_INVALID_ERROR_DESCRIPTION;

constexpr int Client::CLOSING_ERROR_CODE;
constexpr Client::Slice Client::CLOSING_ERROR_DESCRIPTION;

constexpr int Client::BOT_ONLY_ERROR_CODE;
constexpr Client::Slice Client::BOT_ONLY_ERROR_DESCRIPTION;

constexpr int Client::USER_ONLY_ERROR_CODE;
constexpr Client::Slice Client::USER_ONLY_ERROR_DESCRIPTION;

td::FlatHashMap<td::string, td::Status (Client::*)(PromisedQueryPtr &query)> Client::methods_;

}  // namespace telegram_bot_api<|MERGE_RESOLUTION|>--- conflicted
+++ resolved
@@ -10482,14 +10482,13 @@
   add_user_info(user_id)->has_private_forwards = has_private_forwards;
 }
 
-<<<<<<< HEAD
-void Client::set_user_status(int64 user_id, object_ptr<td_api::UserStatus> &&status) {
-  add_user_info(user_id)->status = std::move(status);
-=======
 void Client::set_user_has_restricted_voice_and_video_messages(int64 user_id,
                                                               bool has_restricted_voice_and_video_messages) {
   add_user_info(user_id)->has_restricted_voice_and_video_messages = has_restricted_voice_and_video_messages;
->>>>>>> f59097ab
+}
+
+void Client::set_user_status(int64 user_id, object_ptr<td_api::UserStatus> &&status) {
+  add_user_info(user_id)->status = std::move(status);
 }
 
 void Client::add_group(GroupInfo *group_info, object_ptr<td_api::basicGroup> &&group) {
