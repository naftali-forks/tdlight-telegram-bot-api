--- conflicted
+++ resolved
@@ -2406,12 +2406,8 @@
           is_member_bot = true;
         }
       }
-<<<<<<< HEAD
       /*
-      if (is_member_bot && member->user_id_ != client_->my_id_) {
-=======
       if (is_member_bot && user_id != client_->my_id_) {
->>>>>>> 90fed9b9
         continue;
       }
       */
