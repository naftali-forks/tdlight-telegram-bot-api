--- conflicted
+++ resolved
@@ -93,39 +93,7 @@
     if (!check_flood_limits(query)) {
       return;
     }
-<<<<<<< HEAD
-    auto id = clients_.create(ClientInfo{BotStatActor(stat_.actor_id(&stat_)), token, td::ActorOwn<Client>()});
-    auto *client_info = clients_.get(id);
-    client_info->client_ =
-        td::create_actor<Client>(PSLICE() << "Client/" << token, actor_shared(this, id), query->token().str(),  query->is_user(),
-                                 query->is_test_dc(), get_tqueue_id(r_user_id.ok(), query->is_test_dc()), parameters_,
-                                 client_info->stat_.actor_id(&client_info->stat_));
-=======
-    if (!ip_address.empty()) {
-      td::IPAddress tmp;
-      tmp.init_host_port(ip_address, 0).ignore();
-      tmp.clear_ipv6_interface();
-      if (tmp.is_valid()) {
-        ip_address = tmp.get_ip_str().str();
-      }
-    }
-    LOG(DEBUG) << "Receive incoming query for new bot " << token << " from " << query->peer_address();
-    if (!ip_address.empty()) {
-      LOG(DEBUG) << "Check Client creation flood control for IP address " << ip_address;
-      auto res = flood_controls_.emplace(std::move(ip_address), td::FloodControlFast());
-      auto &flood_control = res.first->second;
-      if (res.second) {
-        flood_control.add_limit(60, 20);        // 20 in a minute
-        flood_control.add_limit(60 * 60, 600);  // 600 in an hour
-      }
-      td::uint32 now = static_cast<td::uint32>(td::Time::now());
-      td::uint32 wakeup_at = flood_control.get_wakeup_at();
-      if (wakeup_at > now) {
-        LOG(INFO) << "Failed to create Client from IP address " << ip_address;
-        return query->set_retry_after_error(static_cast<int>(wakeup_at - now) + 1);
-      }
-      flood_control.add_event(static_cast<td::int32>(now));
-    }
+
     auto tqueue_id = get_tqueue_id(r_user_id.ok(), query->is_test_dc());
     if (active_client_count_.find(tqueue_id) != active_client_count_.end()) {
       // return query->set_retry_after_error(1);
@@ -135,9 +103,8 @@
         clients_.create(ClientInfo{BotStatActor(stat_.actor_id(&stat_)), token, tqueue_id, td::ActorOwn<Client>()});
     auto *client_info = clients_.get(id);
     client_info->client_ = td::create_actor<Client>(PSLICE() << "Client/" << token, actor_shared(this, id),
-                                                    query->token().str(), query->is_test_dc(), tqueue_id, parameters_,
-                                                    client_info->stat_.actor_id(&client_info->stat_));
->>>>>>> a838756c
+                                                    query->token().str(),  query->is_user(), query->is_test_dc(),
+                                                    tqueue_id, parameters_, client_info->stat_.actor_id(&client_info->stat_));
 
     auto method = query->method();
     if (method != "deletewebhook" && method != "setwebhook") {
@@ -178,7 +145,12 @@
 
   long token_hash = std::hash<td::string>{}(user_token);
 
-  auto id = clients_.create(ClientInfo{BotStatActor(stat_.actor_id(&stat_)), user_token, td::ActorOwn<Client>()});
+  auto tqueue_id = get_tqueue_id(token_hash, query->is_test_dc());
+  if (active_client_count_.find(tqueue_id) != active_client_count_.end()) {
+    // return query->set_retry_after_error(1);
+  }
+
+  auto id = clients_.create(ClientInfo{BotStatActor(stat_.actor_id(&stat_)), user_token, tqueue_id, td::ActorOwn<Client>()});
   auto *client_info = clients_.get(id);
   auto stat_actor = client_info->stat_.actor_id(&client_info->stat_);
   auto client_id = td::create_actor<Client>(PSLICE() << "Client/" << user_token, actor_shared(this, id), user_token,
@@ -308,25 +280,24 @@
     top_bot_ids.emplace(static_cast<td::int64>(score * 1e9), id);
   }
 
-<<<<<<< HEAD
   if(!as_json) {
-    sb << stat_.get_description() << "\n";
+    sb << stat_.get_description() << '\n';
   }
   if (id_filter.empty()) {
     if(as_json) {
       jb_root("uptime", td::JsonFloat(now - parameters_->start_time_));
     } else {
-      sb << "uptime\t" << now - parameters_->start_time_ << "\n";
+      sb << "uptime\t" << now - parameters_->start_time_ << '\n';
     }
     if(as_json) {
       jb_root("bot_count", td::JsonLong(clients_.size()));
     } else {
-      sb << "bot_count\t" << clients_.size() << "\n";
+      sb << "bot_count\t" << clients_.size() << '\n';
     }
     if(as_json) {
       jb_root("active_bot_count", td::JsonInt(active_bot_count));
     } else {
-      sb << "active_bot_count\t" << active_bot_count << "\n";
+      sb << "active_bot_count\t" << active_bot_count << '\n';
     }
     auto r_mem_stat = td::mem_stat();
     if (r_mem_stat.is_ok()) {
@@ -334,25 +305,11 @@
       if(as_json) {
         jb_root("memory", JsonStatsMem(mem_stat));
       } else {
-        sb << "rss\t" << td::format::as_size(mem_stat.resident_size_) << "\n";
-        sb << "vm\t" << td::format::as_size(mem_stat.virtual_size_) << "\n";
-        sb << "rss_peak\t" << td::format::as_size(mem_stat.resident_size_peak_) << "\n";
-        sb << "vm_peak\t" << td::format::as_size(mem_stat.virtual_size_peak_) << "\n";
-      }
-=======
-  sb << stat_.get_description() << '\n';
-  if (id_filter.empty()) {
-    sb << "uptime\t" << now - parameters_->start_time_ << '\n';
-    sb << "bot_count\t" << clients_.size() << '\n';
-    sb << "active_bot_count\t" << active_bot_count << '\n';
-    auto r_mem_stat = td::mem_stat();
-    if (r_mem_stat.is_ok()) {
-      auto mem_stat = r_mem_stat.move_as_ok();
-      sb << "rss\t" << td::format::as_size(mem_stat.resident_size_) << '\n';
-      sb << "vm\t" << td::format::as_size(mem_stat.virtual_size_) << '\n';
-      sb << "rss_peak\t" << td::format::as_size(mem_stat.resident_size_peak_) << '\n';
-      sb << "vm_peak\t" << td::format::as_size(mem_stat.virtual_size_peak_) << '\n';
->>>>>>> a838756c
+        sb << "rss\t" << td::format::as_size(mem_stat.resident_size_) << '\n';
+        sb << "vm\t" << td::format::as_size(mem_stat.virtual_size_) << '\n';
+        sb << "rss_peak\t" << td::format::as_size(mem_stat.resident_size_peak_) << '\n';
+        sb << "vm_peak\t" << td::format::as_size(mem_stat.virtual_size_peak_) << '\n';
+      }
     } else {
       if(as_json) {
         jb_root("memory", td::JsonNull());
@@ -362,14 +319,13 @@
     }
 
     ServerCpuStat::update(td::Time::now());
-<<<<<<< HEAD
     if(as_json) {
       auto cpu_stats = ServerCpuStat::instance().as_json_ready_vector(td::Time::now());
       jb_root("cpu", JsonStatsCpu(std::move(cpu_stats)));
     } else {
       auto cpu_stats = ServerCpuStat::instance().as_vector(td::Time::now());
       for (auto &stat : cpu_stats) {
-        sb << stat.key_ << "\t" << stat.value_ << "\n";
+        sb << stat.key_ << "\t" << stat.value_ << '\n';
       }
     }
 
@@ -379,55 +335,16 @@
       jb_root("active_requests", td::JsonLong(parameters_->shared_data_->query_count_.load()));
       jb_root("active_network_queries", td::JsonLong(td::get_pending_network_query_count(*parameters_->net_query_stats_)));
     } else {
-      sb << "buffer_memory\t" << td::format::as_size(td::BufferAllocator::get_buffer_mem()) << "\n";
-      sb << "active_webhook_connections\t" << WebhookActor::get_total_connections_count() << "\n";
-      sb << "active_requests\t" << parameters_->shared_data_->query_count_.load() << "\n";
-      sb << "active_network_queries\t" << td::get_pending_network_query_count(*parameters_->net_query_stats_) << "\n";
+      sb << "buffer_memory\t" << td::format::as_size(td::BufferAllocator::get_buffer_mem()) << '\n';
+      sb << "active_webhook_connections\t" << WebhookActor::get_total_connections_count() << '\n';
+      sb << "active_requests\t" << parameters_->shared_data_->query_count_.load() << '\n';
+      sb << "active_network_queries\t" << td::get_pending_network_query_count(*parameters_->net_query_stats_) << '\n';
     }
     if(as_json) {
     } else {
       auto stats = stat_.as_vector(now);
       for (auto &stat : stats) {
-        sb << stat.key_ << "\t" << stat.value_ << "\n";
-=======
-    auto cpu_stats = ServerCpuStat::instance().as_vector(td::Time::now());
-    for (auto &stat : cpu_stats) {
-      sb << stat.key_ << "\t" << stat.value_ << '\n';
-    }
-
-    sb << "buffer_memory\t" << td::format::as_size(td::BufferAllocator::get_buffer_mem()) << '\n';
-    sb << "active_webhook_connections\t" << WebhookActor::get_total_connections_count() << '\n';
-    sb << "active_requests\t" << parameters_->shared_data_->query_count_.load() << '\n';
-    sb << "active_network_queries\t" << td::get_pending_network_query_count(*parameters_->net_query_stats_) << '\n';
-    auto stats = stat_.as_vector(now);
-    for (auto &stat : stats) {
-      sb << stat.key_ << "\t" << stat.value_ << '\n';
-    }
-  }
-
-  for (auto top_bot_id : top_bot_ids) {
-    auto *client_info = clients_.get(top_bot_id.second);
-    CHECK(client_info);
-
-    auto bot_info = client_info->client_->get_actor_unsafe()->get_bot_info();
-    sb << '\n';
-    sb << "id\t" << bot_info.id_ << '\n';
-    sb << "uptime\t" << now - bot_info.start_time_ << '\n';
-    sb << "token\t" << bot_info.token_ << '\n';
-    sb << "username\t" << bot_info.username_ << '\n';
-    sb << "is_active\t" << client_info->stat_.is_active(now) << '\n';
-    sb << "webhook\t" << bot_info.webhook_ << '\n';
-    sb << "has_custom_certificate\t" << bot_info.has_webhook_certificate_ << '\n';
-    sb << "head_update_id\t" << bot_info.head_update_id_ << '\n';
-    sb << "tail_update_id\t" << bot_info.tail_update_id_ << '\n';
-    sb << "pending_update_count\t" << bot_info.pending_update_count_ << '\n';
-    sb << "webhook_max_connections\t" << bot_info.webhook_max_connections_ << '\n';
-
-    auto stats = client_info->stat_.as_vector(now);
-    for (auto &stat : stats) {
-      if (stat.key_ == "update_count" || stat.key_ == "request_count") {
-        sb << stat.key_ << "/sec\t" << stat.value_ << '\n';
->>>>>>> a838756c
+        sb << stat.key_ << "\t" << stat.value_ << '\n';
       }
     }
   }
@@ -452,30 +369,30 @@
       CHECK(client_info);
       auto bot_info = client_info->client_->get_actor_unsafe()->get_bot_info();
 
-      sb << "\n";
-      sb << "id\t" << bot_info.id_ << "\n";
-      sb << "uptime\t" << now - bot_info.start_time_ << "\n";
+      sb << '\n';
+      sb << "id\t" << bot_info.id_ << '\n';
+      sb << "uptime\t" << now - bot_info.start_time_ << '\n';
       if (!parameters_->stats_hide_sensible_data_) {
-        sb << "token\t" << bot_info.token_ << "\n";
-      }
-      sb << "username\t" << bot_info.username_ << "\n";
+        sb << "token\t" << bot_info.token_ << '\n';
+      }
+      sb << "username\t" << bot_info.username_ << '\n';
       if (!parameters_->stats_hide_sensible_data_) {
-        sb << "webhook\t" << bot_info.webhook_ << "\n";
+        sb << "webhook\t" << bot_info.webhook_ << '\n';
       } else if (bot_info.webhook_.empty()) {
-        sb << "webhook disabled" << "\n";
+        sb << "webhook disabled" << '\n';
       } else {
-        sb << "webhook enabled" << "\n";
-      }
-      sb << "has_custom_certificate\t" << bot_info.has_webhook_certificate_ << "\n";
-      sb << "head_update_id\t" << bot_info.head_update_id_ << "\n";
-      sb << "tail_update_id\t" << bot_info.tail_update_id_ << "\n";
-      sb << "pending_update_count\t" << bot_info.pending_update_count_ << "\n";
-      sb << "webhook_max_connections\t" << bot_info.webhook_max_connections_ << "\n";
+        sb << "webhook enabled" << '\n';
+      }
+      sb << "has_custom_certificate\t" << bot_info.has_webhook_certificate_ << '\n';
+      sb << "head_update_id\t" << bot_info.head_update_id_ << '\n';
+      sb << "tail_update_id\t" << bot_info.tail_update_id_ << '\n';
+      sb << "pending_update_count\t" << bot_info.pending_update_count_ << '\n';
+      sb << "webhook_max_connections\t" << bot_info.webhook_max_connections_ << '\n';
 
       auto stats = client_info->stat_.as_vector(now);
       for (auto &stat : stats) {
         if (stat.key_ == "update_count" || stat.key_ == "request_count") {
-          sb << stat.key_ << "/sec\t" << stat.value_ << "\n";
+          sb << stat.key_ << "/sec\t" << stat.value_ << '\n';
         }
       }
       if (sb.is_error()) {
@@ -656,16 +573,11 @@
       [actor_id = actor_id(this)](td::Unit) { send_closure(actor_id, &ClientManager::finish_close); }));
   mpas.set_ignore_errors(true);
 
-<<<<<<< HEAD
-  parameters_->shared_data_->tqueue_->close(mpromise.get_promise());
-  parameters_->shared_data_->webhook_db_->close(mpromise.get_promise());
-  parameters_->shared_data_->user_db_->close(mpromise.get_promise());
-=======
   auto lock = mpas.get_promise();
   parameters_->shared_data_->tqueue_->close(mpas.get_promise());
   parameters_->shared_data_->webhook_db_->close(mpas.get_promise());
+  parameters_->shared_data_->user_db_->close(mpas.get_promise());
   lock.set_value(td::Unit());
->>>>>>> a838756c
 }
 
 void ClientManager::finish_close() {
