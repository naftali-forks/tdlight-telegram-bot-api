//
// Copyright Aliaksei Levin (levlam@telegram.org), Arseny Smirnov (arseny30@gmail.com) 2014-2023
//
// Distributed under the Boost Software License, Version 1.0. (See accompanying
// file LICENSE_1_0.txt or copy at http://www.boost.org/LICENSE_1_0.txt)
//
#include "telegram-bot-api/Stats.h"

#include "td/utils/common.h"
#include "td/utils/logging.h"
#include "td/utils/port/thread.h"
#include "td/utils/SliceBuilder.h"
#include "td/utils/StringBuilder.h"

namespace telegram_bot_api {

ServerCpuStat::ServerCpuStat() {
  for (std::size_t i = 1; i < SIZE; i++) {
    stat_[i] = td::TimedStat<CpuStat>(DURATIONS[i], td::Time::now());
  }
}

void ServerCpuStat::update(double now) {
  auto r_cpu_stat = td::cpu_stat();
  if (r_cpu_stat.is_error()) {
    return;
  }

  auto &cpu_stat = instance();
  std::lock_guard<std::mutex> guard(cpu_stat.mutex_);
  for (auto &stat : cpu_stat.stat_) {
    stat.add_event(r_cpu_stat.ok(), now);
  }
  LOG(WARNING) << "CPU usage: " << cpu_stat.stat_[1].get_stat(now).as_vector()[0].value_;
}

td::string ServerCpuStat::get_description() {
  td::string res = "DURATION";
  for (auto &descr : DESCR) {
    res += '\t';
    res += descr;
  }
  return res;
}

static td::string to_percentage(td::uint64 ticks, td::uint64 total_ticks) {
  static double multiplier = 100.0 * (td::thread::hardware_concurrency() ? td::thread::hardware_concurrency() : 1);
  return PSTRING() << (static_cast<double>(ticks) / static_cast<double>(total_ticks) * multiplier) << '%';
}

td::vector<StatItem> CpuStat::as_vector() const {
  td::vector<StatItem> res;
  if (cnt_ < 2 || first_.total_ticks_ >= last_.total_ticks_) {
    res.push_back({"total_cpu", "UNKNOWN"});
    res.push_back({"user_cpu", "UNKNOWN"});
    res.push_back({"system_cpu", "UNKNOWN"});
  } else {
    auto total_ticks = last_.total_ticks_ - first_.total_ticks_;
    auto user_ticks = last_.process_user_ticks_ - first_.process_user_ticks_;
    auto system_ticks = last_.process_system_ticks_ - first_.process_system_ticks_;
    res.push_back({"total_cpu", to_percentage(user_ticks + system_ticks, total_ticks)});
    res.push_back({"user_cpu", to_percentage(user_ticks, total_ticks)});
    res.push_back({"system_cpu", to_percentage(system_ticks, total_ticks)});
  }
  return res;
}

td::vector<StatItem> ServerCpuStat::as_vector(double now) {
  std::lock_guard<std::mutex> guard(mutex_);

  td::vector<StatItem> res = stat_[0].get_stat(now).as_vector();
  for (std::size_t i = 1; i < SIZE; i++) {
    auto other = stat_[i].get_stat(now).as_vector();
    CHECK(other.size() == res.size());
    for (size_t j = 0; j < res.size(); j++) {
      res[j].value_ += "\t";
      res[j].value_ += other[j].value_;
    }
  }
  return res;
}

td::vector<td::vector<StatItem>> ServerCpuStat::as_json_ready_vector(double now) {
  std::lock_guard<std::mutex> guard(mutex_);

  td::vector<td::vector<StatItem>> res;
  auto first = stat_[0].get_stat(now).as_vector();
  auto first_size = first.size();
  res.push_back(first);
  for (std::size_t i = 1; i < SIZE; i++) {
    auto other = stat_[i].get_stat(now).as_vector();
    CHECK(other.size() == first_size);
    res.push_back(other);
  }
  return res;
}

constexpr int ServerCpuStat::DURATIONS[SIZE];
constexpr const char *ServerCpuStat::DESCR[SIZE];

void ServerBotStat::normalize(double duration) {
  if (duration == 0) {
    return;
  }
  request_count_ /= duration;
  request_bytes_ /= duration;
  request_file_count_ /= duration;
  request_files_bytes_ /= duration;
  response_count_ /= duration;
  response_count_ok_ /= duration;
  response_count_error_ /= duration;
  response_bytes_ /= duration;
  update_count_ /= duration;
}

void ServerBotStat::add(const ServerBotStat &stat) {
  request_count_ += stat.request_count_;
  request_bytes_ += stat.request_bytes_;
  request_file_count_ += stat.request_file_count_;
  request_files_bytes_ += stat.request_files_bytes_;
  request_files_max_bytes_ = td::max(request_files_max_bytes_, stat.request_files_max_bytes_);

  response_count_ += stat.response_count_;
  response_count_ok_ += stat.response_count_ok_;
  response_count_error_ += stat.response_count_error_;
  response_bytes_ += stat.response_bytes_;

  update_count_ += stat.update_count_;
}

td::vector<StatItem> ServerBotStat::as_vector() const {
  td::vector<StatItem> res;
  auto add_item = [&res](td::string name, auto value) {
    res.push_back({std::move(name), td::to_string(value)});
  };
  add_item("request_count", request_count_);
  add_item("request_bytes", request_bytes_);
  add_item("request_file_count", request_file_count_);
  add_item("request_files_bytes", request_files_bytes_);
  add_item("request_max_bytes", request_files_max_bytes_);
  add_item("response_count", response_count_);
  add_item("response_count_ok", response_count_ok_);
  add_item("response_count_error", response_count_error_);
  add_item("response_bytes", response_bytes_);
  add_item("update_count", update_count_);
  return res;
}

td::vector<StatItem> BotStatActor::as_vector(double now) {
  auto first_sd = stat_[0].stat_duration(now);
  first_sd.first.normalize(first_sd.second);
  td::vector<StatItem> res = first_sd.first.as_vector();
  for (std::size_t i = 1; i < SIZE; i++) {
    auto next_sd = stat_[i].stat_duration(now);
    next_sd.first.normalize(next_sd.second);
    auto other = next_sd.first.as_vector();
    CHECK(other.size() == res.size());
    for (size_t j = 0; j < res.size(); j++) {
      res[j].value_ += "\t";
      res[j].value_ += other[j].value_;
    }
  }
  return res;
}

<<<<<<< HEAD
td::vector<ServerBotStat> BotStatActor::as_json_ready_vector(double now) {
  std::pair<ServerBotStat, double> first_sd = stat_[0].stat_duration(now);
  first_sd.first.normalize(first_sd.second);
  td::vector<ServerBotStat> res;
  for (auto & single_stat : stat_) {
    auto next_sd = single_stat.stat_duration(now);
    next_sd.first.normalize(next_sd.second);
    res.push_back(next_sd.first);
  }
  return res;
}

td::string BotStatActor::get_description() const {
=======
td::string BotStatActor::get_description() {
>>>>>>> 96d0d1c6
  td::string res = "DURATION";
  for (auto &descr : DESCR) {
    res += "\t";
    res += descr;
  }
  return res;
}
td::vector<td::string> BotStatActor::get_jsonable_description() const {
  td::vector<td::string> strings;
  strings.push_back("duration");
  for (auto &descr : DESCR) {
    strings.push_back(descr);
  }
  return strings;
}


double BotStatActor::get_score(double now) {
  auto minute_stat = stat_[2].stat_duration(now);
  double minute_score = minute_stat.first.request_count_ + minute_stat.first.update_count_;
  if (minute_stat.second != 0) {
    minute_score /= minute_stat.second;
  }
  auto all_time_stat = stat_[0].stat_duration(now);
  double all_time_score = 0.01 * (all_time_stat.first.request_count_ + all_time_stat.first.update_count_);
  if (all_time_stat.second != 0) {
    all_time_score /= all_time_stat.second;
  }
  auto active_request_score = static_cast<double>(td::max(get_active_request_count() - 10, static_cast<td::int64>(0)));
  auto active_file_upload_score = static_cast<double>(get_active_file_upload_bytes()) * 1e-8;
  return minute_score + all_time_score + active_request_score + active_file_upload_score;
}

double BotStatActor::get_minute_update_count(double now) {
  auto minute_stat = stat_[2].stat_duration(now);
  double result = minute_stat.first.update_count_;
  if (minute_stat.second != 0) {
    result /= minute_stat.second;
  }
  return result;
}

td::int64 BotStatActor::get_active_request_count() const {
  return active_request_count_;
}

td::int64 BotStatActor::get_active_file_upload_bytes() const {
  return active_file_upload_bytes_;
}

td::int64 BotStatActor::get_active_file_upload_count() const {
  return active_file_upload_count_;
}

bool BotStatActor::is_active(double now) const {
  return last_activity_timestamp_ > now - 86400;
}

constexpr int BotStatActor::DURATIONS[SIZE];
constexpr const char *BotStatActor::DESCR[SIZE];

}  // namespace telegram_bot_api<|MERGE_RESOLUTION|>--- conflicted
+++ resolved
@@ -163,7 +163,6 @@
   return res;
 }
 
-<<<<<<< HEAD
 td::vector<ServerBotStat> BotStatActor::as_json_ready_vector(double now) {
   std::pair<ServerBotStat, double> first_sd = stat_[0].stat_duration(now);
   first_sd.first.normalize(first_sd.second);
@@ -176,10 +175,7 @@
   return res;
 }
 
-td::string BotStatActor::get_description() const {
-=======
 td::string BotStatActor::get_description() {
->>>>>>> 96d0d1c6
   td::string res = "DURATION";
   for (auto &descr : DESCR) {
     res += "\t";
